--- conflicted
+++ resolved
@@ -48,13 +48,6 @@
     - rm inventree_default_db.sqlite3
     - invoke migrate
     - invoke import-records -f data.json
-<<<<<<< HEAD
-    # Run linting checks on migration files (django-migration-linter)
-    # Run subset of linting checks on *ALL* migration files
-    # Run strict migration file checks on *NEW* migrations (old ones are what they are)
-    - cd InvenTree && python manage.py lintmigrations 79ddea50 -q ok ignore --no-cache && cd ..
-=======
->>>>>>> a2f849d6
 
 after_success:
     - coveralls