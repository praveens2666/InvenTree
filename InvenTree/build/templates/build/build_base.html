{% extends "page_base.html" %}

{% load static %}
{% load i18n %}
{% load status_codes %}
{% load inventree_extras %}

{% block page_title %}
{% inventree_title %} | {% trans "Build Order" %} - {{ build }}
{% endblock %}

<<<<<<< HEAD
{% block pre_content %}
<div class='navigation'>
    <nav aria-label="breadcrumb">
      <ol class="breadcrumb">
        <li class='breadcrumb-item'><a href='{% url "build-index" %}'>{% trans "Build Orders" %}</a></li>
        <li class="breadcrumb-item active" aria-current="page"><a href='{% url "build-detail" build.id %}'>{{ build }}</a></li>
      </ol>
    </nav>
    </div>
{% endblock %}

{% block below_thumbnail %}
=======
{% block breadcrumbs %}
<li class='breadcrumb-item'><a href='{% url "build-index" %}'>{% trans "Build Orders" %}</a></li>
<li class="breadcrumb-item active" aria-current="page"><a href='{% url "build-detail" build.id %}'>{{ build }}</a></li>
{% endblock %}

{% block thumbnail %}
<img class="part-thumb"
{% if build.part.image %}
src="{{ build.part.image.url }}"
{% else %}
src="{% static 'img/blank_image.png' %}"
{% endif %}/>            
{% endblock %}

{% block heading %}
{% trans "Build Order" %} {{ build }}
{% endblock %}

{% block actions %}
<!-- Admin Display -->
{% if user.is_staff and roles.build.change %}
{% url 'admin:build_build_change' build.pk as url %}
{% include "admin_button.html" with url=url %}
{% endif %}
<!-- Printing options -->
<div class='btn-group'>
    <button id='print-options' title='{% trans "Print actions" %}' class='btn btn-outline-secondary dropdown-toggle' type='button' data-bs-toggle='dropdown'>
        <span class='fas fa-print'></span> <span class='caret'></span>
    </button>
    <ul class='dropdown-menu' role='menu'>
        <li><a class='dropdown-item' href='#' id='print-build-report'><span class='fas fa-file-pdf'></span> {% trans "Print build order report" %}</a></li>
    </ul>
</div>
<!-- Build actions -->
{% if roles.build.change %}
<div class='btn-group'>
    <button id='build-options' title='{% trans "Build actions" %}' class='btn btn-outline-secondary dropdown-toggle' type='button' data-bs-toggle='dropdown'>
        <span class='fas fa-tools'></span> <span class='caret'></span>
    </button>
    <ul class='dropdown-menu' role='menu'>
        <li><a class='dropdown-item' href='#' id='build-edit'><span class='fas fa-edit icon-green'></span> {% trans "Edit Build" %}</a></li>
        {% if build.is_active %}
        <li><a class='dropdown-item' href='#' id='build-cancel'><span class='fas fa-times-circle icon-red'></span> {% trans "Cancel Build" %}</a></li>
        {% endif %}
        {% if build.status == BuildStatus.CANCELLED and roles.build.delete %}
        <li><a class='dropdown-item' href='#' id='build-delete'><span class='fas fa-trash-alt'></span> {% trans "Delete Build" %}</a>
        {% endif %}
    </ul>
</div>
{% if build.active %}
<button id='build-complete' title='{% trans "Complete Build" %}' class='btn btn-success'>
    <span class='fas fa-check-circle'></span> {% trans "Complete Build" %}
</button>
{% endif %}
{% endif %}
{% endblock %}

{% block details %}

<p>{{ build.title }}</p>
>>>>>>> 2a58ad97

<div class='info-messages'>
    {% if build.sales_order %}
    <div class='alert alert-block alert-info'>
        {% object_link 'so-detail' build.sales_order.id build.sales_order as link %}
        {% blocktrans %}This Build Order is allocated to Sales Order {{link}}{% endblocktrans %}
    </div>
    {% endif %}

    {% if build.parent %}
    <div class='alert alert-block alert-info'>
        {% object_link 'build-detail' build.parent.id build.parent as link %}
        {% blocktrans %}This Build Order is a child of Build Order {{link}}{% endblocktrans %}
    </div>
    {% endif %}

    {% if build.active %}
    {% if build.can_complete %}
    <div class='alert alert-block alert-success'>
        {% trans "Build Order is ready to mark as completed" %}
    </div>
    {% endif %}
    {% if build.incomplete_count > 0 %}
    <div class='alert alert-block alert-danger'>
        {% trans "Build Order cannot be completed as outstanding outputs remain" %}
    </div>
    {% endif %}
    {% if build.completed < build.quantity %}
    <div class='alert alert-block alert-warning'>
        {% trans "Required build quantity has not yet been completed" %}
    </div>
    {% endif %}
    {% if not build.areUntrackedPartsFullyAllocated %}
    <div class='alert alert-block alert-warning'>
        {% trans "Stock has not been fully allocated to this Build Order" %}
    </div>
    {% endif %}
    {% endif %}
</div>
{% endblock %}

{% block details_right %}
<table class='table table-striped table-condensed'>
    <tr>
        <td><span class='fas fa-shapes'></span></td>
        <td>{% trans "Part" %}</td>
        <td><a href="{% url 'part-detail' build.part.id %}?display=build-orders">{{ build.part.full_name }}</a></td>
    </tr>
    <tr>
        <td></td>
        <td>{% trans "Quantity" %}</td>
        <td>{{ build.quantity }}</td>
    </tr>
    <tr>
        <td><span class='fas fa-info'></span></td>
        <td>{% trans "Status" %}</td>
        <td>
            {% build_status_label build.status %}
        </td>
    </tr>
    {% if build.target_date %}
    <tr>
        <td><span class='fas fa-calendar-alt'></span></td>
        <td>
            {% trans "Target Date" %}
        </td>
        <td>
            {{ build.target_date }}
            {% if build.is_overdue %}
            <span title='{% blocktrans with target=build.target_date %}This build was due on {{target}}{% endblocktrans %}' class='badge badge-right rounded-pill bg-danger'>{% trans "Overdue" %}</span>
            {% endif %}
        </td>
    </tr>
    {% endif %}
    <tr>
        <td><span class='fas fa-check-circle'></span></td>
        <td>{% trans "Completed" %}</td>
        <td>{% progress_bar build.completed build.quantity id='build-completed' max_width='150px' %}</td>
    </tr>
    {% if build.parent %}
    <tr>
        <td><span class='fas fa-sitemap'></span></td>
        <td>{% trans "Parent Build" %}</td>
        <td><a href="{% url 'build-detail' build.parent.id %}">{{ build.parent }}</a></td>
    </tr>
    {% endif %}
    {% if build.sales_order %}
    <tr>
        <td><span class='fas fa-dolly'></span></td>
        <td>{% trans "Sales Order" %}</td>
        <td><a href="{% url 'so-detail' build.sales_order.id %}">{{ build.sales_order }}</a></td>
    </tr>
    {% endif %}
    {% if build.issued_by %}
    <tr>
        <td><span class='fas fa-user'></span></td>
        <td>{% trans "Issued By" %}</td>
        <td>{{ build.issued_by }}</td>
    </tr>
    {% endif %}
    {% if build.responsible %}
    <tr>
        <td><span class='fas fa-users'></span></td>
        <td>{% trans "Responsible" %}</td>
        <td>{{ build.responsible }}</td>
    </tr>
    {% endif %}
</table>
{% endblock %}

{% block page_data %}
<h3>
    {% build_status_label build.status large=True %}
    {% if build.is_overdue %}
    <span class='badge rounded-pill bg-danger'>{% trans "Overdue" %}</span>
    {% endif %}
</h3>
<hr>
<p>{{ build.title }}</p>


{% endblock %}

{% block js_ready %}

    $("#build-edit").click(function () {
        editBuildOrder({{ build.pk }});
    });

    $("#build-cancel").click(function() {
        launchModalForm("{% url 'build-cancel' build.id %}",
                        {
                            reload: true,
                            submit_text: '{% trans "Cancel Build" %}',
                        });
    });

    $("#build-complete").on('click', function() {

        {% if build.incomplete_count > 0 %}
        showAlertDialog(
            '{% trans "Incomplete Outputs" %}',
            '{% trans "Build Order cannot be completed as incomplete build outputs remain" %}'
        );
        {% else %}
        launchModalForm(
            "{% url 'build-complete' build.id %}",
            {
                reload: true,
                submit_text: '{% trans "Complete Build" %}',
            }
        );
        {% endif %}
    });

    $('#print-build-report').click(function() {
        printBuildReports([{{ build.pk }}]);
    });

    $("#build-delete").on('click', function() {
        launchModalForm(
            "{% url 'build-delete' build.id %}",
            {
                redirect: "{% url 'build-index' %}",
            }
        );
    });
    
{% endblock %}<|MERGE_RESOLUTION|>--- conflicted
+++ resolved
@@ -9,20 +9,6 @@
 {% inventree_title %} | {% trans "Build Order" %} - {{ build }}
 {% endblock %}
 
-<<<<<<< HEAD
-{% block pre_content %}
-<div class='navigation'>
-    <nav aria-label="breadcrumb">
-      <ol class="breadcrumb">
-        <li class='breadcrumb-item'><a href='{% url "build-index" %}'>{% trans "Build Orders" %}</a></li>
-        <li class="breadcrumb-item active" aria-current="page"><a href='{% url "build-detail" build.id %}'>{{ build }}</a></li>
-      </ol>
-    </nav>
-    </div>
-{% endblock %}
-
-{% block below_thumbnail %}
-=======
 {% block breadcrumbs %}
 <li class='breadcrumb-item'><a href='{% url "build-index" %}'>{% trans "Build Orders" %}</a></li>
 <li class="breadcrumb-item active" aria-current="page"><a href='{% url "build-detail" build.id %}'>{{ build }}</a></li>
@@ -83,7 +69,6 @@
 {% block details %}
 
 <p>{{ build.title }}</p>
->>>>>>> 2a58ad97
 
 <div class='info-messages'>
     {% if build.sales_order %}
