msgid ""
msgstr ""
"Project-Id-Version: inventree\n"
"Report-Msgid-Bugs-To: \n"
"POT-Creation-Date: 2021-07-28 05:05+0000\n"
<<<<<<< HEAD
"PO-Revision-Date: 2021-07-27 00:13\n"
=======
"PO-Revision-Date: 2021-07-28 05:13\n"
>>>>>>> ef2d39c9
"Last-Translator: \n"
"Language-Team: German\n"
"Language: de_DE\n"
"MIME-Version: 1.0\n"
"Content-Type: text/plain; charset=UTF-8\n"
"Content-Transfer-Encoding: 8bit\n"
"Plural-Forms: nplurals=2; plural=(n != 1);\n"
"X-Crowdin-Project: inventree\n"
"X-Crowdin-Project-ID: 452300\n"
"X-Crowdin-Language: de\n"
"X-Crowdin-File: /[inventree.InvenTree] l10/InvenTree/locale/en/LC_MESSAGES/django.po\n"
"X-Crowdin-File-ID: 138\n"

#: InvenTree/api.py:64
msgid "API endpoint not found"
msgstr "API-Endpunkt nicht gefunden"

#: InvenTree/api.py:110
msgid "No action specified"
msgstr "Keine Aktion angegeben"

#: InvenTree/api.py:124
msgid "No matching action found"
msgstr "Keine passende Aktion gefunden"

#: InvenTree/fields.py:100
msgid "Enter date"
msgstr "Datum eingeben"

#: InvenTree/forms.py:111 build/forms.py:102 build/forms.py:123
#: build/forms.py:145 build/forms.py:169 build/forms.py:185 build/forms.py:227
#: order/forms.py:30 order/forms.py:41 order/forms.py:52 order/forms.py:63
#: order/forms.py:74 part/forms.py:109 templates/js/forms.js:526
msgid "Confirm"
msgstr "Bestätigen"

#: InvenTree/forms.py:127
msgid "Confirm delete"
msgstr "Löschung bestätigen"

#: InvenTree/forms.py:128
msgid "Confirm item deletion"
msgstr "Löschung von Position bestätigen"

#: InvenTree/forms.py:160 templates/registration/login.html:76
msgid "Enter password"
msgstr "Passwort eingeben"

#: InvenTree/forms.py:161
msgid "Enter new password"
msgstr "Neues Passwort eingeben"

#: InvenTree/forms.py:168
msgid "Confirm password"
msgstr "Passwort wiederholen"

#: InvenTree/forms.py:169
msgid "Confirm new password"
msgstr "Neues Passwort bestätigen"

#: InvenTree/forms.py:201
msgid "Select Category"
msgstr "Kategorie auswählen"

#: InvenTree/helpers.py:396
#, python-brace-format
msgid "Duplicate serial: {n}"
msgstr "Doppelte Seriennummer: {n}"

#: InvenTree/helpers.py:403 order/models.py:315 order/models.py:425
#: stock/views.py:1295
msgid "Invalid quantity provided"
msgstr "Keine gültige Menge"

#: InvenTree/helpers.py:406
msgid "Empty serial number string"
msgstr "Keine Seriennummer angegeben"

#: InvenTree/helpers.py:428 InvenTree/helpers.py:431 InvenTree/helpers.py:434
#: InvenTree/helpers.py:459
#, python-brace-format
msgid "Invalid group: {g}"
msgstr "Ungültige Gruppe: {g}"

#: InvenTree/helpers.py:464
#, python-brace-format
msgid "Duplicate serial: {g}"
msgstr "Doppelte Seriennummer: {g}"

#: InvenTree/helpers.py:472
msgid "No serial numbers found"
msgstr "Keine Seriennummern gefunden"

#: InvenTree/helpers.py:476
#, python-brace-format
msgid "Number of unique serial number ({s}) must match quantity ({q})"
msgstr "Anzahl der eindeutigen Seriennummern ({s}) muss mit der Anzahl ({q}) übereinstimmen"

#: InvenTree/models.py:61 stock/models.py:1815
msgid "Attachment"
msgstr "Anhang"

#: InvenTree/models.py:62
msgid "Select file to attach"
msgstr "Datei zum Anhängen auswählen"

#: InvenTree/models.py:64 templates/js/attachment.js:52
msgid "Comment"
msgstr "Kommentar"

#: InvenTree/models.py:64
msgid "File comment"
msgstr "Datei-Kommentar"

#: InvenTree/models.py:70 InvenTree/models.py:71 common/models.py:879
#: common/models.py:880 part/models.py:2097
#: report/templates/report/inventree_test_report_base.html:91
#: templates/js/stock.js:1538
msgid "User"
msgstr "Benutzer"

#: InvenTree/models.py:74
msgid "upload date"
msgstr "Hochladedatum"

#: InvenTree/models.py:113
msgid "Invalid choice"
msgstr "Ungültige Auswahl"

#: InvenTree/models.py:129 InvenTree/models.py:130 company/models.py:412
#: label/models.py:112 part/models.py:718 part/models.py:2246
#: report/models.py:181 templates/InvenTree/search.html:137
#: templates/InvenTree/search.html:289 templates/js/company.js:545
#: templates/js/part.js:206 templates/js/part.js:339 templates/js/part.js:831
#: templates/js/stock.js:1331
msgid "Name"
msgstr "Name"

#: InvenTree/models.py:136 build/models.py:187
#: build/templates/build/detail.html:24 company/models.py:351
#: company/models.py:519 company/templates/company/manufacturer_part.html:76
#: company/templates/company/supplier_part.html:75 label/models.py:119
#: order/models.py:158 order/templates/order/purchase_order_detail.html:312
#: part/models.py:741 part/templates/part/set_category.html:14
#: report/models.py:194 report/models.py:551 report/models.py:590
#: report/templates/report/inventree_build_order_base.html:118
#: templates/InvenTree/search.html:144 templates/InvenTree/search.html:224
#: templates/InvenTree/search.html:296
#: templates/InvenTree/settings/header.html:9 templates/js/bom.js:190
#: templates/js/build.js:868 templates/js/build.js:1162
#: templates/js/company.js:261 templates/js/company.js:459
#: templates/js/company.js:741 templates/js/order.js:247
#: templates/js/order.js:349 templates/js/part.js:265 templates/js/part.js:449
#: templates/js/part.js:626 templates/js/part.js:843 templates/js/part.js:911
#: templates/js/stock.js:917 templates/js/stock.js:1343
#: templates/js/stock.js:1388
msgid "Description"
msgstr "Beschreibung"

#: InvenTree/models.py:137
msgid "Description (optional)"
msgstr "Beschreibung (optional)"

#: InvenTree/models.py:145
msgid "parent"
msgstr "Eltern"

#: InvenTree/serializers.py:52 part/models.py:2482
msgid "Must be a valid number"
msgstr "Muss eine gültige Nummer sein"

#: InvenTree/settings.py:505
msgid "German"
msgstr "Deutsch"

#: InvenTree/settings.py:506
msgid "Greek"
msgstr ""

#: InvenTree/settings.py:507
msgid "English"
msgstr "Englisch"

#: InvenTree/settings.py:508
msgid "Spanish"
msgstr ""

#: InvenTree/settings.py:509
msgid "French"
msgstr "Französisch"

#: InvenTree/settings.py:510
msgid "Hebrew"
msgstr ""

#: InvenTree/settings.py:511
msgid "Italian"
msgstr ""

#: InvenTree/settings.py:512
msgid "Japanese"
msgstr ""

#: InvenTree/settings.py:513
msgid "Korean"
msgstr ""

#: InvenTree/settings.py:514
msgid "Dutch"
msgstr ""

#: InvenTree/settings.py:515
msgid "Norwegian"
msgstr ""

#: InvenTree/settings.py:516
msgid "Polish"
msgstr "Polnisch"

#: InvenTree/settings.py:517
msgid "Russian"
msgstr ""

#: InvenTree/settings.py:518
msgid "Swedish"
msgstr ""

#: InvenTree/settings.py:519
msgid "Thai"
msgstr ""

#: InvenTree/settings.py:520
msgid "Turkish"
msgstr "Türkisch"

#: InvenTree/settings.py:521
msgid "Vietnamese"
msgstr ""

#: InvenTree/settings.py:522
msgid "Chinese"
msgstr ""

#: InvenTree/status.py:94
msgid "Background worker check failed"
msgstr "Hintergrund-Prozess-Kontrolle fehlgeschlagen"

#: InvenTree/status.py:98
msgid "Email backend not configured"
msgstr "E-Mail-Backend nicht konfiguriert"

#: InvenTree/status.py:101
msgid "InvenTree system health checks failed"
msgstr "InvenTree Status-Überprüfung fehlgeschlagen"

#: InvenTree/status_codes.py:104 InvenTree/status_codes.py:145
#: InvenTree/status_codes.py:314
msgid "Pending"
msgstr "Ausstehend"

#: InvenTree/status_codes.py:105
msgid "Placed"
msgstr "Platziert"

#: InvenTree/status_codes.py:106 InvenTree/status_codes.py:317
msgid "Complete"
msgstr "Fertig"

#: InvenTree/status_codes.py:107 InvenTree/status_codes.py:147
#: InvenTree/status_codes.py:316
msgid "Cancelled"
msgstr "Storniert"

#: InvenTree/status_codes.py:108 InvenTree/status_codes.py:148
#: InvenTree/status_codes.py:190
msgid "Lost"
msgstr "Verloren"

#: InvenTree/status_codes.py:109 InvenTree/status_codes.py:149
#: InvenTree/status_codes.py:192
msgid "Returned"
msgstr "Zurückgegeben"

#: InvenTree/status_codes.py:146
#: order/templates/order/sales_order_base.html:126
msgid "Shipped"
msgstr "Versendet"

#: InvenTree/status_codes.py:186
msgid "OK"
msgstr "OK"

#: InvenTree/status_codes.py:187
msgid "Attention needed"
msgstr "erfordert Eingriff"

#: InvenTree/status_codes.py:188
msgid "Damaged"
msgstr "Beschädigt"

#: InvenTree/status_codes.py:189
msgid "Destroyed"
msgstr "Zerstört"

#: InvenTree/status_codes.py:191
msgid "Rejected"
msgstr "Zurückgewiesen"

#: InvenTree/status_codes.py:272
msgid "Legacy stock tracking entry"
msgstr "Alter Lagerbestands-Tracking-Eintrag"

#: InvenTree/status_codes.py:274
msgid "Stock item created"
msgstr "Lagerbestand erstellt"

#: InvenTree/status_codes.py:276
msgid "Edited stock item"
msgstr "Lagerbestand bearbeitet"

#: InvenTree/status_codes.py:277
msgid "Assigned serial number"
msgstr "Seriennummer hinzugefügt"

#: InvenTree/status_codes.py:279
msgid "Stock counted"
msgstr "Lagerbestand gezählt"

#: InvenTree/status_codes.py:280
msgid "Stock manually added"
msgstr "Lagerbestand manuell hinzugefügt"

#: InvenTree/status_codes.py:281
msgid "Stock manually removed"
msgstr "Lagerbestand manuell entfernt"

#: InvenTree/status_codes.py:283
msgid "Location changed"
msgstr "Standort geändert"

#: InvenTree/status_codes.py:285
msgid "Installed into assembly"
msgstr "In Baugruppe installiert"

#: InvenTree/status_codes.py:286
msgid "Removed from assembly"
msgstr "Aus Baugruppe entfernt"

#: InvenTree/status_codes.py:288
msgid "Installed component item"
msgstr "Komponente installiert"

#: InvenTree/status_codes.py:289
msgid "Removed component item"
msgstr "Komponente entfernt"

#: InvenTree/status_codes.py:291
msgid "Split from parent item"
msgstr "Vom übergeordneten Element geteilt"

#: InvenTree/status_codes.py:292
msgid "Split child item"
msgstr "Unterobjekt geteilt"

#: InvenTree/status_codes.py:294 templates/js/table_filters.js:185
msgid "Sent to customer"
msgstr "Zum Kunden geschickt"

#: InvenTree/status_codes.py:295
msgid "Returned from customer"
msgstr "Rücksendung vom Kunden"

#: InvenTree/status_codes.py:297
msgid "Build order output created"
msgstr "Endprodukt erstellt"

#: InvenTree/status_codes.py:298
msgid "Build order output completed"
msgstr "Endprodukt fertiggestellt"

#: InvenTree/status_codes.py:300
msgid "Received against purchase order"
msgstr "Gegen Bestellung empfangen"

#: InvenTree/status_codes.py:315
msgid "Production"
msgstr "in Arbeit"

#: InvenTree/validators.py:22
msgid "Not a valid currency code"
msgstr "Kein gültiger Währungscode"

#: InvenTree/validators.py:50
msgid "Invalid character in part name"
msgstr "Ungültiger Buchstabe im Teilenamen"

#: InvenTree/validators.py:63
#, python-brace-format
msgid "IPN must match regex pattern {pat}"
msgstr "IPN muss zu Regex-Muster  {pat} passen"

#: InvenTree/validators.py:77 InvenTree/validators.py:91
#: InvenTree/validators.py:105
#, python-brace-format
msgid "Reference must match pattern {pattern}"
msgstr "Referenz muss zu Regex-Muster {pattern} passen"

#: InvenTree/validators.py:113
#, python-brace-format
msgid "Illegal character in name ({x})"
msgstr "Ungültiges Zeichen im Namen ({x})"

#: InvenTree/validators.py:132 InvenTree/validators.py:148
msgid "Overage value must not be negative"
msgstr "Überschuss-Wert darf nicht negativ sein"

#: InvenTree/validators.py:150
msgid "Overage must not exceed 100%"
msgstr "Überschuss darf 100% nicht überschreiten"

#: InvenTree/validators.py:157
msgid "Overage must be an integer value or a percentage"
msgstr "Überschuss muss eine Ganzzahl oder ein Prozentwert sein"

#: InvenTree/views.py:609
msgid "Delete Item"
msgstr "Element löschen"

#: InvenTree/views.py:658
msgid "Check box to confirm item deletion"
msgstr "Häkchen setzen um Löschung von Objekt zu bestätigen"

#: InvenTree/views.py:673 templates/InvenTree/settings/user.html:14
msgid "Edit User Information"
msgstr "Benutzerinformationen bearbeiten"

#: InvenTree/views.py:684 templates/InvenTree/settings/user.html:18
msgid "Set Password"
msgstr "Passwort eingeben"

#: InvenTree/views.py:703
msgid "Password fields must match"
msgstr "Passwörter stimmen nicht überein"

#: InvenTree/views.py:897 templates/navbar.html:95
msgid "System Information"
msgstr "Systeminformationen"

#: barcodes/api.py:53 barcodes/api.py:150
msgid "Must provide barcode_data parameter"
msgstr "barcode_data Parameter angeben"

#: barcodes/api.py:126
msgid "No match found for barcode data"
msgstr "Keine Treffer für Barcode"

#: barcodes/api.py:128
msgid "Match found for barcode data"
msgstr "Treffer für Barcode gefunden"

#: barcodes/api.py:153
msgid "Must provide stockitem parameter"
msgstr "BestandsObjekt-Parameter muss angegeben werden"

#: barcodes/api.py:160
msgid "No matching stock item found"
msgstr "Keine passende BestandsObjekt gefunden"

#: barcodes/api.py:190
msgid "Barcode already matches StockItem object"
msgstr "Barcode entspricht bereits BestandsObjekt"

#: barcodes/api.py:194
msgid "Barcode already matches StockLocation object"
msgstr "Barcode entspricht bereits Bestandslagerort"

#: barcodes/api.py:198
msgid "Barcode already matches Part object"
msgstr "Barcode entspricht bereits Teil"

#: barcodes/api.py:204 barcodes/api.py:216
msgid "Barcode hash already matches StockItem object"
msgstr "Barcode ist bereits BestandsObjekt zugeordnet"

#: barcodes/api.py:222
msgid "Barcode associated with StockItem"
msgstr "Barcode zugeordnet zu BestandsObjekt"

#: build/forms.py:37
msgid "Build Order reference"
msgstr "Bauauftrags-Referenz"

#: build/forms.py:38
msgid "Order target date"
msgstr "geplantes Bestelldatum"

#: build/forms.py:42 build/templates/build/build_base.html:146
#: build/templates/build/detail.html:124
#: order/templates/order/order_base.html:124
#: order/templates/order/sales_order_base.html:119
#: report/templates/report/inventree_build_order_base.html:126
#: templates/js/build.js:945 templates/js/order.js:264
#: templates/js/order.js:367
msgid "Target Date"
msgstr "Zieldatum"

#: build/forms.py:43 build/models.py:277
msgid "Target date for build completion. Build will be overdue after this date."
msgstr "Zieldatum für Bauauftrag-Fertigstellung."

#: build/forms.py:48 build/forms.py:90 build/forms.py:266 build/models.py:1402
#: build/templates/build/allocation_card.html:23
#: build/templates/build/auto_allocate.html:17
#: build/templates/build/build_base.html:133
#: build/templates/build/detail.html:34 common/models.py:908
#: company/forms.py:42 company/templates/company/supplier_part.html:226
#: order/forms.py:120 order/forms.py:142 order/forms.py:159 order/models.py:706
#: order/models.py:952 order/templates/order/order_wizard/match_parts.html:30
#: order/templates/order/order_wizard/select_parts.html:34
#: order/templates/order/purchase_order_detail.html:348
#: order/templates/order/sales_order_detail.html:200
#: order/templates/order/sales_order_detail.html:207
#: order/templates/order/sales_order_detail.html:292
#: order/templates/order/sales_order_detail.html:364 part/forms.py:323
#: part/forms.py:353 part/forms.py:369 part/forms.py:385 part/models.py:2384
#: part/templates/part/bom_upload/match_parts.html:31
#: part/templates/part/detail.html:939 part/templates/part/detail.html:1025
#: part/templates/part/part_pricing.html:16
#: report/templates/report/inventree_build_order_base.html:114
#: report/templates/report/inventree_po_report.html:91
#: report/templates/report/inventree_so_report.html:91
#: report/templates/report/inventree_test_report_base.html:77
#: stock/forms.py:141 stock/forms.py:247
#: stock/templates/stock/item_base.html:267
#: stock/templates/stock/stock_adjust.html:18 templates/js/barcode.js:364
#: templates/js/bom.js:205 templates/js/build.js:271 templates/js/build.js:606
#: templates/js/build.js:1172 templates/js/model_renderers.js:56
#: templates/js/order.js:462 templates/js/part.js:1016
#: templates/js/part.js:1138 templates/js/part.js:1194
#: templates/js/stock.js:1523 templates/js/stock.js:1721
msgid "Quantity"
msgstr "Anzahl"

#: build/forms.py:49
msgid "Number of items to build"
msgstr "Anzahl der zu bauenden Teile"

#: build/forms.py:91
msgid "Enter quantity for build output"
msgstr "Menge der Endprodukte angeben"

#: build/forms.py:95 order/forms.py:114 stock/forms.py:84
msgid "Serial Numbers"
msgstr "Seriennummer"

#: build/forms.py:97
msgid "Enter serial numbers for build outputs"
msgstr "Seriennummer für dieses Endprodukt eingeben"

#: build/forms.py:103
msgid "Confirm creation of build output"
msgstr "Anlage von Endprodukt(en) bestätigen"

#: build/forms.py:124
msgid "Confirm deletion of build output"
msgstr "Löschen des Endprodukt bestätigen"

#: build/forms.py:145
msgid "Confirm unallocation of stock"
msgstr "Aufhebung der BestandsZuordnung bestätigen"

#: build/forms.py:169
msgid "Confirm stock allocation"
msgstr "Bestandszuordnung bestätigen"

#: build/forms.py:186
msgid "Mark build as complete"
msgstr "Bauauftrag als vollständig markieren"

#: build/forms.py:210 build/templates/build/auto_allocate.html:18
#: stock/forms.py:286 stock/templates/stock/item_base.html:297
#: stock/templates/stock/stock_adjust.html:17
#: templates/InvenTree/search.html:260 templates/js/barcode.js:363
#: templates/js/barcode.js:531 templates/js/build.js:256
#: templates/js/build.js:620 templates/js/order.js:447
#: templates/js/stock.js:124 templates/js/stock.js:250
#: templates/js/stock.js:1003 templates/js/stock.js:1415
msgid "Location"
msgstr "Lagerort"

#: build/forms.py:211
msgid "Location of completed parts"
msgstr "Lagerort der Endprodukte"

#: build/forms.py:215 build/templates/build/build_base.html:138
#: build/templates/build/detail.html:62 order/models.py:549
#: order/templates/order/receive_parts.html:24
#: stock/templates/stock/item_base.html:420 templates/InvenTree/search.html:252
#: templates/js/barcode.js:119 templates/js/build.js:902
#: templates/js/order.js:251 templates/js/order.js:354
#: templates/js/stock.js:990 templates/js/stock.js:1492
#: templates/js/stock.js:1737
msgid "Status"
msgstr "Status"

#: build/forms.py:216
msgid "Build output stock status"
msgstr "Bestands-Status der Endprodukte"

#: build/forms.py:223
msgid "Confirm incomplete"
msgstr "Bauauftrag nicht fertiggestellt"

#: build/forms.py:224
msgid "Confirm completion with incomplete stock allocation"
msgstr "Fertigstellung mit nicht kompletter Bestandszuordnung bestätigen"

#: build/forms.py:227
msgid "Confirm build completion"
msgstr "Bauauftrag-Fertigstellung bestätigen"

#: build/forms.py:252
msgid "Confirm cancel"
msgstr "Abbruch bestätigen"

#: build/forms.py:252 build/views.py:65
msgid "Confirm build cancellation"
msgstr "Bauabbruch bestätigen"

#: build/forms.py:266
msgid "Select quantity of stock to allocate"
msgstr "Menge der BestandsObjekte für Zuordnung auswählen"

#: build/models.py:113
msgid "Invalid choice for parent build"
msgstr "Ungültige Wahl für übergeordneten Bauauftrag"

#: build/models.py:117 build/templates/build/build_base.html:9
#: build/templates/build/build_base.html:73
#: report/templates/report/inventree_build_order_base.html:106
#: templates/js/build.js:233
msgid "Build Order"
msgstr "Bauauftrag"

#: build/models.py:118 build/templates/build/index.html:8
#: build/templates/build/index.html:15
#: order/templates/order/sales_order_detail.html:34
#: order/templates/order/so_navbar.html:19
#: order/templates/order/so_navbar.html:22 part/templates/part/navbar.html:42
#: part/templates/part/navbar.html:45 templates/InvenTree/index.html:229
#: templates/InvenTree/search.html:185
#: templates/InvenTree/settings/navbar.html:89
#: templates/InvenTree/settings/navbar.html:91 users/models.py:44
msgid "Build Orders"
msgstr "Bauaufträge"

#: build/models.py:178
msgid "Build Order Reference"
msgstr "Bauauftragsreferenz"

#: build/models.py:179 order/models.py:246 order/models.py:533
#: order/models.py:713 order/templates/order/purchase_order_detail.html:343
#: order/templates/order/sales_order_detail.html:359 part/models.py:2393
#: part/templates/part/bom_upload/match_parts.html:30
#: report/templates/report/inventree_po_report.html:92
#: report/templates/report/inventree_so_report.html:92 templates/js/bom.js:197
#: templates/js/build.js:695 templates/js/build.js:1166
msgid "Reference"
msgstr "Referenz"

#: build/models.py:190
msgid "Brief description of the build"
msgstr "Kurze Beschreibung des Baus"

#: build/models.py:199 build/templates/build/build_base.html:163
#: build/templates/build/detail.html:80
msgid "Parent Build"
msgstr "Eltern-Bauauftrag"

#: build/models.py:200
msgid "BuildOrder to which this build is allocated"
msgstr "Bauauftrag, zu dem dieser Bauauftrag zugwiesen ist"

#: build/models.py:205 build/templates/build/auto_allocate.html:16
#: build/templates/build/build_base.html:128
#: build/templates/build/detail.html:29 company/models.py:654
#: order/models.py:766 order/models.py:825
#: order/templates/order/order_wizard/select_parts.html:32
#: order/templates/order/purchase_order_detail.html:297
#: order/templates/order/receive_parts.html:19
#: order/templates/order/sales_order_detail.html:344 part/models.py:347
#: part/models.py:2042 part/models.py:2058 part/models.py:2077
#: part/models.py:2095 part/models.py:2174 part/models.py:2278
#: part/models.py:2368 part/templates/part/detail.html:199
#: part/templates/part/part_app_base.html:8
#: part/templates/part/part_pricing.html:12
#: part/templates/part/set_category.html:13
#: report/templates/report/inventree_build_order_base.html:110
#: report/templates/report/inventree_po_report.html:90
#: report/templates/report/inventree_so_report.html:90
#: templates/InvenTree/search.html:112 templates/InvenTree/search.html:210
#: templates/js/barcode.js:362 templates/js/bom.js:163
#: templates/js/build.js:586 templates/js/build.js:873
#: templates/js/build.js:1139 templates/js/company.js:400
#: templates/js/company.js:650 templates/js/part.js:430
#: templates/js/part.js:593 templates/js/stock.js:122 templates/js/stock.js:886
#: templates/js/stock.js:1709
msgid "Part"
msgstr "Teil"

#: build/models.py:213
msgid "Select part to build"
msgstr "Teil für den Bauauftrag wählen"

#: build/models.py:218
msgid "Sales Order Reference"
msgstr "Auftrag Referenz"

#: build/models.py:222
msgid "SalesOrder to which this build is allocated"
msgstr "Bestellung, die diesem Bauauftrag zugewiesen ist"

#: build/models.py:227
msgid "Source Location"
msgstr "Quell-Lagerort"

#: build/models.py:231
msgid "Select location to take stock from for this build (leave blank to take from any stock location)"
msgstr "Entnahme-Lagerort für diesen Bauauftrag wählen (oder leer lassen für einen beliebigen Lagerort)"

#: build/models.py:236
msgid "Destination Location"
msgstr "Ziel-Lagerort"

#: build/models.py:240
msgid "Select location where the completed items will be stored"
msgstr "Lagerort an dem fertige Objekte gelagert werden auswählen"

#: build/models.py:244
msgid "Build Quantity"
msgstr "Bau-Anzahl"

#: build/models.py:247
msgid "Number of stock items to build"
msgstr "Anzahl der zu bauenden BestandsObjekt"

#: build/models.py:251
msgid "Completed items"
msgstr "Fertiggestellte Teile"

#: build/models.py:253
msgid "Number of stock items which have been completed"
msgstr "Anzahl der fertigen BestandsObjekte"

#: build/models.py:257 part/templates/part/part_base.html:225
msgid "Build Status"
msgstr "Bauauftrags-Status"

#: build/models.py:261
msgid "Build status code"
msgstr "Bau-Statuscode"

#: build/models.py:265 stock/models.py:507
msgid "Batch Code"
msgstr "Losnummer"

#: build/models.py:269
msgid "Batch code for this build output"
msgstr "Losnummer für dieses Endprodukt"

#: build/models.py:272 order/models.py:162 part/models.py:913
#: part/templates/part/part_base.html:143 templates/js/order.js:362
msgid "Creation Date"
msgstr "Erstelldatum"

#: build/models.py:276 order/models.py:555
msgid "Target completion date"
msgstr "geplantes Fertigstellungsdatum"

#: build/models.py:280 order/models.py:288 templates/js/build.js:950
msgid "Completion Date"
msgstr "Fertigstellungsdatum"

#: build/models.py:286
msgid "completed by"
msgstr "Fertiggestellt von"

#: build/models.py:294 templates/js/build.js:915
msgid "Issued by"
msgstr "Aufgegeben von"

#: build/models.py:295
msgid "User who issued this build order"
msgstr "Nutzer der diesen Bauauftrag erstellt hat"

#: build/models.py:303 build/templates/build/build_base.html:184
#: build/templates/build/detail.html:108 order/models.py:176
#: order/templates/order/order_base.html:138
#: order/templates/order/sales_order_base.html:140 part/models.py:917
#: report/templates/report/inventree_build_order_base.html:159
msgid "Responsible"
msgstr "Verantwortlicher Benutzer"

#: build/models.py:304
msgid "User responsible for this build order"
msgstr "Nutzer der für diesen Bauauftrag zuständig ist"

#: build/models.py:309 build/templates/build/detail.html:94
#: company/templates/company/manufacturer_part.html:83
#: company/templates/company/supplier_part.html:82
#: part/templates/part/part_base.html:137 stock/models.py:501
#: stock/templates/stock/item_base.html:357
msgid "External Link"
msgstr "Externer Link"

#: build/models.py:310 part/models.py:775 stock/models.py:503
msgid "Link to external URL"
msgstr "Link zu einer externen URL"

#: build/models.py:314 build/templates/build/navbar.html:52
#: company/models.py:139 company/models.py:526
#: company/templates/company/navbar.html:63
#: company/templates/company/navbar.html:66 order/models.py:180
#: order/models.py:715 order/templates/order/po_navbar.html:38
#: order/templates/order/po_navbar.html:41
#: order/templates/order/purchase_order_detail.html:419
#: order/templates/order/sales_order_detail.html:439
#: order/templates/order/so_navbar.html:33
#: order/templates/order/so_navbar.html:36 part/models.py:902
#: part/templates/part/detail.html:105 part/templates/part/navbar.html:108
#: part/templates/part/navbar.html:111
#: report/templates/report/inventree_build_order_base.html:173
#: stock/forms.py:139 stock/forms.py:256 stock/forms.py:288 stock/models.py:573
#: stock/models.py:1715 stock/models.py:1821
#: stock/templates/stock/navbar.html:57 templates/js/barcode.js:37
#: templates/js/bom.js:349 templates/js/company.js:746
#: templates/js/stock.js:258 templates/js/stock.js:499
#: templates/js/stock.js:1082
msgid "Notes"
msgstr "Notizen"

#: build/models.py:315
msgid "Extra build notes"
msgstr "Extranotizen für den Bauauftrag"

#: build/models.py:792
msgid "No build output specified"
msgstr "kein Endprodukt angegeben"

#: build/models.py:795
msgid "Build output is already completed"
msgstr "Endprodukt bereits hergstellt"

#: build/models.py:798
msgid "Build output does not match Build Order"
msgstr "Endprodukt stimmt nicht mit dem Bauauftrag überein"

#: build/models.py:1208
msgid "BuildItem must be unique for build, stock_item and install_into"
msgstr "Bauauftrags-Objekt muss für Bauauftrag, Lager-Objekt und installiert_in eindeutig sein"

#: build/models.py:1233
msgid "Build item must specify a build output, as master part is marked as trackable"
msgstr "Bauauftragsposition muss ein Endprodukt festlegen, da der übergeordnete Teil verfolgbar ist"

#: build/models.py:1237
#, python-brace-format
msgid "Allocated quantity ({n}) must not exceed available quantity ({q})"
msgstr "Reserviermenge ({n}) muss kleiner Bestandsmenge ({q}) sein. Zugewiesene Anzahl ({n}) darf nicht die verfügbare ({q}) Anzahl überschreiten"

#: build/models.py:1244 order/models.py:926
msgid "StockItem is over-allocated"
msgstr "Zu viele BestandsObjekt zugewiesen"

#: build/models.py:1248 order/models.py:929
msgid "Allocation quantity must be greater than zero"
msgstr "Reserviermenge muss größer null sein"

#: build/models.py:1252
msgid "Quantity must be 1 for serialized stock"
msgstr "Anzahl muss 1 für Objekte mit Seriennummer sein"

#: build/models.py:1312
#, python-brace-format
msgid "Selected stock item not found in BOM for part '{p}'"
msgstr "Ausgewähltes BestandsObjekt nicht Stückliste für Teil '{p}' gefunden"

#: build/models.py:1372 stock/templates/stock/item_base.html:329
#: templates/InvenTree/search.html:183 templates/js/build.js:846
#: templates/navbar.html:29
msgid "Build"
msgstr "Bauauftrag"

#: build/models.py:1373
msgid "Build to allocate parts"
msgstr "Bauauftrag starten um Teile zuzuweisen"

#: build/models.py:1389 stock/templates/stock/item_base.html:8
#: stock/templates/stock/item_base.html:31
#: stock/templates/stock/item_base.html:351
#: stock/templates/stock/stock_adjust.html:16 templates/js/build.js:244
#: templates/js/build.js:249 templates/js/build.js:993
#: templates/js/order.js:435 templates/js/order.js:440
#: templates/js/stock.js:1474
msgid "Stock Item"
msgstr "BestandsObjekt"

#: build/models.py:1390
msgid "Source stock item"
msgstr "Quell-BestandsObjekt"

#: build/models.py:1403
msgid "Stock quantity to allocate to build"
msgstr "BestandsObjekt-Anzahl dem Bauauftrag zuweisen"

#: build/models.py:1411
msgid "Install into"
msgstr "Installiere in"

#: build/models.py:1412
msgid "Destination stock item"
msgstr "Ziel-BestandsObjekt"

#: build/templates/build/allocation_card.html:21
#: build/templates/build/complete_output.html:46
#: order/templates/order/sales_order_detail.html:205
#: order/templates/order/sales_order_detail.html:290
#: report/templates/report/inventree_test_report_base.html:75
#: stock/models.py:495 stock/templates/stock/item_base.html:249
#: templates/js/build.js:604 templates/js/model_renderers.js:54
msgid "Serial Number"
msgstr "Seriennummer"

#: build/templates/build/auto_allocate.html:9
msgid "Automatically Allocate Stock"
msgstr "Lagerbestand automatisch zuweisen"

#: build/templates/build/auto_allocate.html:10
msgid "The following stock items will be allocated to the specified build output"
msgstr "Die folgenden BestandsObjekte werden den ausgewählten Endprodukten zugeordnet"

#: build/templates/build/auto_allocate.html:37
msgid "No stock items found that can be automatically allocated to this build"
msgstr "Keine BestandsObjekte gefunden, die diesem Endprodukt automatisch zugewiesen werden können"

#: build/templates/build/auto_allocate.html:39
msgid "Stock items will have to be manually allocated"
msgstr "BestandsObjekte müssen manuell zugewiesen werden"

#: build/templates/build/build_base.html:18
#, python-format
msgid "This Build Order is allocated to Sales Order %(link)s"
msgstr "Dieser Bauauftrag ist dem Auftrag %(link)s zugeordnet"

#: build/templates/build/build_base.html:25
#, python-format
msgid "This Build Order is a child of Build Order %(link)s"
msgstr "Dieser Bauauftrag ist dem Bauauftrag %(link)s untergeordnet"

#: build/templates/build/build_base.html:32
msgid "Build Order is ready to mark as completed"
msgstr "Bauauftrag ist bereit abgeschlossen zu werden"

#: build/templates/build/build_base.html:37
msgid "Build Order cannot be completed as outstanding outputs remain"
msgstr "Bauauftrag kann nicht abgeschlossen werden, da es noch ausstehende Endprodukte gibt"

#: build/templates/build/build_base.html:42
msgid "Required build quantity has not yet been completed"
msgstr "Benötigte Teil-Anzahl wurde noch nicht fertiggestellt"

#: build/templates/build/build_base.html:47
msgid "Stock has not been fully allocated to this Build Order"
msgstr "Lagerbestand wurde Bauauftrag noch nicht vollständig zugewiesen"

#: build/templates/build/build_base.html:75
#: company/templates/company/company_base.html:40
#: company/templates/company/manufacturer_part.html:29
#: company/templates/company/supplier_part.html:30
#: order/templates/order/order_base.html:26
#: order/templates/order/sales_order_base.html:37
#: part/templates/part/category.html:27 part/templates/part/part_base.html:22
#: stock/templates/stock/item_base.html:62
#: stock/templates/stock/location.html:31
msgid "Admin view"
msgstr "Admin"

#: build/templates/build/build_base.html:81
#: build/templates/build/build_base.html:150
#: order/templates/order/order_base.html:32
#: order/templates/order/order_base.html:86
#: order/templates/order/sales_order_base.html:43
#: order/templates/order/sales_order_base.html:88
#: templates/js/table_filters.js:254 templates/js/table_filters.js:273
#: templates/js/table_filters.js:290
msgid "Overdue"
msgstr "Überfällig"

#: build/templates/build/build_base.html:90
msgid "Print actions"
msgstr "Aktionen drucken"

#: build/templates/build/build_base.html:94
msgid "Print Build Order"
msgstr "Bauauftrag drucken"

#: build/templates/build/build_base.html:100
#: build/templates/build/build_base.html:222
msgid "Complete Build"
msgstr "Bauauftrag fertigstellen"

#: build/templates/build/build_base.html:105
msgid "Build actions"
msgstr "Bau-Auftrag Aktionen"

#: build/templates/build/build_base.html:109
msgid "Edit Build"
msgstr "Bauauftrag bearbeiten"

#: build/templates/build/build_base.html:111
#: build/templates/build/build_base.html:206 build/views.py:56
msgid "Cancel Build"
msgstr "Bauauftrag abbrechen"

#: build/templates/build/build_base.html:124
#: build/templates/build/detail.html:15
msgid "Build Details"
msgstr "Bau-Status"

#: build/templates/build/build_base.html:150
#, python-format
msgid "This build was due on %(target)s"
msgstr "Bauauftrag war fällig am %(target)s"

#: build/templates/build/build_base.html:157
#: build/templates/build/detail.html:67
msgid "Progress"
msgstr "Fortschritt"

#: build/templates/build/build_base.html:170
#: build/templates/build/detail.html:87 order/models.py:823
#: order/templates/order/sales_order_base.html:9
#: order/templates/order/sales_order_base.html:35
#: order/templates/order/sales_order_ship.html:25
#: report/templates/report/inventree_build_order_base.html:136
#: report/templates/report/inventree_so_report.html:77
#: stock/templates/stock/item_base.html:291 templates/js/order.js:309
msgid "Sales Order"
msgstr "Auftrag"

#: build/templates/build/build_base.html:177
#: build/templates/build/detail.html:101
#: report/templates/report/inventree_build_order_base.html:153
msgid "Issued By"
msgstr "Aufgegeben von"

#: build/templates/build/build_base.html:214
msgid "Incomplete Outputs"
msgstr "Unfertige Endprodukte"

#: build/templates/build/build_base.html:215
msgid "Build Order cannot be completed as incomplete build outputs remain"
msgstr "Bauauftrag kann nicht abgeschlossen werden, da es noch unvollständige Endprodukte gibt"

#: build/templates/build/build_output_create.html:7
msgid "The Bill of Materials contains trackable parts"
msgstr "Die Stückliste enthält verfolgbare Teile"

#: build/templates/build/build_output_create.html:8
msgid "Build outputs must be generated individually."
msgstr "Endprodukte müssen individuell angelegt werden."

#: build/templates/build/build_output_create.html:9
msgid "Multiple build outputs will be created based on the quantity specified."
msgstr "Mehrere Endprodukte werden anhand der gegebenen Anzahl angelegt werden."

#: build/templates/build/build_output_create.html:15
msgid "Trackable parts can have serial numbers specified"
msgstr "Nachverfolgbare Teile können Seriennummern haben"

#: build/templates/build/build_output_create.html:16
msgid "Enter serial numbers to generate multiple single build outputs"
msgstr "Seriennummeren für mehrere einzelne Endprodukte angeben"

#: build/templates/build/cancel.html:5
msgid "Are you sure you wish to cancel this build?"
msgstr "Sind Sie sicher, dass sie diesen Bauauftrag abbrechen möchten?"

#: build/templates/build/complete.html:8
msgid "Build Order is complete"
msgstr "Bauauftrag ist vollständig"

#: build/templates/build/complete.html:12
msgid "Build Order is incomplete"
msgstr "Bauauftrag ist unvollständig"

#: build/templates/build/complete.html:15
msgid "Incompleted build outputs remain"
msgstr "unfertige Endprodukte vorhanden"

#: build/templates/build/complete.html:18
msgid "Required build quantity has not been completed"
msgstr "Benötigte Teil-Anzahl wurde noch nicht fertiggestellt"

#: build/templates/build/complete.html:21
msgid "Required stock has not been fully allocated"
msgstr "Benötigter Bestand wurde nicht vollständig zugewiesen"

#: build/templates/build/complete_output.html:10
msgid "Stock allocation is complete for this output"
msgstr "Lagerzuordnung für dieses Endprodukt ist vollständig"

#: build/templates/build/complete_output.html:14
msgid "Stock allocation is incomplete"
msgstr "Bestandszuordnung ist nicht vollständig"

#: build/templates/build/complete_output.html:20
msgid "tracked parts have not been fully allocated"
msgstr "verfolgte Teile wurden nicht vollständig zugewiesen"

#: build/templates/build/complete_output.html:41
msgid "The following items will be created"
msgstr "Die folgenden Objekte werden erstellt"

#: build/templates/build/create_build_item.html:7
msgid "Select a stock item to allocate to the selected build output"
msgstr "BestandsObjekt zur Zuordnung zum ausgewählten Endprodukt auswählen"

#: build/templates/build/create_build_item.html:11
#, python-format
msgid "The allocated stock will be installed into the following build output:<br><i>%(output)s</i>"
msgstr "Der zugeordnete Bestand wird in den folgenden Endprodukten verbaut werden:<br><i>%(output)s</i>"

#: build/templates/build/create_build_item.html:17
#, python-format
msgid "No stock available for %(part)s"
msgstr "Kein Bestand verfügbar für %(part)s"

#: build/templates/build/delete_build_item.html:8
msgid "Are you sure you want to unallocate this stock?"
msgstr "Sind Sie sicher, dass sie die folgenden Bestands-Zuordnung entfernen möchten?"

#: build/templates/build/delete_build_item.html:11
msgid "The selected stock will be unallocated from the build output"
msgstr "Der ausgeählte Bestand wird von den Endprodukten zurückgenommen werden"

#: build/templates/build/detail.html:38
msgid "Stock Source"
msgstr "Ausgangs-Lager"

#: build/templates/build/detail.html:43
msgid "Stock can be taken from any available location."
msgstr "Bestand kann jedem verfügbaren Lagerort entnommen werden."

#: build/templates/build/detail.html:49 order/forms.py:88 order/models.py:782
#: order/templates/order/purchase_order_detail.html:408
#: order/templates/order/receive_parts.html:25 stock/forms.py:135
msgid "Destination"
msgstr "Ziel-Lager"

#: build/templates/build/detail.html:56
msgid "Destination location not specified"
msgstr "Ziel-Lagerort nicht angegeben"

#: build/templates/build/detail.html:73
#: stock/templates/stock/item_base.html:315 templates/js/stock.js:998
#: templates/js/stock.js:1744 templates/js/table_filters.js:116
#: templates/js/table_filters.js:210
msgid "Batch"
msgstr "Losnummer"

#: build/templates/build/detail.html:119
#: order/templates/order/order_base.html:111
#: order/templates/order/sales_order_base.html:113 templates/js/build.js:910
msgid "Created"
msgstr "Erstellt"

#: build/templates/build/detail.html:130
msgid "No target date set"
msgstr "Kein Ziel-Datum gesetzt"

#: build/templates/build/detail.html:135 templates/js/build.js:888
msgid "Completed"
msgstr "Fertig"

#: build/templates/build/detail.html:139
msgid "Build not complete"
msgstr "Bauauftrag ist nicht vollständig"

#: build/templates/build/detail.html:150 build/templates/build/navbar.html:35
msgid "Child Build Orders"
msgstr "Unter-Bauaufträge"

#: build/templates/build/detail.html:166
msgid "Allocate Stock to Build"
msgstr "Lagerbestand Bauauftrag zuweisen"

#: build/templates/build/detail.html:172
msgid "Allocate stock to build"
msgstr "Lagerbestand Bauauftrag zuweisen"

#: build/templates/build/detail.html:173
msgid "Auto Allocate"
msgstr "Automatisch zuweisen"

#: build/templates/build/detail.html:175 templates/js/build.js:778
msgid "Unallocate stock"
msgstr "Bestandszuordnung aufheben"

#: build/templates/build/detail.html:176 build/views.py:318 build/views.py:638
msgid "Unallocate Stock"
msgstr "Bestandszuordnung aufheben"

#: build/templates/build/detail.html:179
msgid "Order required parts"
msgstr "Benötigte Teile bestellen"

#: build/templates/build/detail.html:180
#: company/templates/company/detail.html:33
#: company/templates/company/detail.html:75 order/views.py:679
#: part/templates/part/category.html:140
msgid "Order Parts"
msgstr "Teile bestellen"

#: build/templates/build/detail.html:186
msgid "Untracked stock has been fully allocated for this Build Order"
msgstr "Nicht verfolgter Lagerbestand wurde Bauauftrag vollständig zugewiesen"

#: build/templates/build/detail.html:190
msgid "Untracked stock has not been fully allocated for this Build Order"
msgstr "Nicht verfolgter Lagerbestand wurde Bauauftrag noch nicht vollständig zugewiesen"

#: build/templates/build/detail.html:197
msgid "This Build Order does not have any associated untracked BOM items"
msgstr "Dieser Bauauftrag hat keine zugeordneten Stücklisten-Einträge"

#: build/templates/build/detail.html:206
msgid "Incomplete Build Outputs"
msgstr "Unfertige Endprodukte"

#: build/templates/build/detail.html:211
msgid "Create new build output"
msgstr "Neues Endprodukt anlegen"

#: build/templates/build/detail.html:212
msgid "Create New Output"
msgstr "Neues Endprodukt anlegen"

#: build/templates/build/detail.html:225
msgid "Create a new build output"
msgstr "Neues Endprodukt anlegen"

#: build/templates/build/detail.html:226
msgid "No incomplete build outputs remain."
msgstr "Keine unfertigen Endprodukte verbleibend."

#: build/templates/build/detail.html:227
msgid "Create a new build output using the button above"
msgstr "Neues Endprodukt mit der Schaltfläche oberhalb anlegen"

#: build/templates/build/detail.html:235
msgid "Completed Build Outputs"
msgstr "Fertiggestellte Endprodukte"

#: build/templates/build/detail.html:246 build/templates/build/navbar.html:42
#: build/templates/build/navbar.html:45 order/templates/order/po_navbar.html:35
#: order/templates/order/sales_order_detail.html:43
#: order/templates/order/so_navbar.html:29 part/templates/part/detail.html:173
#: part/templates/part/navbar.html:102 part/templates/part/navbar.html:105
#: stock/templates/stock/item.html:87 stock/templates/stock/navbar.html:47
#: stock/templates/stock/navbar.html:50
msgid "Attachments"
msgstr "Anhänge"

#: build/templates/build/detail.html:257
msgid "Build Notes"
msgstr "Bauauftrags-Notizen"

#: build/templates/build/detail.html:261 build/templates/build/detail.html:397
#: company/templates/company/detail.html:173
#: company/templates/company/detail.html:200
#: order/templates/order/purchase_order_detail.html:62
#: order/templates/order/purchase_order_detail.html:95
#: order/templates/order/sales_order_detail.html:58
#: order/templates/order/sales_order_detail.html:85
#: part/templates/part/detail.html:109 stock/templates/stock/item.html:102
#: stock/templates/stock/item.html:168
msgid "Edit Notes"
msgstr "Anmerkungen bearbeiten"

#: build/templates/build/detail.html:357
#: order/templates/order/po_attachments.html:79
#: order/templates/order/purchase_order_detail.html:156
#: order/templates/order/sales_order_detail.html:145
#: part/templates/part/detail.html:801 stock/templates/stock/item.html:232
#: templates/attachment_table.html:6
msgid "Add Attachment"
msgstr "Anhang hinzufügen"

#: build/templates/build/detail.html:375
#: order/templates/order/po_attachments.html:51
#: order/templates/order/purchase_order_detail.html:128
#: order/templates/order/sales_order_detail.html:118
#: part/templates/part/detail.html:755 stock/templates/stock/item.html:200
msgid "Edit Attachment"
msgstr "Anhang bearbeiten"

#: build/templates/build/detail.html:382
#: order/templates/order/po_attachments.html:58
#: order/templates/order/purchase_order_detail.html:135
#: order/templates/order/sales_order_detail.html:124
#: part/templates/part/detail.html:764 stock/templates/stock/item.html:209
msgid "Confirm Delete Operation"
msgstr "Löschvorgang bestätigen"

#: build/templates/build/detail.html:383
#: order/templates/order/po_attachments.html:59
#: order/templates/order/purchase_order_detail.html:136
#: order/templates/order/sales_order_detail.html:125
#: part/templates/part/detail.html:765 stock/templates/stock/item.html:210
msgid "Delete Attachment"
msgstr "Anhang löschen"

#: build/templates/build/edit_build_item.html:7
msgid "Alter the quantity of stock allocated to the build output"
msgstr "Anzahl des zugeordneten Bestands für die Endprodukte ändern"

#: build/templates/build/index.html:28
msgid "New Build Order"
msgstr "Neuer Bauauftrag"

#: build/templates/build/index.html:37 build/templates/build/index.html:38
msgid "Print Build Orders"
msgstr "Bauaufträge ausdrucken"

#: build/templates/build/index.html:43
#: order/templates/order/purchase_orders.html:27
#: order/templates/order/sales_orders.html:27
msgid "Display calendar view"
msgstr "Kalender-Ansicht"

#: build/templates/build/index.html:46
#: order/templates/order/purchase_orders.html:30
#: order/templates/order/sales_orders.html:30
msgid "Display list view"
msgstr "Listen-Ansicht"

#: build/templates/build/navbar.html:12
msgid "Build Order Details"
msgstr "Bauauftrag-details"

#: build/templates/build/navbar.html:15 order/templates/order/po_navbar.html:15
#: templates/js/stock.js:1403
msgid "Details"
msgstr "Details"

#: build/templates/build/navbar.html:20 build/templates/build/navbar.html:23
#: build/views.py:90
msgid "Allocate Stock"
msgstr "Lagerbestand zuweisen"

#: build/templates/build/navbar.html:28 build/templates/build/navbar.html:31
msgid "Build Outputs"
msgstr "Endprodukte"

#: build/templates/build/navbar.html:38
msgid "Child Builds"
msgstr "Unter-Endprodukte"

#: build/templates/build/navbar.html:49
msgid "Build Order Notes"
msgstr "Bauauftrag-Notizen"

#: build/templates/build/unallocate.html:10
msgid "Are you sure you wish to unallocate all stock for this build?"
msgstr "Sind Sie sicher, dass sie alle BestandsObjekt von diesem Bauauftrag entfernen möchten?"

#: build/templates/build/unallocate.html:12
msgid "All incomplete stock allocations will be removed from the build"
msgstr "Alle unvollständigen Bestandszuordnungen werden vom Endprodukt entfernt"

#: build/views.py:76
msgid "Build was cancelled"
msgstr "Bauauftrag wurde abgebrochen"

#: build/views.py:137
msgid "Allocated stock to build output"
msgstr "Bestand dem Endprodukt zuweisen"

#: build/views.py:149
msgid "Create Build Output"
msgstr "Endprodukt anlegen"

#: build/views.py:167
msgid "Maximum output quantity is "
msgstr "Maximale Endproduktmenge ist "

#: build/views.py:183 stock/views.py:1321
msgid "Serial numbers already exist"
msgstr "Seriennummern existieren bereits"

#: build/views.py:192
msgid "Serial numbers required for trackable build output"
msgstr "Seriennummern für verfolgbare Endprodukte benötigt"

#: build/views.py:258
msgid "Delete Build Output"
msgstr "Endprodukt entfernen"

#: build/views.py:279 build/views.py:369
msgid "Confirm unallocation of build stock"
msgstr "Entfernung von Bestands-Zuordnung bestätigen"

#: build/views.py:280 build/views.py:370 stock/views.py:386
msgid "Check the confirmation box"
msgstr "Bestätigungsbox bestätigen"

#: build/views.py:292
msgid "Build output does not match build"
msgstr "Endprodukt stimmt nicht mit Bauauftrag überein"

#: build/views.py:294 build/views.py:495
msgid "Build output must be specified"
msgstr "Endprodukt muss angegeben sein"

#: build/views.py:306
msgid "Build output deleted"
msgstr "Endprodukt gelöscht"

#: build/views.py:404
msgid "Complete Build Order"
msgstr "Bauauftrag fertigstellen"

#: build/views.py:410
msgid "Build order cannot be completed - incomplete outputs remain"
msgstr "Bauauftrag kann nicht abgeschlossen werden, es gibt noch unvollständige Endprodukte"

#: build/views.py:421
msgid "Completed build order"
msgstr "Bauauftrag fertiggestellt"

#: build/views.py:437
msgid "Complete Build Output"
msgstr "Endprodukt fertigstellen"

#: build/views.py:479
msgid "Invalid stock status value selected"
msgstr "Ungültiger Lagerbestands-Status ausgewählt"

#: build/views.py:486
msgid "Quantity to complete cannot exceed build output quantity"
msgstr "Fertigzustellende Anzahl darf nicht die geplante Endprodukt-Anzahl überschreiten"

#: build/views.py:492
msgid "Confirm completion of incomplete build"
msgstr "Endprodukt-Fertigstellung bestätigen"

#: build/views.py:591
msgid "Build output completed"
msgstr "Endprodukt fertiggestellt"

#: build/views.py:628
msgid "Delete Build Order"
msgstr "Bauauftrag löschen"

#: build/views.py:643
msgid "Removed parts from build allocation"
msgstr "Teile von Bauzuordnung entfernt"

#: build/views.py:655
msgid "Allocate stock to build output"
msgstr "Bestand dem Endprodukt zuweisen"

#: build/views.py:698
msgid "Item must be currently in stock"
msgstr "Teil muss aktuell im Bestand sein"

#: build/views.py:704
msgid "Stock item is over-allocated"
msgstr "BestandObjekt ist zu oft zugewiesen"

#: build/views.py:705 templates/js/bom.js:230 templates/js/build.js:705
#: templates/js/build.js:1000 templates/js/build.js:1179
msgid "Available"
msgstr "Verfügbar"

#: build/views.py:707
msgid "Stock item must be selected"
msgstr "BestandsObjekt muss ausgewählt sein"

#: build/views.py:870
msgid "Edit Stock Allocation"
msgstr "Bestandszuordnung bearbeiten"

#: build/views.py:874
msgid "Updated Build Item"
msgstr "Bauobjekt aktualisiert"

#: common/files.py:67
msgid "Unsupported file format: {ext.upper()}"
msgstr "Dateiformat nicht unterstützt: {ext.upper()}"

#: common/files.py:69
msgid "Error reading file (invalid encoding)"
msgstr "Fehler beim Lesen der Datei (ungültige Kodierung)"

#: common/files.py:74
msgid "Error reading file (invalid format)"
msgstr "Fehler beim Lesen der Datei (ungültiges Format)"

#: common/files.py:76
msgid "Error reading file (incorrect dimension)"
msgstr "Fehler beim Lesen der Datei (falsche Größe)"

#: common/files.py:78
msgid "Error reading file (data could be corrupted)"
msgstr "Fehler beim Lesen der Datei (Daten könnten beschädigt sein)"

#: common/forms.py:34 templates/js/attachment.js:42
msgid "File"
msgstr "Datei"

#: common/forms.py:35
msgid "Select file to upload"
msgstr "Datei zum Hochladen auswählen"

#: common/forms.py:50
msgid "{name.title()} File"
msgstr "{name.title()} Datei"

#: common/forms.py:51
#, python-brace-format
msgid "Select {name} file to upload"
msgstr "{name} Datei zum Hochladen auswählen"

#: common/models.py:259 common/models.py:739 common/models.py:872
msgid "Settings key (must be unique - case insensitive"
msgstr "Einstellungs-Schlüssel (muss einzigartig sein, Groß-/ Kleinschreibung wird nicht beachtet)"

#: common/models.py:261
msgid "Settings value"
msgstr "Einstellungs-Wert"

#: common/models.py:296
msgid "Must be an integer value"
msgstr "Nur Ganzzahl eingeben"

#: common/models.py:319
msgid "Value must be a boolean value"
msgstr "Wahrheitswert erforderlich"

#: common/models.py:330
msgid "Value must be an integer value"
msgstr "Nur Ganzzahl eingeben"

#: common/models.py:353
msgid "Key string must be unique"
msgstr "Schlüsseltext muss eindeutig sein"

#: common/models.py:448
msgid "InvenTree Instance Name"
msgstr "InvenTree Instanzname"

#: common/models.py:450
msgid "String descriptor for the server instance"
msgstr "Kurze Beschreibung der Instanz"

#: common/models.py:454
msgid "Use instance name"
msgstr "Name der Instanz verwenden"

#: common/models.py:455
msgid "Use the instance name in the title-bar"
msgstr "Den Namen der Instanz in der Titelleiste verwenden"

#: common/models.py:461 company/models.py:97 company/models.py:98
msgid "Company name"
msgstr "Firmenname"

#: common/models.py:462
msgid "Internal company name"
msgstr "interner Firmenname"

#: common/models.py:467
msgid "Base URL"
msgstr "Basis-URL"

#: common/models.py:468
msgid "Base URL for server instance"
msgstr "Basis-URL für dieses Instanz"

#: common/models.py:474
msgid "Default Currency"
msgstr "Standardwährung"

#: common/models.py:475
msgid "Default currency"
msgstr "Standardwährung"

#: common/models.py:481
msgid "Download from URL"
msgstr "Von URL herunterladen"

#: common/models.py:482
msgid "Allow download of remote images and files from external URL"
msgstr "Herunterladen von externen Bildern und Dateien von URLs erlaubt"

#: common/models.py:488
msgid "Barcode Support"
msgstr "Bacode-Feature verwenden"

#: common/models.py:489
msgid "Enable barcode scanner support"
msgstr "Barcode-Scanner Unterstützung"

#: common/models.py:495
msgid "IPN Regex"
msgstr "IPN Regex"

#: common/models.py:496
msgid "Regular expression pattern for matching Part IPN"
msgstr "RegEx Muster für die Zuordnung von Teil-IPN"

#: common/models.py:500
msgid "Allow Duplicate IPN"
msgstr "Mehrere Artikel mit gleicher IPN erlaubt"

#: common/models.py:501
msgid "Allow multiple parts to share the same IPN"
msgstr "Mehrere Artikel mit gleicher IPN erlaubt"

#: common/models.py:507
msgid "Allow Editing IPN"
msgstr "Ändern von IPN erlaubt"

#: common/models.py:508
msgid "Allow changing the IPN value while editing a part"
msgstr "Ändern der IPN während des Bearbeiten eines Teils erlaubt"

#: common/models.py:514
msgid "Copy Part BOM Data"
msgstr "Teil-Stückliste kopieren"

#: common/models.py:515
msgid "Copy BOM data by default when duplicating a part"
msgstr "Stückliste von Teil kopieren wenn das Teil dupliziert wird "

#: common/models.py:521
msgid "Copy Part Parameter Data"
msgstr "Teil-Parameter kopieren"

#: common/models.py:522
msgid "Copy parameter data by default when duplicating a part"
msgstr "Parameter-Daten für dieses Teil kopieren wenn das Teil dupliziert wird"

#: common/models.py:528
msgid "Copy Part Test Data"
msgstr "Teil-Testdaten kopieren"

#: common/models.py:529
msgid "Copy test data by default when duplicating a part"
msgstr "Test-Daten für dieses Teil kopieren wenn das Teil dupliziert wird"

#: common/models.py:535
msgid "Copy Category Parameter Templates"
msgstr "Kategorie-Parametervorlage kopieren"

#: common/models.py:536
msgid "Copy category parameter templates when creating a part"
msgstr "Kategorie-Parameter Vorlagen kopieren wenn ein Teil angelegt wird"

#: common/models.py:542 part/models.py:2280 report/models.py:187
#: stock/forms.py:225 templates/js/table_filters.js:25
#: templates/js/table_filters.js:324
msgid "Template"
msgstr "Vorlage"

#: common/models.py:543
msgid "Parts are templates by default"
msgstr "Teile sind standardmäßig Vorlagen"

#: common/models.py:549 part/models.py:865 templates/js/table_filters.js:132
#: templates/js/table_filters.js:336
msgid "Assembly"
msgstr "Baugruppe"

#: common/models.py:550
msgid "Parts can be assembled from other components by default"
msgstr "Teile können standardmäßig aus anderen Teilen angefertigt werden"

#: common/models.py:556 part/models.py:871 templates/js/table_filters.js:340
msgid "Component"
msgstr "Komponente"

#: common/models.py:557
msgid "Parts can be used as sub-components by default"
msgstr "Teile können standardmäßig in Baugruppen benutzt werden"

#: common/models.py:563 part/models.py:882
msgid "Purchaseable"
msgstr "Kaufbar"

#: common/models.py:564
msgid "Parts are purchaseable by default"
msgstr "Artikel sind grundsätzlich kaufbar"

#: common/models.py:570 part/models.py:887 templates/js/table_filters.js:348
msgid "Salable"
msgstr "Verkäuflich"

#: common/models.py:571
msgid "Parts are salable by default"
msgstr "Artikel sind grundsätzlich verkaufbar"

#: common/models.py:577 part/models.py:877 templates/js/table_filters.js:33
#: templates/js/table_filters.js:352
msgid "Trackable"
msgstr "Nachverfolgbar"

#: common/models.py:578
msgid "Parts are trackable by default"
msgstr "Artikel sind grundsätzlich verfolgbar"

#: common/models.py:584 part/models.py:897 templates/js/table_filters.js:29
msgid "Virtual"
msgstr "Virtuell"

#: common/models.py:585
msgid "Parts are virtual by default"
msgstr "Teile sind grundsätzlich virtuell"

#: common/models.py:591
msgid "Show Quantity in Forms"
msgstr "zeige Bestand in Eingabemasken"

#: common/models.py:592
msgid "Display available part quantity in some forms"
msgstr "Zeige den verfügbaren Bestand in einigen Eingabemasken"

#: common/models.py:598
msgid "Show Import in Views"
msgstr "Import in Ansichten anzeigen"

#: common/models.py:599
msgid "Display the import wizard in some part views"
msgstr "Importassistent in einigen Teil-Ansichten anzeigen"

#: common/models.py:605
msgid "Show Price in Forms"
msgstr "Preis in Formularen anzeigen"

#: common/models.py:606
msgid "Display part price in some forms"
msgstr "Teilpreis in einigen Formularen anzeigen"

#: common/models.py:612
msgid "Show related parts"
msgstr "Verwandte Teile anzeigen"

#: common/models.py:613
msgid "Display related parts for a part"
msgstr "Verwandte Teile eines Teils anzeigen"

#: common/models.py:619
msgid "Create initial stock"
msgstr "Ausgangsbestand erstellen"

#: common/models.py:620
msgid "Create initial stock on part creation"
msgstr "Ausgangsbestand beim Erstellen von Teilen erstellen"

#: common/models.py:626
msgid "Internal Prices"
msgstr "Interne Preise"

#: common/models.py:627
msgid "Enable internal prices for parts"
msgstr "Interne Preise für Teile aktivieren"

#: common/models.py:633
msgid "Internal Price as BOM-Price"
msgstr "Interner Preis als Stückliste-Preis"

#: common/models.py:634
msgid "Use the internal price (if set) in BOM-price calculations"
msgstr "Interner Preis (falls vorhanden) in Stücklisten-Preisberechnungen verwenden"

#: common/models.py:640 templates/stats.html:25
msgid "Debug Mode"
msgstr "Entwickler-Modus"

#: common/models.py:641
msgid "Generate reports in debug mode (HTML output)"
msgstr "Berichte im Entwickler-Modus generieren (als HTML)"

#: common/models.py:647
msgid "Page Size"
msgstr "Seitengröße"

#: common/models.py:648
msgid "Default page size for PDF reports"
msgstr "Standardseitenformat für PDF-Bericht"

#: common/models.py:658
msgid "Test Reports"
msgstr "Test-Berichte"

#: common/models.py:659
msgid "Enable generation of test reports"
msgstr "Erstellung von Test-Berichten aktivieren"

#: common/models.py:665
msgid "Stock Expiry"
msgstr "Bestands-Ablauf"

#: common/models.py:666
msgid "Enable stock expiry functionality"
msgstr "Ablaufen von Bestand ermöglichen"

#: common/models.py:672
msgid "Sell Expired Stock"
msgstr "Abgelaufenen Bestand verkaufen"

#: common/models.py:673
msgid "Allow sale of expired stock"
msgstr "Verkauf von abgelaufenem Bestand erlaubt"

#: common/models.py:679
msgid "Stock Stale Time"
msgstr "Bestands-Stehzeit"

#: common/models.py:680
msgid "Number of days stock items are considered stale before expiring"
msgstr "Anzahl an Tagen, an denen Bestand als abgestanden markiert wird, bevor sie ablaufen"

#: common/models.py:682
msgid "days"
msgstr "Tage"

#: common/models.py:687
msgid "Build Expired Stock"
msgstr "Abgelaufenen Bestand verbauen"

#: common/models.py:688
msgid "Allow building with expired stock"
msgstr "Verbauen von abgelaufenen Bestand erlaubt"

#: common/models.py:694
msgid "Stock Ownership Control"
msgstr "Bestands-Eigentümerkontrolle"

#: common/models.py:695
msgid "Enable ownership control over stock locations and items"
msgstr "Eigentümerkontrolle für Lagerorte und Teile aktivieren"

#: common/models.py:701
msgid "Group by Part"
msgstr "Gruppieren nach Teil"

#: common/models.py:702
msgid "Group stock items by part reference in table views"
msgstr "Bestand in Tabellen anhand von Teil-Referenz gruppieren"

#: common/models.py:708
msgid "Build Order Reference Prefix"
msgstr "Bauauftrag-Referenz Präfix"

#: common/models.py:709
msgid "Prefix value for build order reference"
msgstr "Präfix für Bauauftrag-Referenz"

#: common/models.py:714
msgid "Build Order Reference Regex"
msgstr "Bauauftrag-Referenz RegEx"

#: common/models.py:715
msgid "Regular expression pattern for matching build order reference"
msgstr "RegEx Muster für die Zuordnung von Bauauftrag-Referenzen"

#: common/models.py:719
msgid "Sales Order Reference Prefix"
msgstr "Auftrags-Referenz Präfix"

#: common/models.py:720
msgid "Prefix value for sales order reference"
msgstr "Präfix für Auftrags-Referenz"

#: common/models.py:725
msgid "Purchase Order Reference Prefix"
msgstr "Bestellungs-Referenz Präfix"

#: common/models.py:726
msgid "Prefix value for purchase order reference"
msgstr "Präfix für Bestellungs-Referenz"

#: common/models.py:750
msgid "Show starred parts"
msgstr ""

#: common/models.py:751
msgid "Show starred parts on the homepage"
msgstr ""

#: common/models.py:756
msgid "Show latest parts"
msgstr ""

#: common/models.py:757
msgid "Show latest parts on the homepage"
msgstr ""

#: common/models.py:762
msgid "Recent Part Count"
msgstr "Aktuelle Teile-Stände"

#: common/models.py:763
msgid "Number of recent parts to display on index page"
msgstr "Anzahl der neusten Teile auf der Startseite"

#: common/models.py:769
msgid "Show unvalidated BOMs"
msgstr ""

#: common/models.py:770
msgid "Show BOMs that await validation on the homepage"
msgstr ""

#: common/models.py:775
msgid "Show recent stock changes"
msgstr ""

#: common/models.py:776
msgid "Show recently changed stock items on the homepage"
msgstr ""

#: common/models.py:781
msgid "Recent Stock Count"
msgstr "aktueller Bestand"

#: common/models.py:782
msgid "Number of recent stock items to display on index page"
msgstr "Anzahl des geänderten Bestands auf der Startseite"

#: common/models.py:787
msgid "Show low stock"
msgstr ""

#: common/models.py:788
msgid "Show low stock items on the homepage"
msgstr ""

#: common/models.py:793
msgid "Show depleted stock"
msgstr ""

#: common/models.py:794
msgid "Show depleted stock items on the homepage"
msgstr ""

#: common/models.py:799
msgid "Show needed stock"
msgstr ""

#: common/models.py:800
msgid "Show stock items needed for builds on the homepage"
msgstr ""

#: common/models.py:805
msgid "Show expired stock"
msgstr ""

#: common/models.py:806
msgid "Show expired stock items on the homepage"
msgstr ""

#: common/models.py:811
msgid "Show stale stock"
msgstr ""

#: common/models.py:812
msgid "Show stale stock items on the homepage"
msgstr ""

#: common/models.py:817
msgid "Show pending builds"
msgstr ""

#: common/models.py:818
msgid "Show pending builds on the homepage"
msgstr ""

#: common/models.py:823
msgid "Show overdue builds"
msgstr ""

#: common/models.py:824
msgid "Show overdue builds on the homepage"
msgstr ""

#: common/models.py:829
msgid "Show outstanding POs"
msgstr ""

#: common/models.py:830
msgid "Show outstanding POs on the homepage"
msgstr ""

#: common/models.py:835
msgid "Show overdue POs"
msgstr ""

#: common/models.py:836
msgid "Show overdue POs on the homepage"
msgstr ""

#: common/models.py:841
msgid "Show outstanding SOs"
msgstr ""

#: common/models.py:842
msgid "Show outstanding SOs on the homepage"
msgstr ""

#: common/models.py:847
msgid "Show overdue SOs"
msgstr ""

#: common/models.py:848
msgid "Show overdue SOs on the homepage"
msgstr ""

#: common/models.py:854
msgid "Search Preview Results"
msgstr "Anzahl Suchergebnisse"

#: common/models.py:855
msgid "Number of results to show in search preview window"
msgstr "Anzahl der Ergebnisse, die in der Vorschau angezeigt werden sollen"

#: common/models.py:909 company/forms.py:43
msgid "Price break quantity"
msgstr "Preisstaffelungs Anzahl"

#: common/models.py:916 company/templates/company/supplier_part.html:231
#: templates/js/part.js:1021
msgid "Price"
msgstr "Preis"

#: common/models.py:917
msgid "Unit price at specified quantity"
msgstr "Stückpreis für die angegebene Anzahl"

#: common/models.py:1010
msgid "Default"
msgstr "Standard"

#: common/templates/common/edit_setting.html:11
msgid "Current value"
msgstr "Aktueller Wert"

#: common/views.py:33
msgid "Change Setting"
msgstr "Einstellungen ändern"

#: common/views.py:119
msgid "Supplied value is not allowed"
msgstr "Angegebener Wert nicht erlaubt"

#: common/views.py:128
msgid "Supplied value must be a boolean"
msgstr "Angegebener Wert muss ein Wahrheitswert sein"

#: common/views.py:138
msgid "Change User Setting"
msgstr ""

#: common/views.py:213 order/templates/order/order_wizard/po_upload.html:42
#: order/templates/order/po_navbar.html:19
#: order/templates/order/po_navbar.html:22
#: order/templates/order/purchase_order_detail.html:26 order/views.py:290
#: part/templates/part/bom_upload/upload_file.html:45
#: part/templates/part/import_wizard/part_upload.html:45 part/views.py:634
#: part/views.py:1248
msgid "Upload File"
msgstr "Datei hochgeladen"

#: common/views.py:214 order/templates/order/order_wizard/match_fields.html:52
#: order/views.py:291 part/templates/part/bom_upload/match_fields.html:52
#: part/templates/part/import_wizard/ajax_match_fields.html:45
#: part/templates/part/import_wizard/match_fields.html:52 part/views.py:635
#: part/views.py:1249
msgid "Match Fields"
msgstr "Übereinstimmende Felder"

#: common/views.py:215
msgid "Match Items"
msgstr "Positionen zuordnen"

#: common/views.py:560
msgid "Fields matching failed"
msgstr "Felder zuteilen fehlgeschlagen"

#: common/views.py:615
msgid "Parts imported"
msgstr "Teile importiert"

#: common/views.py:637 order/templates/order/order_wizard/match_fields.html:27
#: order/templates/order/order_wizard/match_parts.html:19
#: order/templates/order/order_wizard/po_upload.html:40
#: part/templates/part/bom_upload/match_fields.html:27
#: part/templates/part/bom_upload/match_parts.html:19
#: part/templates/part/bom_upload/upload_file.html:43
#: part/templates/part/import_wizard/match_fields.html:27
#: part/templates/part/import_wizard/match_references.html:19
#: part/templates/part/import_wizard/part_upload.html:43
msgid "Previous Step"
msgstr "Vorheriger Schritt"

#: company/forms.py:24 part/forms.py:47
msgid "URL"
msgstr "URL"

#: company/forms.py:25 part/forms.py:48
msgid "Image URL"
msgstr "Bild-URL"

#: company/models.py:102
msgid "Company description"
msgstr "Firmenbeschreibung"

#: company/models.py:103
msgid "Description of the company"
msgstr "Firmenbeschreibung"

#: company/models.py:109 company/templates/company/company_base.html:70
#: templates/js/company.js:265
msgid "Website"
msgstr "Website"

#: company/models.py:110
msgid "Company website URL"
msgstr "Firmenwebsite Adresse/URL"

#: company/models.py:114 company/templates/company/company_base.html:88
msgid "Address"
msgstr "Adresse"

#: company/models.py:115
msgid "Company address"
msgstr "Firmenadresse"

#: company/models.py:118
msgid "Phone number"
msgstr "Kontakt-Tel."

#: company/models.py:119
msgid "Contact phone number"
msgstr "Kontakt-Telefon"

#: company/models.py:122 company/templates/company/company_base.html:102
msgid "Email"
msgstr "Email"

#: company/models.py:122
msgid "Contact email address"
msgstr "Kontakt-Email"

#: company/models.py:125 company/templates/company/company_base.html:109
msgid "Contact"
msgstr "Kontakt"

#: company/models.py:126
msgid "Point of contact"
msgstr "Anlaufstelle"

#: company/models.py:128 company/models.py:345 company/models.py:513
#: order/models.py:160 part/models.py:774
#: report/templates/report/inventree_build_order_base.html:165
#: templates/js/company.js:448 templates/js/company.js:730
#: templates/js/part.js:687
msgid "Link"
msgstr "Link"

#: company/models.py:128
msgid "Link to external company information"
msgstr "Link auf externe Firmeninformation"

#: company/models.py:136 part/models.py:784
msgid "Image"
msgstr "Bild"

#: company/models.py:141
msgid "is customer"
msgstr "ist Kunde"

#: company/models.py:141
msgid "Do you sell items to this company?"
msgstr "Verkaufen Sie Teile an diese Firma?"

#: company/models.py:143
msgid "is supplier"
msgstr "ist Zulieferer"

#: company/models.py:143
msgid "Do you purchase items from this company?"
msgstr "Kaufen Sie Teile von dieser Firma?"

#: company/models.py:145
msgid "is manufacturer"
msgstr "ist Hersteller"

#: company/models.py:145
msgid "Does this company manufacture parts?"
msgstr "Produziert diese Firma Teile?"

#: company/models.py:149 company/serializers.py:245
#: company/templates/company/company_base.html:76
msgid "Currency"
msgstr "Währung"

#: company/models.py:152
msgid "Default currency used for this company"
msgstr "Standard-Währung für diese Firma"

#: company/models.py:317 company/models.py:484 stock/models.py:448
#: stock/templates/stock/item_base.html:235
msgid "Base Part"
msgstr "Basisteil"

#: company/models.py:321 company/models.py:488 order/views.py:1082
msgid "Select part"
msgstr "Teil auswählen"

#: company/models.py:332 company/templates/company/company_base.html:116
#: company/templates/company/manufacturer_part.html:89
#: company/templates/company/supplier_part.html:98 part/bom.py:170
#: part/bom.py:241 stock/templates/stock/item_base.html:364
#: templates/js/company.js:249 templates/js/company.js:425
#: templates/js/company.js:701
msgid "Manufacturer"
msgstr "Hersteller"

#: company/models.py:333
msgid "Select manufacturer"
msgstr "Hersteller auswählen"

#: company/models.py:339 company/templates/company/manufacturer_part.html:93
#: company/templates/company/supplier_part.html:106
#: order/templates/order/purchase_order_detail.html:331 part/bom.py:171
#: part/bom.py:242 templates/js/company.js:441 templates/js/company.js:719
msgid "MPN"
msgstr "MPN"

#: company/models.py:340
msgid "Manufacturer Part Number"
msgstr "Hersteller-Teilenummer"

#: company/models.py:346
msgid "URL for external manufacturer part link"
msgstr "Externe URL für das Herstellerteil"

#: company/models.py:352
msgid "Manufacturer part description"
msgstr "Teilbeschreibung des Herstellers"

#: company/models.py:406 company/models.py:507
#: company/templates/company/manufacturer_part.html:6
#: company/templates/company/manufacturer_part.html:23
#: stock/templates/stock/item_base.html:374
msgid "Manufacturer Part"
msgstr "Herstellerteil"

#: company/models.py:413
msgid "Parameter name"
msgstr "Parametername"

#: company/models.py:419
#: report/templates/report/inventree_test_report_base.html:90
#: stock/models.py:1808 templates/InvenTree/settings/header.html:8
#: templates/js/company.js:551 templates/js/part.js:348
#: templates/js/stock.js:495
msgid "Value"
msgstr "Wert"

#: company/models.py:420
msgid "Parameter value"
msgstr "Parameterwert"

#: company/models.py:426 part/models.py:859 part/models.py:2248
#: templates/js/company.js:557 templates/js/part.js:354
msgid "Units"
msgstr "Einheiten"

#: company/models.py:427
msgid "Parameter units"
msgstr "Parametereinheit"

#: company/models.py:494 company/templates/company/company_base.html:121
#: company/templates/company/supplier_part.html:88 order/models.py:260
#: order/templates/order/order_base.html:92
#: order/templates/order/order_wizard/select_pos.html:30 part/bom.py:175
#: part/bom.py:286 stock/templates/stock/item_base.html:381
#: templates/js/company.js:253 templates/js/company.js:675
#: templates/js/order.js:234
msgid "Supplier"
msgstr "Zulieferer"

#: company/models.py:495
msgid "Select supplier"
msgstr "Zulieferer auswählen"

#: company/models.py:500 company/templates/company/supplier_part.html:92
#: order/templates/order/purchase_order_detail.html:318 part/bom.py:176
#: part/bom.py:287
msgid "SKU"
msgstr "SKU (Lagerbestandseinheit)"

#: company/models.py:501
msgid "Supplier stock keeping unit"
msgstr "Lagerbestandseinheit (SKU) des Zulieferers"

#: company/models.py:508
msgid "Select manufacturer part"
msgstr "Herstellerteil auswählen"

#: company/models.py:514
msgid "URL for external supplier part link"
msgstr "Teil-URL des Zulieferers"

#: company/models.py:520
msgid "Supplier part description"
msgstr "Zuliefererbeschreibung des Teils"

#: company/models.py:525 company/templates/company/supplier_part.html:120
#: part/models.py:2396 report/templates/report/inventree_po_report.html:93
#: report/templates/report/inventree_so_report.html:93
msgid "Note"
msgstr "Notiz"

#: company/models.py:529 part/models.py:1652
msgid "base cost"
msgstr "Basiskosten"

#: company/models.py:529 part/models.py:1652
msgid "Minimum charge (e.g. stocking fee)"
msgstr "Mindestpreis"

#: company/models.py:531 company/templates/company/supplier_part.html:113
#: stock/models.py:472 stock/templates/stock/item_base.html:322
#: templates/js/company.js:751 templates/js/stock.js:1078
msgid "Packaging"
msgstr "Verpackungen"

#: company/models.py:531
msgid "Part packaging"
msgstr "Teile-Verpackungen"

#: company/models.py:533 part/models.py:1654
msgid "multiple"
msgstr "Vielfache"

#: company/models.py:533
msgid "Order multiple"
msgstr "Mehrere bestellen"

#: company/serializers.py:68
msgid "Default currency used for this supplier"
msgstr "Standard-Währung für diesen Zulieferer"

#: company/serializers.py:69
msgid "Currency Code"
msgstr "Währungscode"

#: company/templates/company/company_base.html:9
#: company/templates/company/company_base.html:35
#: templates/InvenTree/search.html:304 templates/js/company.js:238
msgid "Company"
msgstr "Firma"

#: company/templates/company/company_base.html:25
#: part/templates/part/part_thumb.html:21
msgid "Upload new image"
msgstr "Neues Bild hochladen"

#: company/templates/company/company_base.html:27
#: part/templates/part/part_thumb.html:23
msgid "Download image from URL"
msgstr "Bild von URL herunterladen"

#: company/templates/company/company_base.html:46 templates/js/order.js:63
msgid "Create Purchase Order"
msgstr "Bestellung anlegen"

#: company/templates/company/company_base.html:51
msgid "Edit company information"
msgstr "Firmeninformation bearbeiten"

#: company/templates/company/company_base.html:56
#: company/templates/company/company_base.html:153
msgid "Delete Company"
msgstr "Firma löschen"

#: company/templates/company/company_base.html:64
msgid "Company Details"
msgstr "Firmendetails"

#: company/templates/company/company_base.html:81
msgid "Uses default currency"
msgstr "verwendet Standard-Währung"

#: company/templates/company/company_base.html:95
msgid "Phone"
msgstr "Telefon"

#: company/templates/company/company_base.html:126 order/models.py:544
#: order/templates/order/sales_order_base.html:94 stock/models.py:490
#: stock/models.py:491 stock/templates/stock/item_base.html:274
#: templates/js/company.js:245 templates/js/order.js:331
#: templates/js/stock.js:1456
msgid "Customer"
msgstr "Kunde"

#: company/templates/company/company_base.html:193
#: part/templates/part/part_base.html:353
msgid "Upload Image"
msgstr "Bild hochladen"

#: company/templates/company/detail.html:14
#: company/templates/company/manufacturer_part_navbar.html:18
#: templates/InvenTree/search.html:164
msgid "Supplier Parts"
msgstr "Zuliefererteile"

#: company/templates/company/detail.html:22
#: order/templates/order/order_wizard/select_parts.html:44
#: templates/js/part.js:79
msgid "Create new supplier part"
msgstr "Neues Zuliefererteil anlegen"

#: company/templates/company/detail.html:23
#: company/templates/company/manufacturer_part.html:109
#: part/templates/part/detail.html:289 templates/js/part.js:78
msgid "New Supplier Part"
msgstr "Neues Zuliefererteil"

#: company/templates/company/detail.html:28
#: company/templates/company/detail.html:70
#: company/templates/company/manufacturer_part.html:112
#: company/templates/company/manufacturer_part.html:136
#: part/templates/part/category.html:135 part/templates/part/detail.html:292
#: part/templates/part/detail.html:315
msgid "Options"
msgstr "Optionen"

#: company/templates/company/detail.html:33
#: company/templates/company/detail.html:75
#: part/templates/part/category.html:140
msgid "Order parts"
msgstr "Teile bestellen"

#: company/templates/company/detail.html:36
#: company/templates/company/detail.html:78
msgid "Delete parts"
msgstr "Teile löschen"

#: company/templates/company/detail.html:36
#: company/templates/company/detail.html:78
msgid "Delete Parts"
msgstr "Teile löschen"

#: company/templates/company/detail.html:56 templates/InvenTree/search.html:149
msgid "Manufacturer Parts"
msgstr "Herstellerteile"

#: company/templates/company/detail.html:64
msgid "Create new manufacturer part"
msgstr "Neues Herstellerteil anlegen"

#: company/templates/company/detail.html:65 part/templates/part/detail.html:312
msgid "New Manufacturer Part"
msgstr "Neues Herstellerteil"

#: company/templates/company/detail.html:97
msgid "Supplier Stock"
msgstr "Zulieferer-Bestand"

#: company/templates/company/detail.html:106
#: company/templates/company/navbar.html:40
#: company/templates/company/navbar.html:43
#: order/templates/order/purchase_orders.html:8
#: order/templates/order/purchase_orders.html:13
#: part/templates/part/detail.html:50 part/templates/part/navbar.html:71
#: part/templates/part/navbar.html:74 templates/InvenTree/index.html:260
#: templates/InvenTree/search.html:325
#: templates/InvenTree/settings/navbar.html:95
#: templates/InvenTree/settings/navbar.html:97 templates/navbar.html:37
#: users/models.py:45
msgid "Purchase Orders"
msgstr "Bestellungen"

#: company/templates/company/detail.html:112
#: order/templates/order/purchase_orders.html:20
msgid "Create new purchase order"
msgstr "Neue Bestellung anlegen"

#: company/templates/company/detail.html:113
#: order/templates/order/purchase_orders.html:21
msgid "New Purchase Order"
msgstr "Neue Bestellung"

#: company/templates/company/detail.html:128
#: company/templates/company/navbar.html:49
#: company/templates/company/navbar.html:52
#: order/templates/order/sales_orders.html:8
#: order/templates/order/sales_orders.html:13
#: part/templates/part/detail.html:71 part/templates/part/navbar.html:79
#: part/templates/part/navbar.html:82 templates/InvenTree/index.html:291
#: templates/InvenTree/search.html:345
#: templates/InvenTree/settings/navbar.html:101
#: templates/InvenTree/settings/navbar.html:103 templates/navbar.html:46
#: users/models.py:46
msgid "Sales Orders"
msgstr "Aufträge"

#: company/templates/company/detail.html:134
#: order/templates/order/sales_orders.html:20
msgid "Create new sales order"
msgstr "Neuen Auftrag anlegen"

#: company/templates/company/detail.html:135
#: order/templates/order/sales_orders.html:21
msgid "New Sales Order"
msgstr "Neuer Auftrag"

#: company/templates/company/detail.html:151
#: company/templates/company/navbar.html:55
#: company/templates/company/navbar.html:58 templates/js/build.js:597
msgid "Assigned Stock"
msgstr "Zugeordneter Bestand"

#: company/templates/company/detail.html:169
msgid "Company Notes"
msgstr "Firmenbemerkungen"

#: company/templates/company/detail.html:364
#: company/templates/company/manufacturer_part.html:200
#: part/templates/part/detail.html:825
msgid "Delete Supplier Parts?"
msgstr "Zuliefererteil entfernen?"

#: company/templates/company/detail.html:365
#: company/templates/company/manufacturer_part.html:201
#: part/templates/part/detail.html:826
msgid "All selected supplier parts will be deleted"
msgstr "Alle ausgewählten Zulieferteile werden gelöscht"

#: company/templates/company/index.html:8
msgid "Supplier List"
msgstr "Zulieferer-Liste"

#: company/templates/company/manufacturer_part.html:40
#: company/templates/company/supplier_part.html:40
#: company/templates/company/supplier_part.html:146
#: part/templates/part/detail.html:55 part/templates/part/part_base.html:101
msgid "Order part"
msgstr "Teil bestellen"

#: company/templates/company/manufacturer_part.html:45
#: templates/js/company.js:473
msgid "Edit manufacturer part"
msgstr "Herstellerteil bearbeiten"

#: company/templates/company/manufacturer_part.html:49
#: templates/js/company.js:474
msgid "Delete manufacturer part"
msgstr "Herstellerteil löschen"

#: company/templates/company/manufacturer_part.html:61
msgid "Manufacturer Part Details"
msgstr "Herstellerteil-Details"

#: company/templates/company/manufacturer_part.html:66
#: company/templates/company/supplier_part.html:65
msgid "Internal Part"
msgstr "Internes Teil"

#: company/templates/company/manufacturer_part.html:103
#: company/templates/company/manufacturer_part_navbar.html:21
#: company/views.py:49 part/templates/part/navbar.html:65
#: part/templates/part/navbar.html:68 part/templates/part/prices.html:144
#: templates/InvenTree/search.html:316 templates/navbar.html:35
msgid "Suppliers"
msgstr "Zulieferer"

#: company/templates/company/manufacturer_part.html:114
#: part/templates/part/detail.html:294
msgid "Delete supplier parts"
msgstr "Zuliefererteil entfernen"

#: company/templates/company/manufacturer_part.html:114
#: company/templates/company/manufacturer_part.html:138
#: company/templates/company/manufacturer_part.html:239
#: part/templates/part/detail.html:214 part/templates/part/detail.html:294
#: part/templates/part/detail.html:317 templates/js/company.js:339
#: users/models.py:194
msgid "Delete"
msgstr "Löschen"

#: company/templates/company/manufacturer_part.html:127
#: company/templates/company/manufacturer_part_navbar.html:11
#: company/templates/company/manufacturer_part_navbar.html:14
#: part/templates/part/category_navbar.html:38
#: part/templates/part/category_navbar.html:41
#: part/templates/part/detail.html:155 part/templates/part/navbar.html:14
#: part/templates/part/navbar.html:17
msgid "Parameters"
msgstr "Parameter"

#: company/templates/company/manufacturer_part.html:133
#: part/templates/part/detail.html:162
#: templates/InvenTree/settings/category.html:26
#: templates/InvenTree/settings/part.html:63
msgid "New Parameter"
msgstr "Neuer Parameter"

#: company/templates/company/manufacturer_part.html:138
msgid "Delete parameters"
msgstr "Parameter löschen"

#: company/templates/company/manufacturer_part.html:176
#: part/templates/part/detail.html:718
msgid "Add Parameter"
msgstr "Parameter hinzufügen"

#: company/templates/company/manufacturer_part.html:224
msgid "Selected parameters will be deleted"
msgstr "Ausgewählte Parameter werden gelöscht"

#: company/templates/company/manufacturer_part.html:236
msgid "Delete Parameters"
msgstr "Parameter löschen"

#: company/templates/company/manufacturer_part_navbar.html:26
msgid "Manufacturer Part Stock"
msgstr "Herstellerteil-Bestand"

#: company/templates/company/manufacturer_part_navbar.html:29
#: company/templates/company/navbar.html:34
#: company/templates/company/supplier_part_navbar.html:15
#: part/templates/part/navbar.html:31 stock/api.py:53
#: stock/templates/stock/loc_link.html:7 stock/templates/stock/location.html:36
#: stock/templates/stock/stock_app_base.html:10
#: templates/InvenTree/index.html:150 templates/InvenTree/search.html:196
#: templates/InvenTree/search.html:232
#: templates/InvenTree/settings/navbar.html:83
#: templates/InvenTree/settings/navbar.html:85 templates/js/part.js:269
#: templates/js/part.js:494 templates/js/part.js:654 templates/js/stock.js:123
#: templates/js/stock.js:926 templates/navbar.html:26
msgid "Stock"
msgstr "Lagerbestand"

#: company/templates/company/manufacturer_part_navbar.html:33
msgid "Manufacturer Part Orders"
msgstr "Herstellerteil-Bestellungen"

#: company/templates/company/manufacturer_part_navbar.html:36
#: company/templates/company/supplier_part_navbar.html:22
msgid "Orders"
msgstr "Bestellungen"

#: company/templates/company/navbar.html:13
#: company/templates/company/navbar.html:16
msgid "Manufactured Parts"
msgstr "Hergestellte Teile"

#: company/templates/company/navbar.html:22
#: company/templates/company/navbar.html:25
msgid "Supplied Parts"
msgstr "Zuliefererteile"

#: company/templates/company/navbar.html:31 part/templates/part/navbar.html:28
#: stock/templates/stock/location.html:119
#: stock/templates/stock/location.html:134
#: stock/templates/stock/location.html:148
#: stock/templates/stock/location_navbar.html:18
#: stock/templates/stock/location_navbar.html:21
#: templates/InvenTree/search.html:198 templates/js/stock.js:1355
#: templates/stats.html:93 templates/stats.html:102 users/models.py:43
msgid "Stock Items"
msgstr "Teilbestand"

#: company/templates/company/supplier_part.html:7
#: company/templates/company/supplier_part.html:24 stock/models.py:457
#: stock/templates/stock/item_base.html:386 templates/js/company.js:691
#: templates/js/stock.js:1050
msgid "Supplier Part"
msgstr "Zuliefererteil"

#: company/templates/company/supplier_part.html:44 templates/js/company.js:764
msgid "Edit supplier part"
msgstr "Zuliefererteil bearbeiten"

#: company/templates/company/supplier_part.html:48 templates/js/company.js:765
msgid "Delete supplier part"
msgstr "Zuliefererteil entfernen"

#: company/templates/company/supplier_part.html:60
msgid "Supplier Part Details"
msgstr "Zuliefererteil Details"

#: company/templates/company/supplier_part.html:131
#: company/templates/company/supplier_part_navbar.html:12
msgid "Supplier Part Stock"
msgstr "Zulieferer-Bestand"

#: company/templates/company/supplier_part.html:140
#: company/templates/company/supplier_part_navbar.html:19
msgid "Supplier Part Orders"
msgstr "Zulieferer-Bestellungen"

#: company/templates/company/supplier_part.html:147
#: part/templates/part/detail.html:56
msgid "Order Part"
msgstr "Teil bestellen"

#: company/templates/company/supplier_part.html:158
#: part/templates/part/navbar.html:58 part/templates/part/prices.html:7
msgid "Pricing Information"
msgstr "Preisinformationen ansehen"

#: company/templates/company/supplier_part.html:164
#: company/templates/company/supplier_part.html:265
#: part/templates/part/prices.html:253 part/views.py:2259
msgid "Add Price Break"
msgstr "Preisstaffel hinzufügen"

#: company/templates/company/supplier_part.html:185
msgid "No price break information found"
msgstr "Keine Informationen zur Preisstaffel gefunden"

#: company/templates/company/supplier_part.html:199 part/views.py:2321
msgid "Delete Price Break"
msgstr "Preisstaffel löschen"

#: company/templates/company/supplier_part.html:213 part/views.py:2307
msgid "Edit Price Break"
msgstr "Preisstaffel bearbeiten"

#: company/templates/company/supplier_part.html:238
msgid "Edit price break"
msgstr "Preisstaffel bearbeiten"

#: company/templates/company/supplier_part.html:239
msgid "Delete price break"
msgstr "Preisstaffel löschen"

#: company/templates/company/supplier_part_navbar.html:26
msgid "Supplier Part Pricing"
msgstr "Zuliefererteil Bepreisung"

#: company/templates/company/supplier_part_navbar.html:29
msgid "Pricing"
msgstr "Bepreisung"

#: company/views.py:50
msgid "New Supplier"
msgstr "Neuer Zulieferer"

#: company/views.py:55 part/templates/part/prices.html:148
#: templates/InvenTree/search.html:306 templates/navbar.html:36
msgid "Manufacturers"
msgstr "Hersteller"

#: company/views.py:56
msgid "New Manufacturer"
msgstr "Neuer Hersteller"

#: company/views.py:61 templates/InvenTree/search.html:336
#: templates/navbar.html:45
msgid "Customers"
msgstr "Kunden"

#: company/views.py:62
msgid "New Customer"
msgstr "Neuer Kunde"

#: company/views.py:69
msgid "Companies"
msgstr "Firmen"

#: company/views.py:70
msgid "New Company"
msgstr "Neue Firma"

#: company/views.py:129 part/views.py:974
msgid "Download Image"
msgstr "Bild herunterladen"

#: company/views.py:158 part/views.py:1006
msgid "Image size exceeds maximum allowable size for download"
msgstr "Bildgröße überschreitet maximal-erlaubte Größe für Downloads"

#: company/views.py:165 part/views.py:1013
#, python-brace-format
msgid "Invalid response: {code}"
msgstr "Ungültige Antwort {code}"

#: company/views.py:174 part/views.py:1022
msgid "Supplied URL is not a valid image file"
msgstr "Angegebene URL ist kein gültiges Bild"

#: label/api.py:57 report/api.py:201
msgid "No valid objects provided to template"
msgstr "Keine korrekten Objekte für Vorlage gegeben"

#: label/models.py:113
msgid "Label name"
msgstr "Label Name"

#: label/models.py:120
msgid "Label description"
msgstr "Label Beschreibung"

#: label/models.py:127 stock/forms.py:168
msgid "Label"
msgstr "Label"

#: label/models.py:128
msgid "Label template file"
msgstr "Label-Vorlage-Datei"

#: label/models.py:134 report/models.py:298
msgid "Enabled"
msgstr "Aktiviert"

#: label/models.py:135
msgid "Label template is enabled"
msgstr "Label-Vorlage ist aktiviert"

#: label/models.py:140
msgid "Width [mm]"
msgstr "Breite [mm]"

#: label/models.py:141
msgid "Label width, specified in mm"
msgstr "Label-Breite in mm"

#: label/models.py:147
msgid "Height [mm]"
msgstr "Höhe [mm]"

#: label/models.py:148
msgid "Label height, specified in mm"
msgstr "Label-Höhe in mm"

#: label/models.py:154 report/models.py:291
msgid "Filename Pattern"
msgstr "Dateinamen-Muster"

#: label/models.py:155
msgid "Pattern for generating label filenames"
msgstr "Muster für die Erstellung von Label-Dateinamen"

#: label/models.py:258
msgid "Query filters (comma-separated list of key=value pairs),"
msgstr ""

#: label/models.py:259 label/models.py:319 label/models.py:366
#: report/models.py:322 report/models.py:457 report/models.py:495
msgid "Filters"
msgstr "Filter"

#: label/models.py:318
msgid "Query filters (comma-separated list of key=value pairs"
msgstr "Abfragefilter (kommagetrennte Liste mit Schlüssel=Wert-Paaren)"

#: label/models.py:365
msgid "Part query filters (comma-separated value of key=value pairs)"
msgstr ""

#: order/forms.py:30 order/templates/order/order_base.html:47
msgid "Place order"
msgstr "Bestellung aufgeben"

#: order/forms.py:41 order/templates/order/order_base.html:54
msgid "Mark order as complete"
msgstr "Bestellung als vollständig markieren"

#: order/forms.py:52 order/forms.py:63 order/templates/order/order_base.html:59
#: order/templates/order/sales_order_base.html:61
msgid "Cancel order"
msgstr "Bestellung stornieren"

#: order/forms.py:74 order/templates/order/sales_order_base.html:58
msgid "Ship order"
msgstr "Bestellung versenden"

#: order/forms.py:89
msgid "Set all received parts listed above to this location (if left blank, use \"Destination\" column value in above table)"
msgstr ""

#: order/forms.py:116
msgid "Enter stock item serial numbers"
msgstr "Seriennummern für BestandsObjekt eingeben"

#: order/forms.py:122
msgid "Enter quantity of stock items"
msgstr "Menge der BestandsObjekt eingeben"

#: order/models.py:158
msgid "Order description"
msgstr "Bestellungs-Beschreibung"

#: order/models.py:160
msgid "Link to external page"
msgstr "Link auf externe Seite"

#: order/models.py:168
msgid "Created By"
msgstr "Erstellt von"

#: order/models.py:175
msgid "User or group responsible for this order"
msgstr "Nutzer oder Gruppe der/die für diesen Auftrag zuständig ist/sind"

#: order/models.py:180
msgid "Order notes"
msgstr "Bestell-Notizen"

#: order/models.py:247 order/models.py:534
msgid "Order reference"
msgstr "Bestell-Referenz"

#: order/models.py:252 order/models.py:549
msgid "Purchase order status"
msgstr "Bestellungs-Status"

#: order/models.py:261
msgid "Company from which the items are being ordered"
msgstr "Firma bei der die Teile bestellt werden"

#: order/models.py:264 order/templates/order/order_base.html:98
#: templates/js/order.js:243
msgid "Supplier Reference"
msgstr "Zulieferer-Referenz"

#: order/models.py:264
msgid "Supplier order reference code"
msgstr "Zulieferer Bestellreferenz"

#: order/models.py:271
msgid "received by"
msgstr "Empfangen von"

#: order/models.py:276
msgid "Issue Date"
msgstr "Aufgabedatum"

#: order/models.py:277
msgid "Date order was issued"
msgstr "Datum an dem die Bestellung aufgegeben wurde"

#: order/models.py:282
msgid "Target Delivery Date"
msgstr "Ziel-Versanddatum"

#: order/models.py:283
msgid "Expected date for order delivery. Order will be overdue after this date."
msgstr "Geplantes Lieferdatum für Auftrag."

#: order/models.py:289
msgid "Date order was completed"
msgstr "Datum an dem der Auftrag fertigstellt wurde"

#: order/models.py:313 stock/models.py:345 stock/models.py:1060
msgid "Quantity must be greater than zero"
msgstr "Anzahl muss größer Null sein"

#: order/models.py:318
msgid "Part supplier must match PO supplier"
msgstr "Teile-Zulieferer muss dem Zulieferer der Bestellung entsprechen"

#: order/models.py:416
msgid "Lines can only be received against an order marked as 'Placed'"
msgstr "Nur Teile aufgegebener Bestllungen können empfangen werden"

#: order/models.py:420
msgid "Quantity must be an integer"
msgstr "Anzahl muss eine Ganzzahl sein"

#: order/models.py:422
msgid "Quantity must be a positive number"
msgstr "Anzahl muss eine positive Zahl sein"

#: order/models.py:545
msgid "Company to which the items are being sold"
msgstr "Firma an die die Teile verkauft werden"

#: order/models.py:551
msgid "Customer Reference "
msgstr "Kundenreferenz"

#: order/models.py:551
msgid "Customer order reference code"
msgstr "Bestellreferenz"

#: order/models.py:556
msgid "Target date for order completion. Order will be overdue after this date."
msgstr "Zieldatum für Auftrags-Fertigstellung."

#: order/models.py:559 templates/js/order.js:372
msgid "Shipment Date"
msgstr "Versanddatum"

#: order/models.py:566
msgid "shipped by"
msgstr "Versand von"

#: order/models.py:610
msgid "SalesOrder cannot be shipped as it is not currently pending"
msgstr "Bestellung kann nicht versendet werden weil er nicht anhängig ist"

#: order/models.py:707
msgid "Item quantity"
msgstr "Anzahl"

#: order/models.py:713
msgid "Line item reference"
msgstr "Position - Referenz"

#: order/models.py:715
msgid "Line item notes"
msgstr "Position - Notizen"

#: order/models.py:745 order/models.py:823 templates/js/order.js:422
msgid "Order"
msgstr "Bestellung"

#: order/models.py:746 order/templates/order/order_base.html:9
#: order/templates/order/order_base.html:24
#: report/templates/report/inventree_po_report.html:77
#: stock/templates/stock/item_base.html:336 templates/js/order.js:212
#: templates/js/stock.js:1029 templates/js/stock.js:1437
msgid "Purchase Order"
msgstr "Bestellung"

#: order/models.py:767
msgid "Supplier part"
msgstr "Zuliefererteil"

#: order/models.py:770 order/templates/order/order_base.html:131
#: order/templates/order/purchase_order_detail.html:388
#: order/templates/order/receive_parts.html:22
#: order/templates/order/sales_order_base.html:133
msgid "Received"
msgstr "Empfangen"

#: order/models.py:770
msgid "Number of items received"
msgstr "Empfangene Objekt-Anzahl"

#: order/models.py:776 part/templates/part/prices.html:157 stock/models.py:582
#: stock/templates/stock/item_base.html:343 templates/js/stock.js:1073
msgid "Purchase Price"
msgstr "Preis"

#: order/models.py:777
msgid "Unit purchase price"
msgstr "Preis pro Einheit"

#: order/models.py:785
msgid "Where does the Purchaser want this item to be stored?"
msgstr "Wo möchte der Käufer diesen Artikel gelagert haben?"

#: order/models.py:831 part/templates/part/part_pricing.html:97
#: part/templates/part/prices.html:97 part/templates/part/prices.html:266
msgid "Sale Price"
msgstr "Verkaufspreis"

#: order/models.py:832
msgid "Unit sale price"
msgstr "Stückverkaufspreis"

#: order/models.py:911 order/models.py:913
msgid "Stock item has not been assigned"
msgstr "BestandsObjekt wurde nicht zugewiesen"

#: order/models.py:917
msgid "Cannot allocate stock item to a line with a different part"
msgstr "Kann BestandsObjekt keiner Zeile mit einem anderen Teil hinzufügen"

#: order/models.py:919
msgid "Cannot allocate stock to a line without a part"
msgstr "Kann BestandsObjekt keiner Zeile ohne Teil hinzufügen"

#: order/models.py:922
msgid "Allocation quantity cannot exceed stock quantity"
msgstr "Die zugeordnete Anzahl darf nicht die verfügbare Anzahl überschreiten"

#: order/models.py:932
msgid "Quantity must be 1 for serialized stock item"
msgstr "Anzahl für BestandsObjekt mit Seriennummer muss 1 sein"

#: order/models.py:937
msgid "Line"
msgstr "Position"

#: order/models.py:948
msgid "Item"
msgstr "Position"

#: order/models.py:949
msgid "Select stock item to allocate"
msgstr "BestandsObjekt für Zuordnung auswählen"

#: order/models.py:952
msgid "Enter stock allocation quantity"
msgstr "Anzahl für Bestandszuordnung eingeben"

#: order/serializers.py:139
msgid "Purchase price currency"
msgstr "Kaufpreiswährung"

#: order/serializers.py:360
msgid "Sale price currency"
msgstr "Verkaufspreis-Währung"

#: order/templates/order/delete_attachment.html:5
#: stock/templates/stock/attachment_delete.html:5
#: templates/attachment_delete.html:5
msgid "Are you sure you want to delete this attachment?"
msgstr "Sind Sie sicher, dass Sie diesen Anhang löschen wollen?"

#: order/templates/order/order_base.html:39
#: order/templates/order/sales_order_base.html:50
msgid "Print"
msgstr "Drucken"

#: order/templates/order/order_base.html:43
#: order/templates/order/sales_order_base.html:54
msgid "Edit order information"
msgstr "Bestellung bearbeiten"

#: order/templates/order/order_base.html:51
msgid "Receive items"
msgstr "Elemente empfangen"

#: order/templates/order/order_base.html:64
msgid "Export order to file"
msgstr "Exportiere Bestellung in Datei"

#: order/templates/order/order_base.html:72
#: order/templates/order/po_navbar.html:12
msgid "Purchase Order Details"
msgstr "Bestellungs-Details"

#: order/templates/order/order_base.html:77
#: order/templates/order/sales_order_base.html:79
msgid "Order Reference"
msgstr "Bestellreferenz"

#: order/templates/order/order_base.html:82
#: order/templates/order/sales_order_base.html:84
msgid "Order Status"
msgstr "Bestellstatus"

#: order/templates/order/order_base.html:117
#: report/templates/report/inventree_build_order_base.html:122
msgid "Issued"
msgstr "Aufgegeben"

#: order/templates/order/order_base.html:185
msgid "Edit Purchase Order"
msgstr "Bestellung bearbeiten"

#: order/templates/order/order_base.html:196
#: order/templates/order/purchase_order_detail.html:265
#: part/templates/part/category.html:255 part/templates/part/category.html:297
#: stock/templates/stock/location.html:250 templates/js/part.js:64
msgid "New Location"
msgstr "Neuer Lagerort"

#: order/templates/order/order_base.html:197
#: order/templates/order/purchase_order_detail.html:266
#: stock/templates/stock/location.html:42 templates/js/part.js:65
msgid "Create new stock location"
msgstr "Neuen Lagerort anlegen"

#: order/templates/order/order_cancel.html:8
msgid "Cancelling this order means that the order and line items will no longer be editable."
msgstr "Abbruch dieser Bestellung bedeutet, dass sie und ihre Positionen nicht länger bearbeitbar sind."

#: order/templates/order/order_complete.html:7
msgid "Mark this order as complete?"
msgstr "Diese Bestellung als vollständig markieren?"

#: order/templates/order/order_complete.html:10
msgid "This order has line items which have not been marked as received."
msgstr "Diese Bestellung enthält Positionen, die nicht als empfangen markiert wurden."

#: order/templates/order/order_complete.html:11
msgid "Completing this order means that the order and line items will no longer be editable."
msgstr "Fertigstellen dieser Bestellung bedeutet, dass sie und ihre Positionen nicht länger bearbeitbar sind."

#: order/templates/order/order_issue.html:8
msgid "After placing this purchase order, line items will no longer be editable."
msgstr "Nachdem diese Bestellung plaziert ist können die Positionen nicht länger bearbeitbar ist."

#: order/templates/order/order_wizard/match_fields.html:9
#: part/templates/part/bom_upload/match_fields.html:9
#: part/templates/part/import_wizard/ajax_match_fields.html:9
#: part/templates/part/import_wizard/match_fields.html:9
msgid "Missing selections for the following required columns"
msgstr "Es fehlt eine Auswahl für die folgende benötigte Spalte"

#: order/templates/order/order_wizard/match_fields.html:20
#: part/templates/part/bom_upload/match_fields.html:20
#: part/templates/part/import_wizard/ajax_match_fields.html:20
#: part/templates/part/import_wizard/match_fields.html:20
msgid "Duplicate selections found, see below. Fix them then retry submitting."
msgstr "Doppelte Auswahlen gefunden, siehe unten. Reparieren und erneut versuchen."

#: order/templates/order/order_wizard/match_fields.html:29
#: order/templates/order/order_wizard/match_parts.html:21
#: part/templates/part/bom_upload/match_fields.html:29
#: part/templates/part/bom_upload/match_parts.html:21
#: part/templates/part/import_wizard/match_fields.html:29
#: part/templates/part/import_wizard/match_references.html:21
msgid "Submit Selections"
msgstr "Auswahl übertragen"

#: order/templates/order/order_wizard/match_fields.html:35
#: part/templates/part/bom_upload/match_fields.html:35
#: part/templates/part/import_wizard/ajax_match_fields.html:28
#: part/templates/part/import_wizard/match_fields.html:35
msgid "File Fields"
msgstr "Datei-Felder"

#: order/templates/order/order_wizard/match_fields.html:42
#: part/templates/part/bom_upload/match_fields.html:42
#: part/templates/part/import_wizard/ajax_match_fields.html:35
#: part/templates/part/import_wizard/match_fields.html:42
msgid "Remove column"
msgstr "Spalte entfernen"

#: order/templates/order/order_wizard/match_fields.html:60
#: part/templates/part/bom_upload/match_fields.html:60
#: part/templates/part/import_wizard/ajax_match_fields.html:53
#: part/templates/part/import_wizard/match_fields.html:60
msgid "Duplicate selection"
msgstr "Auswahl duplizieren"

#: order/templates/order/order_wizard/match_fields.html:71
#: order/templates/order/order_wizard/match_parts.html:52
#: part/templates/part/bom_upload/match_fields.html:71
#: part/templates/part/bom_upload/match_parts.html:53
#: part/templates/part/import_wizard/ajax_match_fields.html:64
#: part/templates/part/import_wizard/ajax_match_references.html:42
#: part/templates/part/import_wizard/match_fields.html:71
#: part/templates/part/import_wizard/match_references.html:49
msgid "Remove row"
msgstr "Zeile entfernen"

#: order/templates/order/order_wizard/match_parts.html:12
#: part/templates/part/bom_upload/match_parts.html:12
#: part/templates/part/import_wizard/ajax_match_references.html:12
#: part/templates/part/import_wizard/match_references.html:12
msgid "Errors exist in the submitted data"
msgstr "Fehler in den übermittelten Daten"

#: order/templates/order/order_wizard/match_parts.html:28
#: part/templates/part/bom_upload/match_parts.html:28
#: part/templates/part/import_wizard/ajax_match_references.html:21
#: part/templates/part/import_wizard/match_references.html:28
msgid "Row"
msgstr "Zeile"

#: order/templates/order/order_wizard/match_parts.html:29
msgid "Select Supplier Part"
msgstr "Zulieferer-Teil auswählen"

#: order/templates/order/order_wizard/po_upload.html:11
msgid "Upload File for Purchase Order"
msgstr "Datei zur Bestellung hochladen"

#: order/templates/order/order_wizard/po_upload.html:18
#: part/templates/part/bom_upload/upload_file.html:24
#: part/templates/part/import_wizard/ajax_part_upload.html:10
#: part/templates/part/import_wizard/part_upload.html:21
#, python-format
msgid "Step %(step)s of %(count)s"
msgstr "Schritt %(step)s von %(count)s"

#: order/templates/order/order_wizard/po_upload.html:48
msgid "Order is already processed. Files cannot be uploaded."
msgstr "Bestellung ist bereits verarbeitet. Dateien können nicht hochgeladen werden."

#: order/templates/order/order_wizard/select_parts.html:11
msgid "Step 1 of 2 - Select Part Suppliers"
msgstr "Schritt 1 von 2 - Zulieferer auswählen"

#: order/templates/order/order_wizard/select_parts.html:16
msgid "Select suppliers"
msgstr "Zulieferer auswählen"

#: order/templates/order/order_wizard/select_parts.html:20
msgid "No purchaseable parts selected"
msgstr "Keine kaufbaren Teile ausgewählt"

#: order/templates/order/order_wizard/select_parts.html:33
msgid "Select Supplier"
msgstr "Zulieferer auswählen"

#: order/templates/order/order_wizard/select_parts.html:57
msgid "No price"
msgstr "Kein Preis"

#: order/templates/order/order_wizard/select_parts.html:65
#, python-format
msgid "Select a supplier for <i>%(name)s</i>"
msgstr "Zulieferer auswählen für <i>%(name)s</i>"

#: order/templates/order/order_wizard/select_parts.html:77
#: part/templates/part/set_category.html:32
msgid "Remove part"
msgstr "Teil entfernen"

#: order/templates/order/order_wizard/select_pos.html:8
msgid "Step 2 of 2 - Select Purchase Orders"
msgstr "Schritt 2 von 2 - Bestellung auswählen"

#: order/templates/order/order_wizard/select_pos.html:12
msgid "Select existing purchase orders, or create new orders."
msgstr "Bestellungen auswählen oder anlegen."

#: order/templates/order/order_wizard/select_pos.html:31
#: templates/js/order.js:269 templates/js/order.js:377
msgid "Items"
msgstr "Positionen"

#: order/templates/order/order_wizard/select_pos.html:32
msgid "Select Purchase Order"
msgstr "Bestellung auswählen"

#: order/templates/order/order_wizard/select_pos.html:45
#, python-format
msgid "Create new purchase order for %(name)s"
msgstr "Neue Bestellung für %(name)s anlegen"

#: order/templates/order/order_wizard/select_pos.html:68
#, python-format
msgid "Select a purchase order for %(name)s"
msgstr "Bestellung für %(name)s auswählen"

#: order/templates/order/po_attachments.html:12
#: order/templates/order/po_navbar.html:32
#: order/templates/order/purchase_order_detail.html:47
msgid "Purchase Order Attachments"
msgstr "Bestellungs-Anhänge"

#: order/templates/order/po_navbar.html:26
msgid "Received Stock Items"
msgstr "BestandsObjekte empfangen"

#: order/templates/order/po_navbar.html:29
#: order/templates/order/po_received_items.html:12
#: order/templates/order/purchase_order_detail.html:38
msgid "Received Items"
msgstr "Empfangene Teile"

#: order/templates/order/purchase_order_detail.html:17
msgid "Purchase Order Items"
msgstr "Bestellungs-Positionen"

#: order/templates/order/purchase_order_detail.html:23
#: order/templates/order/purchase_order_detail.html:202
#: order/templates/order/sales_order_detail.html:23
#: order/templates/order/sales_order_detail.html:176
msgid "Add Line Item"
msgstr "Position hinzufügen"

#: order/templates/order/purchase_order_detail.html:58
#: order/templates/order/sales_order_detail.html:54
msgid "Order Notes"
msgstr "Notizen zur Bestellung"

#: order/templates/order/purchase_order_detail.html:238
#: order/templates/order/sales_order_detail.html:518
msgid "Edit Line Item"
msgstr "Position bearbeiten"

#: order/templates/order/purchase_order_detail.html:248
#: order/templates/order/sales_order_detail.html:528
msgid "Delete Line Item"
msgstr "Position löschen"

#: order/templates/order/purchase_order_detail.html:279
msgid "No line items found"
msgstr "Keine Positionen gefunden"

#: order/templates/order/purchase_order_detail.html:307
#: order/templates/order/sales_order_detail.html:353
msgid "Total"
msgstr "Summe"

#: order/templates/order/purchase_order_detail.html:360
#: order/templates/order/sales_order_detail.html:376 templates/js/part.js:996
#: templates/js/part.js:1185
msgid "Unit Price"
msgstr "Stück-Preis"

#: order/templates/order/purchase_order_detail.html:367
#: order/templates/order/sales_order_detail.html:383
msgid "Total price"
msgstr "Gesamtpreis"

#: order/templates/order/purchase_order_detail.html:431
#: order/templates/order/sales_order_detail.html:489
msgid "Edit line item"
msgstr "Position bearbeiten"

#: order/templates/order/purchase_order_detail.html:432
msgid "Delete line item"
msgstr "Position löschen"

#: order/templates/order/purchase_order_detail.html:437
msgid "Receive line item"
msgstr "Position empfangen"

#: order/templates/order/purchase_orders.html:24
#: order/templates/order/sales_orders.html:24
msgid "Print Order Reports"
msgstr "Berichte drucken"

#: order/templates/order/receive_parts.html:8
#, python-format
msgid "Receive outstanding parts for <b>%(order)s</b> - <i>%(desc)s</i>"
msgstr "Ausstehende Teile für <b>%(order)s</b> - <i>%(desc)s</i> empfangen"

#: order/templates/order/receive_parts.html:14 part/api.py:47
#: part/models.py:348 part/templates/part/cat_link.html:7
#: part/templates/part/category.html:108 part/templates/part/category.html:122
#: part/templates/part/category_navbar.html:21
#: part/templates/part/category_navbar.html:24
#: templates/InvenTree/index.html:102 templates/InvenTree/search.html:114
#: templates/InvenTree/settings/navbar.html:71
#: templates/InvenTree/settings/navbar.html:73 templates/js/part.js:855
#: templates/navbar.html:23 templates/stats.html:80 templates/stats.html:89
#: users/models.py:41
msgid "Parts"
msgstr "Teile"

#: order/templates/order/receive_parts.html:15
msgid "Fill out number of parts received, the status and destination"
msgstr ""

#: order/templates/order/receive_parts.html:20
msgid "Order Code"
msgstr "Bestellnummer"

#: order/templates/order/receive_parts.html:21
#: part/templates/part/part_base.html:194 templates/js/part.js:670
msgid "On Order"
msgstr "Bestellt"

#: order/templates/order/receive_parts.html:23
msgid "Receive"
msgstr "Empfangen"

#: order/templates/order/receive_parts.html:37
msgid "Error: Referenced part has been removed"
msgstr "Fehler: verknüpftes Teil wurde gelöscht"

#: order/templates/order/receive_parts.html:68
msgid "Remove line"
msgstr "Position entfernen"

#: order/templates/order/sales_order_base.html:16
msgid "This Sales Order has not been fully allocated"
msgstr "Dieser Auftrag ist nicht vollständig zugeordnet"

#: order/templates/order/sales_order_base.html:66
msgid "Packing List"
msgstr "Packliste"

#: order/templates/order/sales_order_base.html:74
msgid "Sales Order Details"
msgstr "Auftragsdetails"

#: order/templates/order/sales_order_base.html:100 templates/js/order.js:344
msgid "Customer Reference"
msgstr "Kundenreferenz"

#: order/templates/order/sales_order_base.html:178
msgid "Edit Sales Order"
msgstr "Auftrag bearbeiten"

#: order/templates/order/sales_order_cancel.html:8
#: order/templates/order/sales_order_ship.html:9
#: part/templates/part/bom_duplicate.html:12
#: stock/templates/stock/stockitem_convert.html:13
msgid "Warning"
msgstr "Warnung"

#: order/templates/order/sales_order_cancel.html:9
msgid "Cancelling this order means that the order will no longer be editable."
msgstr "Abbruch dieser Bestellung bedeutet, dass sie nicht länger bearbeitbar ist."

#: order/templates/order/sales_order_detail.html:17
msgid "Sales Order Items"
msgstr "Auftrags-Positionen"

#: order/templates/order/sales_order_detail.html:225 templates/js/bom.js:358
#: templates/js/build.js:759 templates/js/build.js:1202
msgid "Actions"
msgstr "Aktionen"

#: order/templates/order/sales_order_detail.html:232 templates/js/build.js:645
#: templates/js/build.js:1011
msgid "Edit stock allocation"
msgstr "Bestands-Zuordnung bearbeiten"

#: order/templates/order/sales_order_detail.html:233 templates/js/build.js:647
#: templates/js/build.js:1012
msgid "Delete stock allocation"
msgstr "Bestands-Zuordnung löschen"

#: order/templates/order/sales_order_detail.html:306
msgid "No matching line items"
msgstr "Keine passenden Positionen gefunden"

#: order/templates/order/sales_order_detail.html:336
msgid "ID"
msgstr "ID"

#: order/templates/order/sales_order_detail.html:404 templates/js/build.js:710
#: templates/js/build.js:1007
msgid "Allocated"
msgstr "Zugeordnet"

#: order/templates/order/sales_order_detail.html:406
msgid "Fulfilled"
msgstr "Erledigt"

#: order/templates/order/sales_order_detail.html:443
msgid "PO"
msgstr "PO"

#: order/templates/order/sales_order_detail.html:473
msgid "Allocate serial numbers"
msgstr "Seriennummern zuweisen"

#: order/templates/order/sales_order_detail.html:476 templates/js/build.js:773
msgid "Allocate stock"
msgstr "Lagerbestand zuweisen"

#: order/templates/order/sales_order_detail.html:479
msgid "Purchase stock"
msgstr "Lagerbestand kaufen"

#: order/templates/order/sales_order_detail.html:483 templates/js/build.js:766
#: templates/js/build.js:1210
msgid "Build stock"
msgstr "Lagerbestand bauen"

#: order/templates/order/sales_order_detail.html:486
#: order/templates/order/sales_order_detail.html:605
msgid "Calculate price"
msgstr "Preis berechnen"

#: order/templates/order/sales_order_detail.html:490
msgid "Delete line item "
msgstr "Position löschen "

#: order/templates/order/sales_order_detail.html:611
msgid "Update Unit Price"
msgstr "Stückpreis aktualisieren"

#: order/templates/order/sales_order_ship.html:10
msgid "This order has not been fully allocated. If the order is marked as shipped, it can no longer be adjusted."
msgstr "Dieser Auftrag ist nicht vollständig zugeordnet. Wenn der Auftrag als versendet markiert wird, kann er nicht mehr geändert werden."

#: order/templates/order/sales_order_ship.html:12
msgid "Ensure that the order allocation is correct before shipping the order."
msgstr "Vor dem Versand sicherstellen, dass die Zuordnung richtig ist."

#: order/templates/order/sales_order_ship.html:18
msgid "Some line items in this order have been over-allocated"
msgstr "Einige Positionen dieses Auftrags sind überzugeordnet"

#: order/templates/order/sales_order_ship.html:20
msgid "Ensure that this is correct before shipping the order."
msgstr "Vor dem Versand sicherstellen, dass dies richtig ist."

#: order/templates/order/sales_order_ship.html:27
msgid "Shipping this order means that the order will no longer be editable."
msgstr "Versenden dieses Auftrags bedeutet, dass der Auftrag nicht mehr bearbeitbar ist."

#: order/templates/order/so_allocate_by_serial.html:9
msgid "Allocate stock items by serial number"
msgstr "Teilebestand per Seriennummer zuweisen"

#: order/templates/order/so_allocation_delete.html:7
msgid "This action will unallocate the following stock from the Sales Order"
msgstr "Diese Aktion wird die folgenden BestandsObjekt vom Auftrag entfernen"

#: order/templates/order/so_navbar.html:12
msgid "Sales Order Line Items"
msgstr "Auftragspositionen"

#: order/templates/order/so_navbar.html:15
msgid "Order Items"
msgstr "Auftragspositionen"

#: order/templates/order/so_navbar.html:26
msgid "Sales Order Attachments"
msgstr "Auftrags-Anhänge"

#: order/views.py:104
msgid "Cancel Order"
msgstr "Bestellung stornieren"

#: order/views.py:113 order/views.py:139
msgid "Confirm order cancellation"
msgstr "Bestellstornierung bestätigen"

#: order/views.py:116 order/views.py:142
msgid "Order cannot be cancelled"
msgstr "Bestellung kann nicht verworfen werden"

#: order/views.py:130
msgid "Cancel sales order"
msgstr "Auftrag stornieren"

#: order/views.py:156
msgid "Issue Order"
msgstr "Bestellung aufgeben"

#: order/views.py:165
msgid "Confirm order placement"
msgstr "Bestellungstätigung bestätigen"

#: order/views.py:175
msgid "Purchase order issued"
msgstr "Bestellung plaziert"

#: order/views.py:186
msgid "Complete Order"
msgstr "Auftrag fertigstellen"

#: order/views.py:202
msgid "Confirm order completion"
msgstr "Fertigstellung bestätigen"

#: order/views.py:213
msgid "Purchase order completed"
msgstr "Bestellung als vollständig markieren"

#: order/views.py:223
msgid "Ship Order"
msgstr "Versenden"

#: order/views.py:239
msgid "Confirm order shipment"
msgstr "Versand bestätigen"

#: order/views.py:245
msgid "Could not ship order"
msgstr "Versand fehlgeschlagen"

#: order/views.py:292
msgid "Match Supplier Parts"
msgstr "Zuliefererteile zuordnen"

#: order/views.py:480
msgid "Receive Parts"
msgstr "Teile empfangen"

#: order/views.py:552
msgid "Items received"
msgstr "Anzahl empfangener Positionen"

#: order/views.py:620
msgid "Error converting quantity to number"
msgstr "Fehler beim Konvertieren zu Zahl"

#: order/views.py:626
msgid "Receive quantity less than zero"
msgstr "Anzahl kleiner null empfangen"

#: order/views.py:632
msgid "No lines specified"
msgstr "Keine Zeilen angegeben"

#: order/views.py:705
msgid "Update prices"
msgstr "Preise aktualisieren"

#: order/views.py:963
#, python-brace-format
msgid "Ordered {n} parts"
msgstr "{n} Teile bestellt"

#: order/views.py:1016
msgid "Allocate Serial Numbers"
msgstr "Seriennummern zuweisen"

#: order/views.py:1061
#, python-brace-format
msgid "Allocated {n} items"
msgstr "{n} Positionen zugeordnet"

#: order/views.py:1077
msgid "Select line item"
msgstr "Position auswählen"

#: order/views.py:1108
#, python-brace-format
msgid "No matching item for serial {serial}"
msgstr "Kein passends Teil für Seriennummer {serial} gefunden"

#: order/views.py:1118
#, python-brace-format
msgid "{serial} is not in stock"
msgstr "{serial} ist nicht auf Lager"

#: order/views.py:1126
#, python-brace-format
msgid "{serial} already allocated to an order"
msgstr "{serial} bereits einem Auftrag zugeordnet"

#: order/views.py:1180
msgid "Allocate Stock to Order"
msgstr "Lagerbestand dem Auftrag zuweisen"

#: order/views.py:1254
msgid "Edit Allocation Quantity"
msgstr "Zuordnung bearbeiten"

#: order/views.py:1269
msgid "Remove allocation"
msgstr "Zuordnung entfernen"

#: order/views.py:1341
msgid "Sales order not found"
msgstr "Auftrag nicht gefunden"

#: order/views.py:1347
msgid "Price not found"
msgstr "Preis nicht gefunden"

#: order/views.py:1350
#, python-brace-format
msgid "Updated {part} unit-price to {price}"
msgstr "Stückpreis für {part} auf {price} aktualisiert"

#: order/views.py:1355
#, python-brace-format
msgid "Updated {part} unit-price to {price} and quantity to {qty}"
msgstr "{part} Stückpreis auf {price} und Menge auf {qty} aktualisiert"

#: part/bom.py:133 part/models.py:74 part/models.py:793
#: part/templates/part/category.html:75
msgid "Default Location"
msgstr "Standard-Lagerort"

#: part/bom.py:134 part/templates/part/part_base.html:182
msgid "Available Stock"
msgstr "Verfügbarer Lagerbestand"

#: part/forms.py:64
msgid "File Format"
msgstr "Dateiformat"

#: part/forms.py:64
msgid "Select output file format"
msgstr "Ausgabe-Dateiformat auswählen"

#: part/forms.py:66
msgid "Cascading"
msgstr "Kaskadierend"

#: part/forms.py:66
msgid "Download cascading / multi-level BOM"
msgstr "Kaskadierende Stückliste herunterladen"

#: part/forms.py:68
msgid "Levels"
msgstr "Ebenen"

#: part/forms.py:68
msgid "Select maximum number of BOM levels to export (0 = all levels)"
msgstr "Maximale Anzahl an Ebenen für Stückliste-Export auswählen (0 = alle Ebenen)"

#: part/forms.py:70
msgid "Include Parameter Data"
msgstr "Parameter-Daten einschließen"

#: part/forms.py:70
msgid "Include part parameters data in exported BOM"
msgstr "Teil-Parameter in Stückliste-Export einschließen"

#: part/forms.py:72
msgid "Include Stock Data"
msgstr "Bestand einschließen"

#: part/forms.py:72
msgid "Include part stock data in exported BOM"
msgstr "Teil-Bestand in Stückliste-Export einschließen"

#: part/forms.py:74
msgid "Include Manufacturer Data"
msgstr "Herstellerdaten einschließen"

#: part/forms.py:74
msgid "Include part manufacturer data in exported BOM"
msgstr "Teil-Herstellerdaten in Stückliste-Export einschließen"

#: part/forms.py:76
msgid "Include Supplier Data"
msgstr "Zulieferer einschließen"

#: part/forms.py:76
msgid "Include part supplier data in exported BOM"
msgstr "Zulieferer-Daten in Stückliste-Export einschließen"

#: part/forms.py:97 part/models.py:2278
msgid "Parent Part"
msgstr "Ausgangsteil"

#: part/forms.py:98 part/templates/part/bom_duplicate.html:7
msgid "Select parent part to copy BOM from"
msgstr "Teil für Stücklisten-Kopie auswählen"

#: part/forms.py:104
msgid "Clear existing BOM items"
msgstr "Stücklisten-Position(en) löschen"

#: part/forms.py:110
msgid "Confirm BOM duplication"
msgstr "Kopie von Stückliste bestätigen"

#: part/forms.py:128
msgid "validate"
msgstr "kontrollieren"

#: part/forms.py:128
msgid "Confirm that the BOM is correct"
msgstr "Bestätigen, dass die Stückliste korrekt ist"

#: part/forms.py:171
msgid "Related Part"
msgstr "verknüpftes Teil"

#: part/forms.py:178
msgid "Select part category"
msgstr "Teil-Kategorie wählen"

#: part/forms.py:195
msgid "Duplicate all BOM data for this part"
msgstr "Stückliste für dieses Teil kopieren"

#: part/forms.py:196
msgid "Copy BOM"
msgstr "Stückliste kopieren"

#: part/forms.py:201
msgid "Duplicate all parameter data for this part"
msgstr "Alle Parameter-Daten für dieses Teil kopieren"

#: part/forms.py:202
msgid "Copy Parameters"
msgstr "Parameter kopieren"

#: part/forms.py:207
msgid "Confirm part creation"
msgstr "Erstellen des Teils bestätigen"

#: part/forms.py:212
msgid "Include category parameter templates"
msgstr "Kategorie Parameter-Vorlage einschließen"

#: part/forms.py:217
msgid "Include parent categories parameter templates"
msgstr "Über-Kategorie Parameter-Vorlage einschließen"

#: part/forms.py:222
msgid "Initial stock amount"
msgstr "Anfangsbestand"

#: part/forms.py:223
msgid "Create stock for this part"
msgstr "Bestand für dieses Teil erstellen"

#: part/forms.py:303
msgid "Add parameter template to same level categories"
msgstr "Parameter-Vorlage zu Kategorien dieser Ebene hinzufügen"

#: part/forms.py:307
msgid "Add parameter template to all categories"
msgstr "Parameter-Vorlage zu allen Kategorien hinzufügen"

#: part/forms.py:325 part/models.py:2377
msgid "Sub part"
msgstr "Untergeordnetes Teil"

#: part/forms.py:354
msgid "Input quantity for price calculation"
msgstr "Menge für die Preisberechnung"

#: part/models.py:75
msgid "Default location for parts in this category"
msgstr "Standard-Lagerort für Teile dieser Kategorie"

#: part/models.py:78
msgid "Default keywords"
msgstr "Standard Stichwörter"

#: part/models.py:78
msgid "Default keywords for parts in this category"
msgstr "Standard-Stichworte für Teile dieser Kategorie"

#: part/models.py:88 part/models.py:2324
#: part/templates/part/part_app_base.html:10
msgid "Part Category"
msgstr "Teil-Kategorie"

#: part/models.py:89 part/templates/part/category.html:32
#: part/templates/part/category.html:103 templates/InvenTree/search.html:127
#: templates/stats.html:84 users/models.py:40
msgid "Part Categories"
msgstr "Teil-Kategorien"

#: part/models.py:433
msgid "Invalid choice for parent part"
msgstr "Ungültige Auswahl für übergeordnetes Teil"

#: part/models.py:495 part/models.py:507
#, python-brace-format
msgid "Part '{p1}' is  used in BOM for '{p2}' (recursive)"
msgstr "Teil '{p1}' wird in Stückliste für Teil '{p2}' benutzt (rekursiv)"

#: part/models.py:604
msgid "Next available serial numbers are"
msgstr "Nächste verfügbare Seriennummern wären"

#: part/models.py:608
msgid "Next available serial number is"
msgstr "Nächste verfügbare Seriennummer ist"

#: part/models.py:613
msgid "Most recent serial number is"
msgstr "Die neuste Seriennummer ist"

#: part/models.py:692
msgid "Duplicate IPN not allowed in part settings"
msgstr "Doppelte IPN in den Teil-Einstellungen nicht erlaubt"

#: part/models.py:717
msgid "Part name"
msgstr "Name des Teils"

#: part/models.py:724
msgid "Is Template"
msgstr "Ist eine Vorlage"

#: part/models.py:725
msgid "Is this part a template part?"
msgstr "Ist dieses Teil eine Vorlage?"

#: part/models.py:735
msgid "Is this part a variant of another part?"
msgstr "Ist dieses Teil eine Variante eines anderen Teils?"

#: part/models.py:736
msgid "Variant Of"
msgstr "Variante von"

#: part/models.py:742
msgid "Part description"
msgstr "Beschreibung des Teils"

#: part/models.py:747 part/templates/part/category.html:82
#: part/templates/part/part_base.html:130
msgid "Keywords"
msgstr "Schlüsselwörter"

#: part/models.py:748
msgid "Part keywords to improve visibility in search results"
msgstr "Schlüsselworte um die Sichtbarkeit in Suchergebnissen zu verbessern"

#: part/models.py:755 part/models.py:2323
#: part/templates/part/set_category.html:15
#: templates/InvenTree/settings/settings.html:165 templates/js/part.js:641
msgid "Category"
msgstr "Kategorie"

#: part/models.py:756
msgid "Part category"
msgstr "Teile-Kategorie"

#: part/models.py:761 templates/js/part.js:257 templates/js/part.js:485
msgid "IPN"
msgstr "IPN (Interne Produktnummer)"

#: part/models.py:762
msgid "Internal Part Number"
msgstr "Interne Teilenummer"

#: part/models.py:768
msgid "Part revision or version number"
msgstr "Revisions- oder Versionsnummer"

#: part/models.py:769 report/models.py:200 templates/js/part.js:261
msgid "Revision"
msgstr "Revision"

#: part/models.py:791
msgid "Where is this item normally stored?"
msgstr "Wo wird dieses Teil normalerweise gelagert?"

#: part/models.py:838
msgid "Default Supplier"
msgstr "Standard Zulieferer"

#: part/models.py:839
msgid "Default supplier part"
msgstr "Standard Zuliefererteil"

#: part/models.py:846
msgid "Default Expiry"
msgstr "Standard Ablaufzeit"

#: part/models.py:847
msgid "Expiry time (in days) for stock items of this part"
msgstr "Ablauf-Zeit (in Tagen) für Lagerbestand dieses Teils"

#: part/models.py:852
msgid "Minimum Stock"
msgstr "Minimaler Lagerbestand"

#: part/models.py:853
msgid "Minimum allowed stock level"
msgstr "Minimal zulässiger Lagerbestand"

#: part/models.py:860
msgid "Stock keeping units for this part"
msgstr "Stock Keeping Units (SKU) für dieses Teil"

#: part/models.py:866
msgid "Can this part be built from other parts?"
msgstr "Kann dieses Teil aus anderen Teilen angefertigt werden?"

#: part/models.py:872
msgid "Can this part be used to build other parts?"
msgstr "Kann dieses Teil zum Bauauftrag von anderen genutzt werden?"

#: part/models.py:878
msgid "Does this part have tracking for unique items?"
msgstr "Hat dieses Teil Tracking für einzelne Objekte?"

#: part/models.py:883
msgid "Can this part be purchased from external suppliers?"
msgstr "Kann dieses Teil von externen Zulieferern gekauft werden?"

#: part/models.py:888
msgid "Can this part be sold to customers?"
msgstr "Kann dieses Teil an Kunden verkauft werden?"

#: part/models.py:892 templates/js/table_filters.js:21
#: templates/js/table_filters.js:69 templates/js/table_filters.js:250
#: templates/js/table_filters.js:319
msgid "Active"
msgstr "Aktiv"

#: part/models.py:893
msgid "Is this part active?"
msgstr "Ist dieses Teil aktiv?"

#: part/models.py:898
msgid "Is this a virtual part, such as a software product or license?"
msgstr "Ist dieses Teil virtuell, wie zum Beispiel eine Software oder Lizenz?"

#: part/models.py:903
msgid "Part notes - supports Markdown formatting"
msgstr "Bemerkungen - unterstüzt Markdown-Formatierung"

#: part/models.py:906
msgid "BOM checksum"
msgstr "Prüfsumme der Stückliste"

#: part/models.py:906
msgid "Stored BOM checksum"
msgstr "Prüfsumme der Stückliste gespeichert"

#: part/models.py:909
msgid "BOM checked by"
msgstr "Stückliste kontrolliert von"

#: part/models.py:911
msgid "BOM checked date"
msgstr "BOM Kontrolldatum"

#: part/models.py:915
msgid "Creation User"
msgstr "Erstellungs-Nutzer"

#: part/models.py:1654
msgid "Sell multiple"
msgstr "Mehrere verkaufen"

#: part/models.py:2142
msgid "Test templates can only be created for trackable parts"
msgstr "Test-Vorlagen können nur für verfolgbare Teile angelegt werden"

#: part/models.py:2159
msgid "Test with this name already exists for this part"
msgstr "Ein Test mit diesem Namen besteht bereits für dieses Teil"

#: part/models.py:2179 templates/js/part.js:906 templates/js/stock.js:475
msgid "Test Name"
msgstr "Test-Name"

#: part/models.py:2180
msgid "Enter a name for the test"
msgstr "Namen für diesen Test eingeben"

#: part/models.py:2185
msgid "Test Description"
msgstr "Test-Beschreibung"

#: part/models.py:2186
msgid "Enter description for this test"
msgstr "Beschreibung für diesen Test eingeben"

#: part/models.py:2191 templates/js/part.js:915
#: templates/js/table_filters.js:236
msgid "Required"
msgstr "Benötigt"

#: part/models.py:2192
msgid "Is this test required to pass?"
msgstr "Muss dieser Test erfolgreich sein?"

#: part/models.py:2197 templates/js/part.js:923
msgid "Requires Value"
msgstr "Erfordert Wert"

#: part/models.py:2198
msgid "Does this test require a value when adding a test result?"
msgstr "Muss für diesen Test ein Wert für das Test-Ergebnis eingetragen werden?"

#: part/models.py:2203 templates/js/part.js:930
msgid "Requires Attachment"
msgstr "Anhang muss eingegeben werden"

#: part/models.py:2204
msgid "Does this test require a file attachment when adding a test result?"
msgstr "Muss für diesen Test ein Anhang für das Test-Ergebnis hinzugefügt werden?"

#: part/models.py:2241
msgid "Parameter template name must be unique"
msgstr "Vorlagen-Name des Parameters muss eindeutig sein"

#: part/models.py:2246
msgid "Parameter Name"
msgstr "Name des Parameters"

#: part/models.py:2248
msgid "Parameter Units"
msgstr "Einheit des Parameters"

#: part/models.py:2280 part/models.py:2329 part/models.py:2330
#: templates/InvenTree/settings/settings.html:160
msgid "Parameter Template"
msgstr "Parameter Vorlage"

#: part/models.py:2282
msgid "Data"
msgstr "Wert"

#: part/models.py:2282
msgid "Parameter Value"
msgstr "Parameter Wert"

#: part/models.py:2334 templates/InvenTree/settings/settings.html:169
msgid "Default Value"
msgstr "Standard-Wert"

#: part/models.py:2335
msgid "Default Parameter Value"
msgstr "Standard Parameter Wert"

#: part/models.py:2369
msgid "Select parent part"
msgstr "Ausgangsteil auswählen"

#: part/models.py:2378
msgid "Select part to be used in BOM"
msgstr "Teil für die Nutzung in der Stückliste auswählen"

#: part/models.py:2384
msgid "BOM quantity for this BOM item"
msgstr "Stücklisten-Anzahl für dieses Stücklisten-Teil"

#: part/models.py:2386 templates/js/bom.js:216 templates/js/bom.js:278
msgid "Optional"
msgstr "Optional"

#: part/models.py:2386
msgid "This BOM item is optional"
msgstr "Diese Stücklisten-Position ist optional"

#: part/models.py:2389
msgid "Overage"
msgstr "Überschuss"

#: part/models.py:2390
msgid "Estimated build wastage quantity (absolute or percentage)"
msgstr "Geschätzter Ausschuss (absolut oder prozentual)"

#: part/models.py:2393
msgid "BOM item reference"
msgstr "Referenz der Postion auf der Stückliste"

#: part/models.py:2396
msgid "BOM item notes"
msgstr "Notizen zur Stücklisten-Position"

#: part/models.py:2398
msgid "Checksum"
msgstr "Prüfsumme"

#: part/models.py:2398
msgid "BOM line checksum"
msgstr "Prüfsumme der Stückliste"

#: part/models.py:2402 templates/js/bom.js:295 templates/js/bom.js:302
#: templates/js/table_filters.js:55
msgid "Inherited"
msgstr "Geerbt"

#: part/models.py:2403
msgid "This BOM item is inherited by BOMs for variant parts"
msgstr "Diese Stücklisten-Position wird in die Stücklisten von Teil-Varianten vererbt"

#: part/models.py:2408 templates/js/bom.js:287
msgid "Allow Variants"
msgstr "Varianten zulassen"

#: part/models.py:2409
msgid "Stock items for variant parts can be used for this BOM item"
msgstr "Lagerbestand von Varianten kann für diese Stücklisten-Position verwendet werden"

#: part/models.py:2494 stock/models.py:335
msgid "Quantity must be integer value for trackable parts"
msgstr "Menge muss eine Ganzzahl sein"

#: part/models.py:2503 part/models.py:2505
msgid "Sub part must be specified"
msgstr "Zuliefererteil muss festgelegt sein"

#: part/models.py:2508
msgid "BOM Item"
msgstr "Stücklisten-Position"

#: part/models.py:2627
msgid "Part 1"
msgstr "Teil 1"

#: part/models.py:2631
msgid "Part 2"
msgstr "Teil 2"

#: part/models.py:2631
msgid "Select Related Part"
msgstr "verknüpftes Teil auswählen"

#: part/models.py:2663
msgid "Error creating relationship: check that the part is not related to itself and that the relationship is unique"
msgstr "Fehler bei Verwandschaft: Ist das Teil mit sich selbst verwandt oder ist das die Verwandtschaft nicht eindeutig?"

#: part/templates/part/bom.html:6
msgid "You do not have permission to edit the BOM."
msgstr "Sie haben keine Berechtigung zum Bearbeiten der Stückliste."

#: part/templates/part/bom.html:14
#, python-format
msgid "The BOM for <i>%(part)s</i> has changed, and must be validated.<br>"
msgstr "Die Stückliste für <i>%(part)s</i> hat sich geändert und muss kontrolliert werden.<br>"

#: part/templates/part/bom.html:16
#, python-format
msgid "The BOM for <i>%(part)s</i> was last checked by %(checker)s on %(check_date)s"
msgstr "Die Stückliste für <i>%(part)s</i> wurde zuletzt von %(checker)s am %(check_date)s kontrolliert"

#: part/templates/part/bom.html:20
#, python-format
msgid "The BOM for <i>%(part)s</i> has not been validated."
msgstr "Die Stückliste für <i>%(part)s</i> wurde noch nicht kontrolliert"

#: part/templates/part/bom.html:27
msgid "Remove selected BOM items"
msgstr "Ausgewählte Stücklistenpositionen entfernen"

#: part/templates/part/bom.html:30
msgid "Import BOM data"
msgstr "Stückliste importieren"

#: part/templates/part/bom.html:34
msgid "Copy BOM from parent part"
msgstr "Stückliste von übergeordnetem Teil kopieren"

#: part/templates/part/bom.html:38
msgid "New BOM Item"
msgstr "Neue Stücklisten-Position"

#: part/templates/part/bom.html:41
msgid "Finish Editing"
msgstr "Bearbeitung beenden"

#: part/templates/part/bom.html:46
msgid "Edit BOM"
msgstr "Stückliste bearbeiten"

#: part/templates/part/bom.html:50
msgid "Validate Bill of Materials"
msgstr "Stückliste kontrollieren"

#: part/templates/part/bom.html:56 part/views.py:1586
msgid "Export Bill of Materials"
msgstr "Stückliste exportieren"

#: part/templates/part/bom.html:59
msgid "Print BOM Report"
msgstr "Stücklisten-Bericht drucken"

#: part/templates/part/bom_duplicate.html:13
msgid "This part already has a Bill of Materials"
msgstr "Dieses Teil hat bereits eine Stückliste"

#: part/templates/part/bom_upload/match_parts.html:29
msgid "Select Part"
msgstr "Teil auswählen"

#: part/templates/part/bom_upload/upload_file.html:7
msgid "Upload BOM File"
msgstr "Stückliste-Datei hochgeladen"

#: part/templates/part/bom_upload/upload_file.html:12
msgid "Upload Bill of Materials"
msgstr "Stückliste hochladen"

#: part/templates/part/bom_upload/upload_file.html:16
msgid "Requirements for BOM upload"
msgstr "Anforderungen für Stückliste-Datei"

#: part/templates/part/bom_upload/upload_file.html:18
msgid "The BOM file must contain the required named columns as provided in the "
msgstr "Die Stückliste-Datei muss die aufgeführten Spalten enthalten; siehe"

#: part/templates/part/bom_upload/upload_file.html:18
msgid "BOM Upload Template"
msgstr "Vorlage für Stückliste"

#: part/templates/part/bom_upload/upload_file.html:19
msgid "Each part must already exist in the database"
msgstr "Jedes Teil muss bereits in der Datenbank bestehen"

#: part/templates/part/bom_validate.html:6
#, python-format
msgid "Confirm that the Bill of Materials (BOM) is valid for:<br><i>%(part)s</i>"
msgstr "Bestätigen Sie das die Stückliste für <br><i>%(part)s</i> korrekt ist"

#: part/templates/part/bom_validate.html:9
msgid "This will validate each line in the BOM."
msgstr "Damit wird jede Zeile der Stückliste kontrolliert"

#: part/templates/part/category.html:33
msgid "All parts"
msgstr "Alle Teile"

#: part/templates/part/category.html:38 part/views.py:1912
msgid "Create new part category"
msgstr "Teil-Kategorie anlegen"

#: part/templates/part/category.html:44
msgid "Edit part category"
msgstr "Teil-Kategorie bearbeiten"

#: part/templates/part/category.html:49
msgid "Delete part category"
msgstr "Teil-Kategorie löschen"

#: part/templates/part/category.html:59 part/templates/part/category.html:98
msgid "Category Details"
msgstr "Kategorie-Details"

#: part/templates/part/category.html:64
msgid "Category Path"
msgstr "Pfad zur Kategorie"

#: part/templates/part/category.html:69
msgid "Category Description"
msgstr "Kategorie-Beschreibung"

#: part/templates/part/category.html:88 part/templates/part/category.html:174
#: part/templates/part/category_navbar.html:14
#: part/templates/part/category_navbar.html:17
msgid "Subcategories"
msgstr "Unter-Kategorien"

#: part/templates/part/category.html:93
msgid "Parts (Including subcategories)"
msgstr "Teile (inklusive Unter-Kategorien)"

#: part/templates/part/category.html:126
msgid "Export Part Data"
msgstr "Teile-Daten exportieren"

#: part/templates/part/category.html:127 part/templates/part/category.html:141
msgid "Export"
msgstr "Exportieren"

#: part/templates/part/category.html:130
msgid "Create new part"
msgstr "Neues Teil anlegen"

#: part/templates/part/category.html:131 part/templates/part/detail.html:452
msgid "New Part"
msgstr "Neues Teil"

#: part/templates/part/category.html:138
msgid "Set category"
msgstr "Teil-Kategorie auswählen"

#: part/templates/part/category.html:138
msgid "Set Category"
msgstr "Teil-Kategorie auswählen"

#: part/templates/part/category.html:141
msgid "Export Data"
msgstr "Exportieren"

#: part/templates/part/category.html:145
msgid "View list display"
msgstr "Listenansicht anzeigen"

#: part/templates/part/category.html:148
msgid "View grid display"
msgstr "Rasteransicht anzeigen"

#: part/templates/part/category.html:164
msgid "Part Parameters"
msgstr "Teilparameter"

#: part/templates/part/category.html:256
#: stock/templates/stock/location.html:251
msgid "Create new location"
msgstr "Neuen Lagerort anlegen"

#: part/templates/part/category.html:261 part/templates/part/category.html:291
#: templates/js/part.js:25
msgid "New Category"
msgstr "Neue Kategorie"

#: part/templates/part/category.html:262
msgid "Create new category"
msgstr "Teil-Kategorie anlegen"

#: part/templates/part/category.html:292
msgid "Create new Part Category"
msgstr "Neue Teil-Kategorie anlegen"

#: part/templates/part/category.html:298 stock/views.py:891
msgid "Create new Stock Location"
msgstr "Neuen Lagerort erstellen"

#: part/templates/part/category.html:317
msgid "Select parent category"
msgstr "Übergeordnete Kategorie auswählen"

#: part/templates/part/category.html:324 part/views.py:1860
msgid "Edit Part Category"
msgstr "Teil-Kategorie bearbeiten"

#: part/templates/part/category_delete.html:5
msgid "Are you sure you want to delete category"
msgstr "Sind Sie sicher, dass Sie diese Kategorie löschen wollen"

#: part/templates/part/category_delete.html:8
#, python-format
msgid "This category contains %(count)s child categories"
msgstr "Diese Kategorie enthält %(count)s Unter-Kategorien"

#: part/templates/part/category_delete.html:9
msgid "If this category is deleted, these child categories will be moved to the"
msgstr "Wenn diese Kategorie gelöscht wird, werden alle Unter-Kat. verschoben nach"

#: part/templates/part/category_delete.html:11
msgid "category"
msgstr "Kategorie"

#: part/templates/part/category_delete.html:13
msgid "top level Parts category"
msgstr "oberste Teil-Kategorie"

#: part/templates/part/category_delete.html:25
#, python-format
msgid "This category contains %(count)s parts"
msgstr "Diese Kategorie enthält %(count)s Teile"

#: part/templates/part/category_delete.html:27
#, python-format
msgid "If this category is deleted, these parts will be moved to the parent category %(path)s"
msgstr "Wenn diese Kat. gelöscht wird, werden diese Teile in die übergeordnete Kategorie %(path)s verschoben"

#: part/templates/part/category_delete.html:29
msgid "If this category is deleted, these parts will be moved to the top-level category Teile"
msgstr "Wenn diese Kat. gelöscht wird, werden diese Teile in die oberste Kat. verschoben"

#: part/templates/part/category_navbar.html:29
#: part/templates/part/category_navbar.html:32
msgid "Import Parts"
msgstr "Teile importieren"

#: part/templates/part/copy_part.html:9 part/views.py:327
msgid "Duplicate Part"
msgstr "Teil duplizieren"

#: part/templates/part/copy_part.html:10
#, python-format
msgid "Make a copy of part '%(full_name)s'."
msgstr "Eine Kopie des Teils '%(full_name)s' erstellen."

#: part/templates/part/copy_part.html:14
#: part/templates/part/create_part.html:11
msgid "Possible Matching Parts"
msgstr "Evtl. passende Teile"

#: part/templates/part/copy_part.html:15
#: part/templates/part/create_part.html:12
msgid "The new part may be a duplicate of these existing parts"
msgstr "Teil evtl. Duplikat dieser Teile"

#: part/templates/part/create_part.html:17
#, python-format
msgid "%(full_name)s - <i>%(desc)s</i> (%(match_per)s%% match)"
msgstr "%(full_name)s - <i>%(desc)s</i> (%(match_per)s%% übereinstimmend)"

#: part/templates/part/detail.html:16
msgid "Part Stock"
msgstr "Teilbestand"

#: part/templates/part/detail.html:21
#, python-format
msgid "Showing stock for all variants of <i>%(full_name)s</i>"
msgstr "Lagerbestand aller Varianten von <i>%(full_name)s</i>"

#: part/templates/part/detail.html:30 part/templates/part/navbar.html:87
msgid "Part Test Templates"
msgstr "Teil Test-Vorlagen"

#: part/templates/part/detail.html:36
msgid "Add Test Template"
msgstr "Test Vorlage hinzufügen"

#: part/templates/part/detail.html:77
msgid "New sales order"
msgstr "Neuer Auftrag"

#: part/templates/part/detail.html:77
msgid "New Order"
msgstr "Neue Bestellung"

#: part/templates/part/detail.html:90
msgid "Sales Order Allocations"
msgstr ""

#: part/templates/part/detail.html:130 part/templates/part/navbar.html:21
msgid "Part Variants"
msgstr "Teil Varianten"

#: part/templates/part/detail.html:137
msgid "Create new variant"
msgstr "Neue Variante anlegen"

#: part/templates/part/detail.html:138
msgid "New Variant"
msgstr "neue Variante anlegen"

#: part/templates/part/detail.html:161
msgid "Add new parameter"
msgstr "Parameter hinzufügen"

#: part/templates/part/detail.html:182 part/templates/part/navbar.html:95
#: part/templates/part/navbar.html:98
msgid "Related Parts"
msgstr "Verknüpfte Teile"

#: part/templates/part/detail.html:188
msgid "Add Related"
msgstr "Verknüpftes Teil hinzufügen"

#: part/templates/part/detail.html:228 part/templates/part/navbar.html:35
#: part/templates/part/navbar.html:38
msgid "Bill of Materials"
msgstr "Stückliste"

#: part/templates/part/detail.html:237
msgid "Assemblies"
msgstr "Baugruppen"

#: part/templates/part/detail.html:253
msgid "Part Builds"
msgstr "Gefertigte Teile"

#: part/templates/part/detail.html:260
msgid "Start New Build"
msgstr "Neuen Bauauftrag beginnen"

#: part/templates/part/detail.html:274
msgid "Build Order Allocations"
msgstr ""

#: part/templates/part/detail.html:283
msgid "Part Suppliers"
msgstr "Zulieferer"

#: part/templates/part/detail.html:305
msgid "Part Manufacturers"
msgstr "Teil-Hersteller"

#: part/templates/part/detail.html:317
msgid "Delete manufacturer parts"
msgstr "Herstellerteile löschen"

#: part/templates/part/detail.html:402
msgid "Delete selected BOM items?"
msgstr "Ausgewählte Stücklistenpositionen löschen?"

#: part/templates/part/detail.html:403
msgid "All selected BOM items will be deleted"
msgstr "Alle ausgewählte Stücklistenpositionen werden gelöscht"

#: part/templates/part/detail.html:453 part/views.py:451
msgid "Create New Part"
msgstr "Neues Teil anlegen"

#: part/templates/part/detail.html:588
msgid "Add Test Result Template"
msgstr "Testergebnis-Vorlage hinzufügen"

#: part/templates/part/detail.html:606
msgid "Edit Test Result Template"
msgstr "Testergebnis-Vorlage bearbeiten"

#: part/templates/part/detail.html:618
msgid "Delete Test Result Template"
msgstr "Testergebnis-Vorlage löschen"

#: part/templates/part/detail.html:669
msgid "Edit Part Notes"
msgstr "Teilenotizen bearbeiten"

#: part/templates/part/detail.html:902
#, python-format
msgid "Single Price - %(currency)s"
msgstr "Einzelpreis - %(currency)s"

#: part/templates/part/detail.html:914
#, python-format
msgid "Single Price Difference - %(currency)s"
msgstr "Einzelpreisdifferenz - %(currency)s"

#: part/templates/part/detail.html:926
#, python-format
msgid "Part Single Price - %(currency)s"
msgstr "Einzelpreis für Zuliefererteil- %(currency)s"

#: part/templates/part/detail.html:1015
#, python-format
msgid "Unit Price - %(currency)s"
msgstr "Stückpreis - %(currency)s"

#: part/templates/part/import_wizard/ajax_part_upload.html:29
#: part/templates/part/import_wizard/part_upload.html:51
msgid "Unsuffitient privileges."
msgstr "Unzureichende Benutzerrechte."

#: part/templates/part/import_wizard/part_upload.html:14
msgid "Import Parts from File"
msgstr "Teile aus Datei importieren"

#: part/templates/part/navbar.html:24
msgid "Variants"
msgstr "Varianten"

#: part/templates/part/navbar.html:51 part/templates/part/navbar.html:54
msgid "Used In"
msgstr "Benutzt in"

#: part/templates/part/navbar.html:61
msgid "Prices"
msgstr "Preise"

#: part/templates/part/navbar.html:90
msgid "Test Templates"
msgstr "Testvorlagen"

#: part/templates/part/part_app_base.html:12
msgid "Part List"
msgstr "Teileliste"

#: part/templates/part/part_base.html:26 templates/js/company.js:416
#: templates/js/company.js:666 templates/js/part.js:172
#: templates/js/part.js:249
msgid "Inactive"
msgstr "Inaktiv"

#: part/templates/part/part_base.html:36
msgid "Part is virtual (not a physical part)"
msgstr "Teil ist virtuell (kein physisches Teil)"

#: part/templates/part/part_base.html:39
msgid "Part is a template part (variants can be made from this part)"
msgstr "Teil ist Vorlage (Varianten können von diesem Teil erstellt werden)"

#: part/templates/part/part_base.html:42
msgid "Part can be assembled from other parts"
msgstr "Teil kann aus anderen Teilen angefertigt werden"

#: part/templates/part/part_base.html:45
msgid "Part can be used in assemblies"
msgstr "Teil kann in Baugruppen benutzt werden"

#: part/templates/part/part_base.html:48
msgid "Part stock is tracked by serial number"
msgstr "Teil wird per Seriennummer verfolgt"

#: part/templates/part/part_base.html:51
msgid "Part can be purchased from external suppliers"
msgstr "Teil kann von externen Zulieferern gekauft werden"

#: part/templates/part/part_base.html:54
msgid "Part can be sold to customers"
msgstr "Teil kann an Kunden verkauft werden"

#: part/templates/part/part_base.html:60
msgid "Star this part"
msgstr "Teil favorisieren"

#: part/templates/part/part_base.html:67
#: stock/templates/stock/item_base.html:75
#: stock/templates/stock/location.html:51
msgid "Barcode actions"
msgstr "Barcode Aktionen"

#: part/templates/part/part_base.html:69
#: stock/templates/stock/item_base.html:77
#: stock/templates/stock/location.html:53 templates/qr_button.html:1
msgid "Show QR Code"
msgstr "QR-Code anzeigen"

#: part/templates/part/part_base.html:70
#: stock/templates/stock/item_base.html:93
#: stock/templates/stock/location.html:54
msgid "Print Label"
msgstr "Label drucken"

#: part/templates/part/part_base.html:75
msgid "Show pricing information"
msgstr "Kosteninformationen ansehen"

#: part/templates/part/part_base.html:80
#: stock/templates/stock/item_base.html:140
#: stock/templates/stock/location.html:62
msgid "Stock actions"
msgstr "Bestands-Aktionen"

#: part/templates/part/part_base.html:87
msgid "Count part stock"
msgstr "Lagerbestand zählen"

#: part/templates/part/part_base.html:93
msgid "Transfer part stock"
msgstr "Teilbestand verschieben"

#: part/templates/part/part_base.html:110
msgid "Part actions"
msgstr "Teile Aktionen"

#: part/templates/part/part_base.html:113
msgid "Duplicate part"
msgstr "Teil duplizieren"

#: part/templates/part/part_base.html:116
msgid "Edit part"
msgstr "Teil bearbeiten"

#: part/templates/part/part_base.html:119
msgid "Delete part"
msgstr "Teil löschen"

#: part/templates/part/part_base.html:154
msgid "Latest Serial Number"
msgstr "letzte Seriennummer"

#: part/templates/part/part_base.html:165
msgid "This is a virtual part"
msgstr "Dies ist ein virtuelles Teil"

#: part/templates/part/part_base.html:171
#, python-format
msgid "This part is a variant of %(link)s"
msgstr "Dieses Teil ist eine Variante von %(link)s"

#: part/templates/part/part_base.html:188 templates/js/table_filters.js:165
msgid "In Stock"
msgstr "Auf Lager"

#: part/templates/part/part_base.html:201 templates/InvenTree/index.html:186
msgid "Required for Build Orders"
msgstr "Für Bauaufträge benötigt"

#: part/templates/part/part_base.html:208
msgid "Required for Sales Orders"
msgstr "Benötigt für Aufträge"

#: part/templates/part/part_base.html:215
msgid "Allocated to Orders"
msgstr "Zu Bauaufträgen zugeordnet"

#: part/templates/part/part_base.html:230 templates/js/bom.js:316
msgid "Can Build"
msgstr "Herstellbar"

#: part/templates/part/part_base.html:236 templates/js/part.js:501
#: templates/js/part.js:674
msgid "Building"
msgstr "Im Bau"

#: part/templates/part/part_base.html:331 part/templates/part/prices.html:125
msgid "Calculate"
msgstr "Berechnen"

#: part/templates/part/part_pricing.html:22 part/templates/part/prices.html:21
msgid "Supplier Pricing"
msgstr "Zulieferer-Preise"

#: part/templates/part/part_pricing.html:26
#: part/templates/part/part_pricing.html:52
#: part/templates/part/part_pricing.html:85
#: part/templates/part/part_pricing.html:100 part/templates/part/prices.html:25
#: part/templates/part/prices.html:52 part/templates/part/prices.html:84
#: part/templates/part/prices.html:101
msgid "Unit Cost"
msgstr "Stückpreis"

#: part/templates/part/part_pricing.html:32
#: part/templates/part/part_pricing.html:58
#: part/templates/part/part_pricing.html:89
#: part/templates/part/part_pricing.html:104 part/templates/part/prices.html:32
#: part/templates/part/prices.html:59 part/templates/part/prices.html:89
#: part/templates/part/prices.html:106
msgid "Total Cost"
msgstr "Gesamtkosten"

#: part/templates/part/part_pricing.html:40 part/templates/part/prices.html:40
msgid "No supplier pricing available"
msgstr "Keine Zulieferer-Preise verfügbar"

#: part/templates/part/part_pricing.html:48 part/templates/part/prices.html:49
#: part/templates/part/prices.html:225
msgid "BOM Pricing"
msgstr "Stücklistenpreise"

#: part/templates/part/part_pricing.html:66 part/templates/part/prices.html:67
msgid "Note: BOM pricing is incomplete for this part"
msgstr "Anmerkung: Stücklistenbepreisung für dieses Teil ist unvollständig"

#: part/templates/part/part_pricing.html:73 part/templates/part/prices.html:74
msgid "No BOM pricing available"
msgstr "Keine Stücklisten-Preise verfügbar"

#: part/templates/part/part_pricing.html:82 part/templates/part/prices.html:83
msgid "Internal Price"
msgstr "Interner Preis"

#: part/templates/part/part_pricing.html:113
#: part/templates/part/prices.html:115
msgid "No pricing information is available for this part."
msgstr "Keine Preise für dieses Teil verfügbar"

#: part/templates/part/part_thumb.html:20
msgid "Select from existing images"
msgstr "Aus vorhandenen Bildern auswählen"

#: part/templates/part/partial_delete.html:7
#, python-format
msgid "Are you sure you want to delete part '<b>%(full_name)s</b>'?"
msgstr "Sind Sie sicher, dass Sie das Teil '<b>%(full_name)s</b>' löschen wollen?"

#: part/templates/part/partial_delete.html:12
#, python-format
msgid "This part is used in BOMs for %(count)s other parts. If you delete this part, the BOMs for the following parts will be updated"
msgstr "Dieser Teil wird in Stücklisten für %(count)s andere Teile verwendet. Wenn Sie dieses Teil löschen, werden die Stücklisten für die folgenden Teile aktualisiert"

#: part/templates/part/partial_delete.html:22
#, python-format
msgid "There are %(count)s stock entries defined for this part. If you delete this part, the following stock entries will also be deleted:"
msgstr "Es sind %(count)s BestandsObjekte für diesen Teil definiert. Wenn Sie diesen Teil löschen, werden auch die folgenden Bestandseinträge gelöscht:"

#: part/templates/part/partial_delete.html:33
#, python-format
msgid "There are %(count)s manufacturers defined for this part. If you delete this part, the following manufacturer parts will also be deleted:"
msgstr "Es sind %(count)s Hersteller für diesen Teil definiert. Wenn Sie diesen Teil löschen, werden auch die folgenden Herstellerteile gelöscht:"

#: part/templates/part/partial_delete.html:44
#, python-format
msgid "There are %(count)s suppliers defined for this part. If you delete this part, the following supplier parts will also be deleted:"
msgstr "Es sind %(count)s Zulieferer für diesen Teil definiert. Wenn Sie diesen Teil löschen, werden auch die folgenden Zuliefererteile gelöscht:"

#: part/templates/part/partial_delete.html:55
#, python-format
msgid "There are %(count)s unique parts tracked for '%(full_name)s'. Deleting this part will permanently remove this tracking information."
msgstr "Es gibt %(count)s einzigartige Teile, die für '%(full_name)s' verfolgt werden. Das Löschen dieses Teils wird diese Tracking-Informationen dauerhaft entfernen."

#: part/templates/part/prices.html:16
msgid "Pricing ranges"
msgstr "Preisspannen"

#: part/templates/part/prices.html:22
msgid "Show supplier cost"
msgstr "Zuliefererkosten anzeigen"

#: part/templates/part/prices.html:23
msgid "Show purchase price"
msgstr "Einkaufpreis anzeigen"

#: part/templates/part/prices.html:50
msgid "Show BOM cost"
msgstr "Stücklisten-Kosten"

#: part/templates/part/prices.html:98
msgid "Show sale cost"
msgstr "Verkaufskosten anzeigen"

#: part/templates/part/prices.html:99
msgid "Show sale price"
msgstr "Verkaufspreis anzeigen"

#: part/templates/part/prices.html:121
msgid "Calculation parameters"
msgstr "Berechnungsparameter"

#: part/templates/part/prices.html:136
msgid "Supplier Cost"
msgstr "Zuliefererkosten"

#: part/templates/part/prices.html:137 part/templates/part/prices.html:158
#: part/templates/part/prices.html:183 part/templates/part/prices.html:213
#: part/templates/part/prices.html:239 part/templates/part/prices.html:267
msgid "Jump to overview"
msgstr "Zur Übersicht gehen"

#: part/templates/part/prices.html:162
msgid "Stock Pricing"
msgstr "Bestandspreise"

#: part/templates/part/prices.html:172
msgid "No stock pricing history is available for this part."
msgstr "Für dieses Teil sind keine Bestandspreise verfügbar."

#: part/templates/part/prices.html:182
msgid "Internal Cost"
msgstr "Interne Kosten"

#: part/templates/part/prices.html:197 part/views.py:2330
msgid "Add Internal Price Break"
msgstr ""

#: part/templates/part/prices.html:212
msgid "BOM Cost"
msgstr "Stücklistenkosten"

#: part/templates/part/prices.html:238
msgid "Sale Cost"
msgstr "Verkaufskosten"

#: part/templates/part/prices.html:278
msgid "No sale pice history available for this part."
msgstr "Keine Verkaufsgeschichte für diesen Teil verfügbar."

#: part/templates/part/set_category.html:9
msgid "Set category for the following parts"
msgstr "Kategorie für Teile setzen"

#: part/templates/part/stock_count.html:7 templates/js/bom.js:239
#: templates/js/part.js:491 templates/js/part.js:678
msgid "No Stock"
msgstr "Kein Bestand"

#: part/templates/part/stock_count.html:9 templates/InvenTree/index.html:166
msgid "Low Stock"
msgstr "niedriger Bestand"

#: part/templates/part/variant_part.html:9
msgid "Create new part variant"
msgstr "Neue Teilevariante anlegen"

#: part/templates/part/variant_part.html:10
#, python-format
msgid "Create a new variant of template <i>'%(full_name)s'</i>."
msgstr "Neue Variante von Vorlage anlegen <i>'%(full_name)s'</i>."

#: part/templatetags/inventree_extras.py:105
msgid "Unknown database"
msgstr "Unbekannte Datenbank"

#: part/views.py:96
msgid "Add Related Part"
msgstr "verknüpftes Teil hinzufügen"

#: part/views.py:151
msgid "Delete Related Part"
msgstr "verknüpftes Teil entfernen"

#: part/views.py:162
msgid "Set Part Category"
msgstr "Teil-Kategorie auswählen"

#: part/views.py:212
#, python-brace-format
msgid "Set category for {n} parts"
msgstr "Kategorie für {n} Teile setzen"

#: part/views.py:247
msgid "Create Variant"
msgstr "Variante anlegen"

#: part/views.py:332
msgid "Copied part"
msgstr "Teil kopiert"

#: part/views.py:386 part/views.py:528
msgid "Possible matches exist - confirm creation of new part"
msgstr "Übereinstimmung gefunden - Teil trotzdem anlegen"

#: part/views.py:456
msgid "Created new part"
msgstr "Neues Teil angelegt"

#: part/views.py:636
msgid "Match References"
msgstr "Referenzen zuteilen"

#: part/views.py:892
msgid "None"
msgstr "Kein(e)"

#: part/views.py:951
msgid "Part QR Code"
msgstr "Teil-QR-Code"

#: part/views.py:1053
msgid "Select Part Image"
msgstr "Teilbild auswählen"

#: part/views.py:1079
msgid "Updated part image"
msgstr "Teilbild aktualisiert"

#: part/views.py:1082
msgid "Part image not found"
msgstr "Teilbild nicht gefunden"

#: part/views.py:1094
msgid "Duplicate BOM"
msgstr "Stückliste duplizieren"

#: part/views.py:1124
msgid "Confirm duplication of BOM from parent"
msgstr "bestätige Duplizierung Stückliste von übergeordneter Stückliste"

#: part/views.py:1145
msgid "Validate BOM"
msgstr "Stückliste überprüfen"

#: part/views.py:1166
msgid "Confirm that the BOM is valid"
msgstr "Bestätigen, dass Stückliste korrekt ist"

#: part/views.py:1177
msgid "Validated Bill of Materials"
msgstr "überprüfte Stückliste"

#: part/views.py:1250
msgid "Match Parts"
msgstr "Teile zuordnen"

#: part/views.py:1638
msgid "Confirm Part Deletion"
msgstr "Löschen des Teils bestätigen"

#: part/views.py:1645
msgid "Part was deleted"
msgstr "Teil wurde gelöscht"

#: part/views.py:1654
msgid "Part Pricing"
msgstr "Teilbepreisung"

#: part/views.py:1795
msgid "Create Part Parameter Template"
msgstr "Teilparametervorlage anlegen"

#: part/views.py:1805
msgid "Edit Part Parameter Template"
msgstr "Teilparametervorlage bearbeiten"

#: part/views.py:1812
msgid "Delete Part Parameter Template"
msgstr "Teilparametervorlage löschen"

#: part/views.py:1898
msgid "Delete Part Category"
msgstr "Teil-Kategorie löschen"

#: part/views.py:1904
msgid "Part category was deleted"
msgstr "Teil-Kategorie wurde gelöscht"

#: part/views.py:1956
msgid "Create Category Parameter Template"
msgstr "Kategorieparametervorlage anlegen"

#: part/views.py:2057
msgid "Edit Category Parameter Template"
msgstr "Kategorieparametervorlage bearbeiten"

#: part/views.py:2113
msgid "Delete Category Parameter Template"
msgstr "Kategorieparametervorlage löschen"

#: part/views.py:2132
msgid "Create BOM Item"
msgstr "Stücklisten-Position anlegen"

#: part/views.py:2202
msgid "Edit BOM item"
msgstr "Stücklisten-Position bearbeiten"

#: part/views.py:2263
msgid "Added new price break"
msgstr "neue Preisstaffel hinzufügt"

#: part/views.py:2339
msgid "Edit Internal Price Break"
msgstr ""

#: part/views.py:2347
msgid "Delete Internal Price Break"
msgstr ""

#: report/models.py:182
msgid "Template name"
msgstr "Vorlagen Name"

#: report/models.py:188
msgid "Report template file"
msgstr "Bericht-Vorlage Datei"

#: report/models.py:195
msgid "Report template description"
msgstr "Bericht-Vorlage Beschreibung"

#: report/models.py:201
msgid "Report revision number (auto-increments)"
msgstr "Bericht Revisionsnummer (autom. erhöht)"

#: report/models.py:292
msgid "Pattern for generating report filenames"
msgstr "Muster für die Erstellung von Berichtsdateinamen"

#: report/models.py:299
msgid "Report template is enabled"
msgstr "Bericht-Vorlage ist ein"

#: report/models.py:323
msgid "StockItem query filters (comma-separated list of key=value pairs)"
msgstr "BestandsObjekte-Abfragefilter (kommagetrennte Liste mit Schlüssel=Wert-Paaren)"

#: report/models.py:331
msgid "Include Installed Tests"
msgstr "einfügen Installiert in Tests"

#: report/models.py:332
msgid "Include test results for stock items installed inside assembled item"
msgstr "Test-Ergebnisse für BestandsObjekte in Baugruppen einschließen"

#: report/models.py:380
msgid "Build Filters"
msgstr "Bauauftrag Filter"

#: report/models.py:381
msgid "Build query filters (comma-separated list of key=value pairs"
msgstr "Bau-Abfragefilter (kommagetrennte Liste mit Schlüssel=Wert-Paaren)"

#: report/models.py:423
msgid "Part Filters"
msgstr "Teil Filter"

#: report/models.py:424
msgid "Part query filters (comma-separated list of key=value pairs"
msgstr "Teile-Abfragefilter (kommagetrennte Liste mit Schlüssel=Wert-Paaren)"

#: report/models.py:458
msgid "Purchase order query filters"
msgstr "Bestellungs-Abfragefilter"

#: report/models.py:496
msgid "Sales order query filters"
msgstr "Auftrags-Abfragefilter"

#: report/models.py:546
msgid "Snippet"
msgstr "Snippet"

#: report/models.py:547
msgid "Report snippet file"
msgstr "Berichts-Snippet"

#: report/models.py:551
msgid "Snippet file description"
msgstr "Snippet-Beschreibung"

#: report/models.py:586
msgid "Asset"
msgstr "Ressource"

#: report/models.py:587
msgid "Report asset file"
msgstr "Berichts-Ressource"

#: report/models.py:590
msgid "Asset file description"
msgstr "Ressource-Beschreibung"

#: report/templates/report/inventree_build_order_base.html:147
msgid "Required For"
msgstr "benötigt für"

#: report/templates/report/inventree_po_report.html:85
#: report/templates/report/inventree_so_report.html:85
msgid "Line Items"
msgstr "Positionen"

#: report/templates/report/inventree_test_report_base.html:21
msgid "Stock Item Test Report"
msgstr "BestandsObjekt Test-Bericht"

#: report/templates/report/inventree_test_report_base.html:83
msgid "Test Results"
msgstr "Testergebnisse"

#: report/templates/report/inventree_test_report_base.html:88
#: stock/models.py:1796
msgid "Test"
msgstr "Test"

#: report/templates/report/inventree_test_report_base.html:89
#: stock/models.py:1802
msgid "Result"
msgstr "Ergebnis"

#: report/templates/report/inventree_test_report_base.html:92
#: templates/js/order.js:259 templates/js/stock.js:1371
msgid "Date"
msgstr "Datum"

#: report/templates/report/inventree_test_report_base.html:103
msgid "Pass"
msgstr "bestanden"

#: report/templates/report/inventree_test_report_base.html:105
msgid "Fail"
msgstr "fehlgeschlagen"

#: stock/api.py:145
msgid "Request must contain list of stock items"
msgstr ""

#: stock/api.py:153
msgid "Improperly formatted data"
msgstr "Falsch formatierte Daten"

#: stock/api.py:161
msgid "Each entry must contain a valid integer primary-key"
msgstr ""

#: stock/api.py:167
msgid "Primary key does not match valid stock item"
msgstr ""

#: stock/api.py:177
msgid "Invalid quantity value"
msgstr "Ungültige Menge"

#: stock/api.py:182
msgid "Quantity must not be less than zero"
msgstr "Menge muss größer als Null sein"

#: stock/api.py:210
#, python-brace-format
msgid "Updated stock for {n} items"
msgstr "Bestand für {n} Objekte geändert"

#: stock/api.py:246 stock/api.py:279
msgid "Specified quantity exceeds stock quantity"
msgstr "Die angegebene Menge überschreitet die Lagermenge"

#: stock/api.py:269
msgid "Valid location must be specified"
msgstr "Gültiger Standort muss angegeben werden"

#: stock/api.py:289
#, python-brace-format
msgid "Moved {n} parts to {loc}"
msgstr "{n} Teile nach {loc} bewegt"

#: stock/forms.py:80 stock/forms.py:313 stock/models.py:550
#: stock/templates/stock/item_base.html:393 templates/js/stock.js:1018
msgid "Expiry Date"
msgstr "Ablaufdatum"

#: stock/forms.py:81 stock/forms.py:314
msgid "Expiration date for this stock item"
msgstr "Ablaufdatum für dieses BestandsObjekt"

#: stock/forms.py:84
msgid "Enter unique serial numbers (or leave blank)"
msgstr "Eindeutige Seriennummern eingeben (oder leer lassen)"

#: stock/forms.py:135
msgid "Destination for serialized stock (by default, will remain in current location)"
msgstr "Lagerort für serial"

#: stock/forms.py:137
msgid "Serial numbers"
msgstr "Seriennummern"

#: stock/forms.py:137
msgid "Unique serial numbers (must match quantity)"
msgstr "Anzahl der eindeutigen Seriennummern (muss mit der Anzahl übereinstimmen)"

#: stock/forms.py:139 stock/forms.py:288
msgid "Add transaction note (optional)"
msgstr " Transaktionsnotizen hinzufügen (optional)"

#: stock/forms.py:169 stock/forms.py:225
msgid "Select test report template"
msgstr "Test Bericht Vorlage auswählen"

#: stock/forms.py:241
msgid "Stock item to install"
msgstr "BestandsObjekt zum verbauen"

#: stock/forms.py:248
msgid "Stock quantity to assign"
msgstr "Bestandmenge zum Zuweisen"

#: stock/forms.py:276
msgid "Must not exceed available quantity"
msgstr "Anzahl darf die verfügbare Anzahl nicht überschreiten"

#: stock/forms.py:286
msgid "Destination location for uninstalled items"
msgstr "Ziel Lagerort für unverbaute Objekte"

#: stock/forms.py:290
msgid "Confirm uninstall"
msgstr "nicht mehr verbauen bestätigen"

#: stock/forms.py:290
msgid "Confirm removal of installed stock items"
msgstr "Entfernen der verbauten BestandsObjekt bestätigen"

#: stock/models.py:57 stock/models.py:587
msgid "Owner"
msgstr "Besitzer"

#: stock/models.py:58 stock/models.py:588
msgid "Select Owner"
msgstr "Besitzer auswählen"

#: stock/models.py:316
msgid "StockItem with this serial number already exists"
msgstr "Ein BestandsObjekt mit dieser Seriennummer existiert bereits"

#: stock/models.py:352
#, python-brace-format
msgid "Part type ('{pf}') must be {pe}"
msgstr "Teile-Typ ('{pf}') muss {pe} sein"

#: stock/models.py:362 stock/models.py:371
msgid "Quantity must be 1 for item with a serial number"
msgstr "Anzahl muss für Objekte mit Seriennummer 1 sein"

#: stock/models.py:363
msgid "Serial number cannot be set if quantity greater than 1"
msgstr "Seriennummer kann nicht gesetzt werden wenn die Anzahl größer als 1 ist"

#: stock/models.py:385
msgid "Item cannot belong to itself"
msgstr "Teil kann nicht zu sich selbst gehören"

#: stock/models.py:391
msgid "Item must have a build reference if is_building=True"
msgstr "Teil muss eine Referenz haben wenn is_building wahr ist"

#: stock/models.py:398
msgid "Build reference does not point to the same part object"
msgstr "Referenz verweist nicht auf das gleiche Teil"

#: stock/models.py:440
msgid "Parent Stock Item"
msgstr "Eltern-BestandsObjekt"

#: stock/models.py:449
msgid "Base part"
msgstr "Basis-Teil"

#: stock/models.py:458
msgid "Select a matching supplier part for this stock item"
msgstr "Passendes Zuliefererteil für dieses BestandsObjekt auswählen"

#: stock/models.py:463 stock/templates/stock/stock_app_base.html:8
msgid "Stock Location"
msgstr "Bestand-Lagerort"

#: stock/models.py:466
msgid "Where is this stock item located?"
msgstr "Wo wird dieses Teil normalerweise gelagert?"

#: stock/models.py:473
msgid "Packaging this stock item is stored in"
msgstr "Die Verpackung dieses BestandsObjekt ist gelagert in"

#: stock/models.py:478 stock/templates/stock/item_base.html:282
msgid "Installed In"
msgstr "verbaut in"

#: stock/models.py:481
msgid "Is this item installed in another item?"
msgstr "Ist dieses Teil in einem anderen verbaut?"

#: stock/models.py:497
msgid "Serial number for this item"
msgstr "Seriennummer für dieses Teil"

#: stock/models.py:509
msgid "Batch code for this stock item"
msgstr "Losnummer für dieses BestandsObjekt"

#: stock/models.py:513
msgid "Stock Quantity"
msgstr "Bestand"

#: stock/models.py:522
msgid "Source Build"
msgstr "Quellbau"

#: stock/models.py:524
msgid "Build for this stock item"
msgstr "Bauauftrag für dieses BestandsObjekt"

#: stock/models.py:535
msgid "Source Purchase Order"
msgstr "Quelle Bestellung"

#: stock/models.py:538
msgid "Purchase order for this stock item"
msgstr "Bestellung für dieses BestandsObjekt"

#: stock/models.py:544
msgid "Destination Sales Order"
msgstr "Ziel-Auftrag"

#: stock/models.py:551
msgid "Expiry date for stock item. Stock will be considered expired after this date"
msgstr "Ablaufdatum für BestandsObjekt. Bestand wird danach als abgelaufen gekennzeichnet"

#: stock/models.py:564
msgid "Delete on deplete"
msgstr "Löschen wenn leer"

#: stock/models.py:564
msgid "Delete this Stock Item when stock is depleted"
msgstr "Dieses BestandsObjekt löschen wenn Bestand aufgebraucht"

#: stock/models.py:574 stock/templates/stock/item.html:98
#: stock/templates/stock/navbar.html:54
msgid "Stock Item Notes"
msgstr "BestandsObjekt-Notizen"

#: stock/models.py:583
msgid "Single unit purchase price at time of purchase"
msgstr "Preis für eine Einheit bei Einkauf"

#: stock/models.py:1051
msgid "Part is not set as trackable"
msgstr "Teil ist nicht verfolgbar"

#: stock/models.py:1057
msgid "Quantity must be integer"
msgstr "Anzahl muss eine Ganzzahl sein"

#: stock/models.py:1063
#, python-brace-format
msgid "Quantity must not exceed available stock quantity ({n})"
msgstr "Anzahl darf nicht die verfügbare Anzahl überschreiten ({n})"

#: stock/models.py:1066
msgid "Serial numbers must be a list of integers"
msgstr "Seriennummern muss eine Liste von Ganzzahlen sein"

#: stock/models.py:1069
msgid "Quantity does not match serial numbers"
msgstr "Anzahl stimmt nicht mit den Seriennummern überein"

#: stock/models.py:1076
#, python-brace-format
msgid "Serial numbers already exist: {exists}"
msgstr "Seriennummern {exists} existieren bereits"

#: stock/models.py:1234
msgid "StockItem cannot be moved as it is not in stock"
msgstr "BestandsObjekt kann nicht bewegt werden, da kein Bestand vorhanden ist"

#: stock/models.py:1716
msgid "Entry notes"
msgstr "Eintrags-Notizen"

#: stock/models.py:1773
msgid "Value must be provided for this test"
msgstr "Wert muss für diesen Test angegeben werden"

#: stock/models.py:1779
msgid "Attachment must be uploaded for this test"
msgstr "Anhang muss für diesen Test hochgeladen werden"

#: stock/models.py:1797
msgid "Test name"
msgstr "Name des Tests"

#: stock/models.py:1803 templates/js/table_filters.js:226
msgid "Test result"
msgstr "Testergebnis"

#: stock/models.py:1809
msgid "Test output value"
msgstr "Test Ausgabe Wert"

#: stock/models.py:1816
msgid "Test result attachment"
msgstr "Test Ergebnis Anhang"

#: stock/models.py:1822
msgid "Test notes"
msgstr "Test Notizen"

#: stock/templates/stock/item.html:16
msgid "Stock Tracking Information"
msgstr "Informationen zum Lagerbestands-Tracking"

#: stock/templates/stock/item.html:29
msgid "New Entry"
msgstr "neuer Eintrag"

#: stock/templates/stock/item.html:42
msgid "Child Stock Items"
msgstr "Kind-BestandsObjekt"

#: stock/templates/stock/item.html:49
msgid "This stock item does not have any child items"
msgstr "Dieses BestandsObjekt hat keine Kinder"

#: stock/templates/stock/item.html:57 stock/templates/stock/navbar.html:19
#: stock/templates/stock/navbar.html:22
msgid "Test Data"
msgstr "Testdaten"

#: stock/templates/stock/item.html:65
msgid "Delete Test Data"
msgstr "Testdaten löschen"

#: stock/templates/stock/item.html:69
msgid "Add Test Data"
msgstr "Testdaten hinzufügen"

#: stock/templates/stock/item.html:72 stock/templates/stock/item_base.html:95
msgid "Test Report"
msgstr "Test-Bericht"

#: stock/templates/stock/item.html:119 stock/templates/stock/navbar.html:27
msgid "Installed Stock Items"
msgstr "Installierte BestandsObjekte"

#: stock/templates/stock/item.html:280 stock/templates/stock/item.html:305
msgid "Add Test Result"
msgstr "Testergebnis hinzufügen"

#: stock/templates/stock/item.html:325
msgid "Edit Test Result"
msgstr "Testergebnis bearbeiten"

#: stock/templates/stock/item.html:339
msgid "Delete Test Result"
msgstr "Testergebnis löschen"

#: stock/templates/stock/item_base.html:33
#: stock/templates/stock/item_base.html:397 templates/js/table_filters.js:154
msgid "Expired"
msgstr "abgelaufen"

#: stock/templates/stock/item_base.html:43
#: stock/templates/stock/item_base.html:399 templates/js/table_filters.js:159
msgid "Stale"
msgstr "überfällig"

#: stock/templates/stock/item_base.html:80 templates/js/barcode.js:309
#: templates/js/barcode.js:314
msgid "Unlink Barcode"
msgstr "Barcode abhängen"

#: stock/templates/stock/item_base.html:82
msgid "Link Barcode"
msgstr "Barcode anhängen"

#: stock/templates/stock/item_base.html:84 templates/stock_table.html:31
msgid "Scan to Location"
msgstr "zu Lagerort einscannen"

#: stock/templates/stock/item_base.html:91
msgid "Printing actions"
msgstr "Druck Aktionen"

#: stock/templates/stock/item_base.html:104
msgid "Stock adjustment actions"
msgstr "Bestands-Anpassungs Aktionen"

#: stock/templates/stock/item_base.html:108
#: stock/templates/stock/location.html:69 templates/stock_table.html:57
msgid "Count stock"
msgstr "Bestand zählen"

#: stock/templates/stock/item_base.html:111 templates/stock_table.html:55
msgid "Add stock"
msgstr "Bestand hinzufügen"

#: stock/templates/stock/item_base.html:114 templates/stock_table.html:56
msgid "Remove stock"
msgstr "Bestand entfernen"

#: stock/templates/stock/item_base.html:117
msgid "Serialize stock"
msgstr "Lagerbestand serialisieren"

#: stock/templates/stock/item_base.html:121
#: stock/templates/stock/location.html:75
msgid "Transfer stock"
msgstr "Bestand verschieben"

#: stock/templates/stock/item_base.html:124
msgid "Assign to customer"
msgstr "Kunden zuweisen"

#: stock/templates/stock/item_base.html:127
msgid "Return to stock"
msgstr "zu Bestand zurückgeben"

#: stock/templates/stock/item_base.html:131
msgid "Uninstall stock item"
msgstr "BestandsObjekt deinstallieren"

#: stock/templates/stock/item_base.html:131
msgid "Uninstall"
msgstr "Deinstallieren"

#: stock/templates/stock/item_base.html:143
msgid "Convert to variant"
msgstr "in Variante ändern"

#: stock/templates/stock/item_base.html:146
msgid "Duplicate stock item"
msgstr "BestandsObjekt duplizieren"

#: stock/templates/stock/item_base.html:148
msgid "Edit stock item"
msgstr "BestandsObjekt bearbeiten"

#: stock/templates/stock/item_base.html:151
msgid "Delete stock item"
msgstr "BestandsObjekt löschen"

#: stock/templates/stock/item_base.html:171
msgid "You are not in the list of owners of this item. This stock item cannot be edited."
msgstr "Sie gehören nicht zu den Eigentümern dieses Objekts und können es nicht ändern."

#: stock/templates/stock/item_base.html:178
msgid "This stock item is in production and cannot be edited."
msgstr "Dieses BestandsObjekt wird gerade hergestellt und kann nicht geändert werden."

#: stock/templates/stock/item_base.html:179
msgid "Edit the stock item from the build view."
msgstr "Ändern des BestandsObjekts in der Bauauftrag-Ansicht."

#: stock/templates/stock/item_base.html:192
msgid "This stock item has not passed all required tests"
msgstr "Dieses BestandsObjekt hat nicht alle Tests bestanden"

#: stock/templates/stock/item_base.html:200
#, python-format
msgid "This stock item is allocated to Sales Order %(link)s (Quantity: %(qty)s)"
msgstr "Dieses BestandsObjekt ist dem Auftrag %(link)s zugewiesen (Menge: %(qty)s)"

#: stock/templates/stock/item_base.html:208
#, python-format
msgid "This stock item is allocated to Build %(link)s (Quantity: %(qty)s)"
msgstr "Dieses BestandsObjekt ist dem Bauauftrag %(link)s zugewiesen (Menge: %(qty)s)"

#: stock/templates/stock/item_base.html:214
msgid "This stock item is serialized - it has a unique serial number and the quantity cannot be adjusted."
msgstr "Dieses BestandsObjekt ist serialisiert. Es hat eine eindeutige Seriennummer und die Anzahl kann nicht angepasst werden."

#: stock/templates/stock/item_base.html:218
msgid "This stock item cannot be deleted as it has child items"
msgstr "Dieses BestandsObjekt kann nicht gelöscht werden, da es Kinder besitzt"

#: stock/templates/stock/item_base.html:222
msgid "This stock item will be automatically deleted when all stock is depleted."
msgstr "Dieses BestandsObjekt wird automatisch gelöscht wenn der Lagerbestand aufgebraucht ist."

#: stock/templates/stock/item_base.html:230
msgid "Stock Item Details"
msgstr "BestandsObjekt-Details"

#: stock/templates/stock/item_base.html:252
msgid "previous page"
msgstr "vorherige Seite"

#: stock/templates/stock/item_base.html:258
msgid "next page"
msgstr "nächste Seite"

#: stock/templates/stock/item_base.html:301 templates/js/build.js:628
msgid "No location set"
msgstr "Kein Lagerort gesetzt"

#: stock/templates/stock/item_base.html:308
msgid "Barcode Identifier"
msgstr "Barcode-Bezeichner"

#: stock/templates/stock/item_base.html:350
msgid "Parent Item"
msgstr "Elternposition"

#: stock/templates/stock/item_base.html:368
msgid "No manufacturer set"
msgstr "Kein Hersteller ausgewählt"

#: stock/templates/stock/item_base.html:397
#, python-format
msgid "This StockItem expired on %(item.expiry_date)s"
msgstr "Dieses BestandsObjekt lief am %(item.expiry_date)s ab"

#: stock/templates/stock/item_base.html:399
#, python-format
msgid "This StockItem expires on %(item.expiry_date)s"
msgstr "Dieses BestandsObjekt läuft am %(item.expiry_date)s ab"

#: stock/templates/stock/item_base.html:406 templates/js/stock.js:1024
msgid "Last Updated"
msgstr "Zuletzt aktualisiert"

#: stock/templates/stock/item_base.html:411
msgid "Last Stocktake"
msgstr "Letzte Inventur"

#: stock/templates/stock/item_base.html:415
msgid "No stocktake performed"
msgstr "Keine Inventur ausgeführt"

#: stock/templates/stock/item_base.html:426
msgid "Tests"
msgstr "Tests"

#: stock/templates/stock/item_base.html:500
msgid "Save"
msgstr "Speichern"

#: stock/templates/stock/item_base.html:512
msgid "Edit Stock Status"
msgstr "Bestandsstatus bearbeiten"

#: stock/templates/stock/item_delete.html:9
msgid "Are you sure you want to delete this stock item?"
msgstr "Sind Sie sicher, dass Sie dieses BestandsObjekt löschen wollen?"

#: stock/templates/stock/item_delete.html:12
#, python-format
msgid "This will remove <b>%(qty)s</b> units of <b>%(full_name)s</b> from stock."
msgstr "Damit werden <b>%(qty)s</b> Elemente vom Bestand von <b>%(full_name)s</b> entfernt."

#: stock/templates/stock/item_install.html:7
msgid "Install another StockItem into this item."
msgstr "Ein weiteres BestandsObjekt in dieses Teil installiert"

#: stock/templates/stock/item_install.html:10
msgid "Stock items can only be installed if they meet the following criteria"
msgstr "BestandsObjekte können nur installiert werden wenn folgende Kriterien erfüllt werden"

#: stock/templates/stock/item_install.html:13
msgid "The StockItem links to a Part which is in the BOM for this StockItem"
msgstr "Das BestandsObjekt ist auf ein Teil verknüpft das in der Stückliste für dieses BestandsObjekt ist"

#: stock/templates/stock/item_install.html:14
msgid "The StockItem is currently in stock"
msgstr "Dieses BestandsObjekt ist aktuell vorhanden"

#: stock/templates/stock/item_serialize.html:5
msgid "Create serialized items from this stock item."
msgstr "Teile mit Seriennummern mit diesem BestandObjekt anlegen."

#: stock/templates/stock/item_serialize.html:7
msgid "Select quantity to serialize, and unique serial numbers."
msgstr "Zu serialisierende Anzahl und eindeutige Seriennummern angeben."

#: stock/templates/stock/location.html:20
msgid "You are not in the list of owners of this location. This stock location cannot be edited."
msgstr "Sie sind nicht auf der Liste der Besitzer dieses Lagerorts. Der Bestands-Lagerort kann nicht verändert werden."

#: stock/templates/stock/location.html:37
msgid "All stock items"
msgstr "Alle BestandsObjekte"

#: stock/templates/stock/location.html:55
msgid "Check-in Items"
msgstr "Teile einchecken"

#: stock/templates/stock/location.html:83
msgid "Location actions"
msgstr "Lagerort-Aktionen"

#: stock/templates/stock/location.html:85
msgid "Edit location"
msgstr "Lagerort bearbeiten"

#: stock/templates/stock/location.html:87
msgid "Delete location"
msgstr "Lagerort löschen"

#: stock/templates/stock/location.html:99
msgid "Location Details"
msgstr "Lagerort-Details"

#: stock/templates/stock/location.html:104
msgid "Location Path"
msgstr "Lagerort-Pfad"

#: stock/templates/stock/location.html:109
msgid "Location Description"
msgstr "Lagerort-Beschreibung"

#: stock/templates/stock/location.html:114
#: stock/templates/stock/location.html:155
#: stock/templates/stock/location_navbar.html:11
#: stock/templates/stock/location_navbar.html:14
msgid "Sublocations"
msgstr "Unter-Lagerorte"

#: stock/templates/stock/location.html:124
msgid "Stock Details"
msgstr "Objekt-Details"

#: stock/templates/stock/location.html:129 templates/InvenTree/search.html:279
#: templates/stats.html:97 users/models.py:42
msgid "Stock Locations"
msgstr "Bestand-Lagerorte"

#: stock/templates/stock/location.html:162 templates/stock_table.html:37
msgid "Printing Actions"
msgstr "Druck Aktionen"

#: stock/templates/stock/location.html:166 templates/stock_table.html:41
msgid "Print labels"
msgstr "Label drucken"

#: stock/templates/stock/location_delete.html:7
msgid "Are you sure you want to delete this stock location?"
msgstr "Sind Sie sicher, dass Sie diesen Lagerort löschen wollen?"

#: stock/templates/stock/navbar.html:11
msgid "Stock Item Tracking"
msgstr "BestandsObjekt-Verfolgung"

#: stock/templates/stock/navbar.html:14
msgid "History"
msgstr "Geschichte"

#: stock/templates/stock/navbar.html:30
msgid "Installed Items"
msgstr "verbaute Objekte"

#: stock/templates/stock/navbar.html:38
msgid "Child Items"
msgstr "Kindobjekte"

#: stock/templates/stock/navbar.html:41
msgid "Children"
msgstr "Kinder"

#: stock/templates/stock/stock_adjust.html:43
msgid "Remove item"
msgstr "Teil entfernen"

#: stock/templates/stock/stock_app_base.html:16
msgid "Loading..."
msgstr "Lade..."

#: stock/templates/stock/stock_uninstall.html:8
msgid "The following stock items will be uninstalled"
msgstr "Die folgenden BestandsObjekte werden nicht mehr verbaut"

#: stock/templates/stock/stockitem_convert.html:7 stock/views.py:864
msgid "Convert Stock Item"
msgstr "BestandsObjekt umwandeln"

#: stock/templates/stock/stockitem_convert.html:8
#, python-format
msgid "This stock item is current an instance of <i>%(part)s</i>"
msgstr "BestandsObjekt ist aktuell eine Instanz von <i>%(part)s</i>"

#: stock/templates/stock/stockitem_convert.html:9
msgid "It can be converted to one of the part variants listed below."
msgstr "Es kann in eine der folgenden Varianten konvertiert werden."

#: stock/templates/stock/stockitem_convert.html:14
msgid "This action cannot be easily undone"
msgstr "Diese Aktion kann nicht einfach rückgängig gemacht werden"

#: stock/templates/stock/tracking_delete.html:6
msgid "Are you sure you want to delete this stock tracking entry?"
msgstr "Sind Sie sicher, dass Sie diesen BestandsObjekt-Verfolgungs-Eintrag löschen wollen?"

#: stock/views.py:163
msgid "Edit Stock Location"
msgstr "BestandsObjekt-Lagerort bearbeiten"

#: stock/views.py:270 stock/views.py:843 stock/views.py:965 stock/views.py:1330
msgid "Owner is required (ownership control is enabled)"
msgstr "Eigentümer notwendig (Eigentümerkontrolle aktiv)"

#: stock/views.py:285
msgid "Stock Location QR code"
msgstr "QR-Code für diesen Lagerort"

#: stock/views.py:304
msgid "Assign to Customer"
msgstr "Kunden zuweisen"

#: stock/views.py:313
msgid "Customer must be specified"
msgstr "Kunde muss angegeben werden"

#: stock/views.py:337
msgid "Return to Stock"
msgstr "zurück ins Lager"

#: stock/views.py:346
msgid "Specify a valid location"
msgstr "gültigen Lagerort angeben"

#: stock/views.py:357
msgid "Stock item returned from customer"
msgstr "BestandsObjekt retoure vom Kunden"

#: stock/views.py:368
msgid "Delete All Test Data"
msgstr "alle Testdaten löschen"

#: stock/views.py:385
msgid "Confirm test data deletion"
msgstr "Löschen Testdaten bestätigen"

#: stock/views.py:490
msgid "Stock Item QR Code"
msgstr "BestandsObjekt-QR-Code"

#: stock/views.py:516
msgid "Install Stock Item"
msgstr "BestandsObjekt installiert"

#: stock/views.py:615
msgid "Uninstall Stock Items"
msgstr "BestandsObjekte deinstallieren"

#: stock/views.py:712 templates/js/stock.js:272
msgid "Confirm stock adjustment"
msgstr "Bestands-Anpassung bestätigen"

#: stock/views.py:723
msgid "Uninstalled stock items"
msgstr "BestandsObjekte deinstalliert"

#: stock/views.py:745
msgid "Edit Stock Item"
msgstr "BestandsObjekt bearbeiten"

#: stock/views.py:982
msgid "Serialize Stock"
msgstr "Lagerbestand erfassen"

#: stock/views.py:1075 templates/js/build.js:365
msgid "Create new Stock Item"
msgstr "Neues BestandsObjekt hinzufügen"

#: stock/views.py:1217
msgid "Duplicate Stock Item"
msgstr "Bestand duplizieren"

#: stock/views.py:1299
msgid "Quantity cannot be negative"
msgstr "Anzahl kann nicht negativ sein"

#: stock/views.py:1399
msgid "Delete Stock Location"
msgstr "Bestand-Lagerort löschen"

#: stock/views.py:1412
msgid "Delete Stock Item"
msgstr "BestandsObjekt löschen"

#: stock/views.py:1423
msgid "Delete Stock Tracking Entry"
msgstr "Lagerbestands-Tracking-Eintrag löschen"

#: stock/views.py:1430
msgid "Edit Stock Tracking Entry"
msgstr "Lagerbestands-Tracking-Eintrag bearbeiten"

#: stock/views.py:1439
msgid "Add Stock Tracking Entry"
msgstr "Lagerbestands-Tracking-Eintrag hinzufügen"

#: templates/403.html:5 templates/403.html:11
msgid "Permission Denied"
msgstr "Zugriff verweigert"

#: templates/403.html:14
msgid "You do not have permission to view this page."
msgstr "Keine Berechtigung zum Anzeigen dieser Seite."

#: templates/404.html:5 templates/404.html:11
msgid "Page Not Found"
msgstr "Seite nicht gefunden"

#: templates/404.html:14
msgid "The requested page does not exist"
msgstr "Seite existiert nicht"

#: templates/InvenTree/index.html:7
msgid "Index"
msgstr "Index"

#: templates/InvenTree/index.html:105
msgid "Starred Parts"
msgstr "Teilfavoriten"

#: templates/InvenTree/index.html:115
msgid "Latest Parts"
msgstr "neueste Teile"

#: templates/InvenTree/index.html:126
msgid "BOM Waiting Validation"
msgstr "Stücklisten erwarten Kontrolle"

#: templates/InvenTree/index.html:153
msgid "Recently Updated"
msgstr "kürzlich aktualisiert"

#: templates/InvenTree/index.html:176
msgid "Depleted Stock"
msgstr "Verbrauchter Bestand"

#: templates/InvenTree/index.html:199
msgid "Expired Stock"
msgstr "abgelaufener Bestand"

#: templates/InvenTree/index.html:210
msgid "Stale Stock"
msgstr "Lagerbestand überfällig"

#: templates/InvenTree/index.html:232
msgid "Build Orders In Progress"
msgstr "laufende Bauaufträge"

#: templates/InvenTree/index.html:243
msgid "Overdue Build Orders"
msgstr "überfällige Bauaufträge"

#: templates/InvenTree/index.html:263
msgid "Outstanding Purchase Orders"
msgstr "ausstehende Bestellungen"

#: templates/InvenTree/index.html:274
msgid "Overdue Purchase Orders"
msgstr "überfällige Bestellungen"

#: templates/InvenTree/index.html:294
msgid "Outstanding Sales Orders"
msgstr "ausstehende Aufträge"

#: templates/InvenTree/index.html:305
msgid "Overdue Sales Orders"
msgstr "überfällige Aufträge"

#: templates/InvenTree/search.html:8 templates/InvenTree/search.html:14
msgid "Search Results"
msgstr "Suchergebnisse"

#: templates/InvenTree/search.html:24
msgid "Enter a search query"
msgstr "Eine Sucheanfrage eingeben"

#: templates/InvenTree/search.html:268 templates/js/stock.js:619
msgid "Shipped to customer"
msgstr "an Kunde versand"

#: templates/InvenTree/search.html:271 templates/js/stock.js:629
msgid "No stock location set"
msgstr "Kein Lagerort gesetzt"

#: templates/InvenTree/settings/barcode.html:8
msgid "Barcode Settings"
msgstr "Barcode-Einstellungen"

#: templates/InvenTree/settings/build.html:8
msgid "Build Order Settings"
msgstr "Bauauftrag-Einstellungen"

#: templates/InvenTree/settings/category.html:7
msgid "Category Settings"
msgstr "Kategorie-Einstellungen"

#: templates/InvenTree/settings/currencies.html:8
msgid "Currency Settings"
msgstr "Währungseinstellungen"

#: templates/InvenTree/settings/currencies.html:23
msgid "Base Currency"
msgstr "Basiswährung"

#: templates/InvenTree/settings/currencies.html:27
msgid "Exchange Rates"
msgstr "Wechselkurse"

#: templates/InvenTree/settings/currencies.html:37
msgid "Last Update"
msgstr "Letzte Aktualisierung"

#: templates/InvenTree/settings/currencies.html:43
msgid "Never"
msgstr "Nie"

#: templates/InvenTree/settings/currencies.html:48
msgid "Update Now"
msgstr "Jetzt aktualisieren"

#: templates/InvenTree/settings/global.html:9
<<<<<<< HEAD
#, fuzzy
#| msgid "Sales Order Settings"
msgid "Server Settings"
msgstr "Auftrags-Einstellungen"
=======
msgid "Server Settings"
msgstr ""
>>>>>>> ef2d39c9

#: templates/InvenTree/settings/header.html:7
msgid "Setting"
msgstr "Einstellungen"

#: templates/InvenTree/settings/navbar.html:12
#: templates/InvenTree/settings/user_settings.html:9
msgid "User Settings"
msgstr "Benutzer-Einstellungen"

#: templates/InvenTree/settings/navbar.html:15
#: templates/InvenTree/settings/navbar.html:17
msgid "Account"
msgstr "Konto"

#: templates/InvenTree/settings/navbar.html:21
#: templates/InvenTree/settings/navbar.html:23
msgid "Home Page"
msgstr ""

#: templates/InvenTree/settings/navbar.html:27
#: templates/InvenTree/settings/navbar.html:29 templates/js/tables.js:351
#: templates/search_form.html:6 templates/search_form.html:8
msgid "Search"
msgstr "Suche"

#: templates/InvenTree/settings/navbar.html:34
#: templates/InvenTree/settings/navbar.html:36
#: templates/InvenTree/settings/settings.html:8 templates/navbar.html:84
msgid "Settings"
msgstr "Einstellungen"

#: templates/InvenTree/settings/navbar.html:44
msgid "InvenTree Settings"
msgstr "InvenTree-Einstellungen"

#: templates/InvenTree/settings/navbar.html:47
#: templates/InvenTree/settings/navbar.html:49 templates/stats.html:9
msgid "Server"
msgstr "Server"

#: templates/InvenTree/settings/navbar.html:53
#: templates/InvenTree/settings/navbar.html:55
<<<<<<< HEAD
#, fuzzy
#| msgid "Barcode"
msgid "Barcodes"
msgstr "Barcode"
=======
msgid "Barcodes"
msgstr ""
>>>>>>> ef2d39c9

#: templates/InvenTree/settings/navbar.html:59
#: templates/InvenTree/settings/navbar.html:61
msgid "Currencies"
msgstr "Währungen"

#: templates/InvenTree/settings/navbar.html:65
#: templates/InvenTree/settings/navbar.html:67
<<<<<<< HEAD
#, fuzzy
#| msgid "Report"
msgid "Reporting"
msgstr "Bericht"
=======
msgid "Reporting"
msgstr ""
>>>>>>> ef2d39c9

#: templates/InvenTree/settings/navbar.html:77
#: templates/InvenTree/settings/navbar.html:79
msgid "Categories"
msgstr "Kategorien"

#: templates/InvenTree/settings/part.html:7
msgid "Part Settings"
msgstr "Teil-Einstellungen"

#: templates/InvenTree/settings/part.html:12
msgid "Part Options"
msgstr "Teil-Optionen"

#: templates/InvenTree/settings/part.html:43
msgid "Part Import"
msgstr "Teileimport"

#: templates/InvenTree/settings/part.html:46
msgid "Import Part"
msgstr "Teil importieren"

#: templates/InvenTree/settings/part.html:59
msgid "Part Parameter Templates"
msgstr "Teil-Parametervorlage"

#: templates/InvenTree/settings/part.html:80
msgid "No part parameter templates found"
msgstr "Keine Teilparametervorlagen gefunden"

#: templates/InvenTree/settings/part.html:100
#: templates/InvenTree/settings/settings.html:172
msgid "Edit Template"
msgstr "Vorlage bearbeiten"

#: templates/InvenTree/settings/part.html:101
#: templates/InvenTree/settings/settings.html:173
msgid "Delete Template"
msgstr "Vorlage löschen"

#: templates/InvenTree/settings/po.html:9
msgid "Purchase Order Settings"
msgstr "Bestellungs-Einstellungen"

#: templates/InvenTree/settings/report.html:10
msgid "Report Settings"
msgstr "Berichts-Einstellungen"

#: templates/InvenTree/settings/setting.html:29
msgid "No value set"
msgstr "Kein Wert angegeben"

#: templates/InvenTree/settings/setting.html:41
msgid "Edit setting"
msgstr "Einstellungen ändern"

#: templates/InvenTree/settings/settings.html:150
msgid "No category parameter templates found"
msgstr "Keine Kategorie-Parametervorlagen gefunden"

#: templates/InvenTree/settings/so.html:7
msgid "Sales Order Settings"
msgstr "Auftrags-Einstellungen"

#: templates/InvenTree/settings/stock.html:7
msgid "Stock Settings"
msgstr "Bestands-Einstellungen"

#: templates/InvenTree/settings/user.html:9
<<<<<<< HEAD
#, fuzzy
#| msgid "Report Settings"
msgid "Account Settings"
msgstr "Berichts-Einstellungen"
=======
msgid "Account Settings"
msgstr ""
>>>>>>> ef2d39c9

#: templates/InvenTree/settings/user.html:15
msgid "Edit"
msgstr "Bearbeiten"

#: templates/InvenTree/settings/user.html:17
msgid "Change Password"
msgstr "Passwort ändern"

#: templates/InvenTree/settings/user.html:24
#: templates/registration/login.html:58
msgid "Username"
msgstr "Benutzername"

#: templates/InvenTree/settings/user.html:28
msgid "First Name"
msgstr "Vorname"

#: templates/InvenTree/settings/user.html:32
msgid "Last Name"
msgstr "Nachname"

#: templates/InvenTree/settings/user.html:36
msgid "Email Address"
msgstr "Mail-Adresse"

#: templates/InvenTree/settings/user.html:42
msgid "Theme Settings"
msgstr "Anzeige-Einstellungen"

#: templates/InvenTree/settings/user.html:63
<<<<<<< HEAD
#, fuzzy
#| msgid "Apply Theme"
msgid "Set Theme"
msgstr "Thema anwenden"

#: templates/InvenTree/settings/user.html:70
#, fuzzy
#| msgid "Change Setting"
msgid "Language Settings"
msgstr "Einstellungen ändern"
=======
msgid "Set Theme"
msgstr ""

#: templates/InvenTree/settings/user.html:70
msgid "Language Settings"
msgstr ""
>>>>>>> ef2d39c9

#: templates/InvenTree/settings/user.html:90
msgid "Set Language"
msgstr "Sprache festlegen"

#: templates/InvenTree/settings/user_homepage.html:9
<<<<<<< HEAD
#, fuzzy
#| msgid "Part Settings"
msgid "Home Page Settings"
msgstr "Teil-Einstellungen"
=======
msgid "Home Page Settings"
msgstr ""
>>>>>>> ef2d39c9

#: templates/InvenTree/settings/user_search.html:9
msgid "Search Settings"
msgstr "Sucheinstellungen"

#: templates/about.html:13
msgid "InvenTree Version Information"
msgstr "InvenTree-Versionsinformationen"

#: templates/about.html:22
msgid "InvenTree Version"
msgstr "InvenTree-Version"

#: templates/about.html:26
msgid "Up to Date"
msgstr "Aktuell"

#: templates/about.html:28
msgid "Update Available"
msgstr "Aktualisierung verfügbar"

#: templates/about.html:34
msgid "API Version"
msgstr "API-Version"

#: templates/about.html:39
msgid "Python Version"
msgstr "Python-Version"

#: templates/about.html:44
msgid "Django Version"
msgstr "Django-Version"

#: templates/about.html:51
msgid "Commit Hash"
msgstr "Commit-Hash"

#: templates/about.html:58
msgid "Commit Date"
msgstr "Commit-Datum"

#: templates/about.html:63
msgid "InvenTree Documentation"
msgstr "InvenTree-Dokumentation"

#: templates/about.html:68
msgid "View Code on GitHub"
msgstr "Code auf GitHub ansehen"

#: templates/about.html:73
msgid "Credits"
msgstr "Danksagung"

#: templates/about.html:78
msgid "Mobile App"
msgstr "Mobile App"

#: templates/about.html:83
msgid "Submit Bug Report"
msgstr "Fehlerbericht senden"

#: templates/about.html:90 templates/clip.html:4
msgid "copy to clipboard"
msgstr "In die Zwischenablage kopieren"

#: templates/about.html:90
msgid "copy version information"
msgstr "Versionsinformationen kopieren"

#: templates/about.html:100 templates/js/modals.js:33
#: templates/js/modals.js:567 templates/js/modals.js:661
#: templates/js/modals.js:957 templates/modals.html:29 templates/modals.html:54
msgid "Close"
msgstr "Schliessen"

#: templates/image_download.html:8
msgid "Specify URL for downloading image"
msgstr "URL für Bild-Donwload angeben"

#: templates/image_download.html:11
msgid "Must be a valid image URL"
msgstr "Muss eine gültige URL für ein Bild sein"

#: templates/image_download.html:12
msgid "Remote server must be accessible"
msgstr "Der angegebene Server muss erreichbar sein"

#: templates/image_download.html:13
msgid "Remote image must not exceed maximum allowable file size"
msgstr "Das Bild darf nicht größer als die maximal-erlaubte Größe sein"

#: templates/js/api.js:161 templates/js/modals.js:1027
msgid "No Response"
msgstr "Keine Antwort"

#: templates/js/api.js:162 templates/js/modals.js:1028
msgid "No response from the InvenTree server"
msgstr "keine Antwort vom InvenTree Server"

#: templates/js/api.js:167
msgid "Error 400: Bad request"
msgstr "Fehler 400: Fehlerhafte Anfrage"

#: templates/js/api.js:168
msgid "API request returned error code 400"
msgstr "Fehler-Code 400 zurückgegeben"

#: templates/js/api.js:171 templates/js/modals.js:1037
msgid "Error 401: Not Authenticated"
msgstr "Fehler 401: Nicht Angemeldet"

#: templates/js/api.js:172 templates/js/modals.js:1038
msgid "Authentication credentials not supplied"
msgstr "Authentication Kredentials nicht angegeben"

#: templates/js/api.js:175 templates/js/modals.js:1042
msgid "Error 403: Permission Denied"
msgstr "Fehler 403: keine Berechtigung"

#: templates/js/api.js:176 templates/js/modals.js:1043
msgid "You do not have the required permissions to access this function"
msgstr "Fehlende Berechtigung für diese Aktion"

#: templates/js/api.js:179 templates/js/modals.js:1047
msgid "Error 404: Resource Not Found"
msgstr "Fehler 404: Ressource nicht gefunden"

#: templates/js/api.js:180 templates/js/modals.js:1048
msgid "The requested resource could not be located on the server"
msgstr "Die angefragte Ressource kann auf diesem Server nicht gefunden werden"

#: templates/js/api.js:183 templates/js/modals.js:1052
msgid "Error 408: Timeout"
msgstr "Fehler 408: Zeitüberschreitung"

#: templates/js/api.js:184 templates/js/modals.js:1053
msgid "Connection timeout while requesting data from server"
msgstr "Verbindungszeitüberschreitung bei der Datenanforderung"

#: templates/js/api.js:187
msgid "Unhandled Error Code"
msgstr "Unbehandelter Fehler-Code"

#: templates/js/api.js:188
msgid "Error code"
msgstr "Fehler-Code"

#: templates/js/attachment.js:16
msgid "No attachments found"
msgstr "Keine Anhänge gefunden"

#: templates/js/attachment.js:56
msgid "Upload Date"
msgstr "Hochladedatum"

#: templates/js/attachment.js:69
msgid "Edit attachment"
msgstr "Anhang bearbeiten"

#: templates/js/attachment.js:76
msgid "Delete attachment"
msgstr "Anhang löschen"

#: templates/js/barcode.js:8
msgid "Scan barcode data here using wedge scanner"
msgstr "Hier den Barcode scannen"

#: templates/js/barcode.js:10
msgid "Enter barcode data"
msgstr "Barcode-Daten eingeben"

#: templates/js/barcode.js:14
msgid "Barcode"
msgstr "Barcode"

#: templates/js/barcode.js:32
msgid "Enter optional notes for stock transfer"
msgstr "Optionale Notizen zu Bestandsübertragung eingeben"

#: templates/js/barcode.js:33
msgid "Enter notes"
msgstr "Notizen eingeben"

#: templates/js/barcode.js:71
msgid "Server error"
msgstr "Server-Fehler"

#: templates/js/barcode.js:92
msgid "Unknown response from server"
msgstr "Unbekannte Antwort von Server erhalten"

#: templates/js/barcode.js:119 templates/js/modals.js:1017
msgid "Invalid server response"
msgstr "Ungültige Antwort von Server"

#: templates/js/barcode.js:212
msgid "Scan barcode data below"
msgstr "Barcode unterhalb scannen"

#: templates/js/barcode.js:270
msgid "No URL in response"
msgstr "keine URL in der Antwort"

#: templates/js/barcode.js:288
msgid "Link Barcode to Stock Item"
msgstr "Barcode mit BestandsObjekt verknüpfen"

#: templates/js/barcode.js:311
msgid "This will remove the association between this stock item and the barcode"
msgstr "Dadurch wird die Verknüpfung zwischen diesem BestandsObjekt und dem Barcode entfernt"

#: templates/js/barcode.js:317
msgid "Unlink"
msgstr "Entfernen"

#: templates/js/barcode.js:376 templates/js/stock.js:210
msgid "Remove stock item"
msgstr "BestandsObjekt entfernen"

#: templates/js/barcode.js:418
msgid "Check Stock Items into Location"
msgstr "BestandsObjekte in Lagerort buchen"

#: templates/js/barcode.js:422 templates/js/barcode.js:547
msgid "Check In"
msgstr "Einbuchen"

#: templates/js/barcode.js:462 templates/js/barcode.js:586
msgid "Error transferring stock"
msgstr "Fehler bei Bestandsübertragung"

#: templates/js/barcode.js:481
msgid "Stock Item already scanned"
msgstr "BestandsObjekte bereits gescannt"

#: templates/js/barcode.js:485
msgid "Stock Item already in this location"
msgstr "BestandsObjekt besteht bereits in diesem Lagerort"

#: templates/js/barcode.js:492
msgid "Added stock item"
msgstr "BestandsObjekt hinzugefügt"

#: templates/js/barcode.js:499
msgid "Barcode does not match Stock Item"
msgstr "Barcode entspricht keinem BestandsObjekt"

#: templates/js/barcode.js:542
msgid "Check Into Location"
msgstr "In Lagerorten buchen"

#: templates/js/barcode.js:605
msgid "Barcode does not match a valid location"
msgstr "Barcode entspricht keinem Lagerort"

#: templates/js/bom.js:175 templates/js/build.js:1152
msgid "Open subassembly"
msgstr "Unterbaugruppe öffnen"

#: templates/js/bom.js:249
msgid "Purchase Price Range"
msgstr "Kaufpreisspanne"

#: templates/js/bom.js:257
msgid "Purchase Price Average"
msgstr "Durchschnittlicher Kaufpreis"

#: templates/js/bom.js:265
msgid "Buy Price"
msgstr "Kaufpreis"

#: templates/js/bom.js:271
msgid "No pricing available"
msgstr "Keine Preisinformation verfügbar"

#: templates/js/bom.js:306 templates/js/bom.js:392
msgid "View BOM"
msgstr "Stückliste anzeigen"

#: templates/js/bom.js:366
msgid "Validate BOM Item"
msgstr "Stücklisten-Position kontrollieren"

#: templates/js/bom.js:368
msgid "This line has been validated"
msgstr "Diese Position wurde kontrolliert"

#: templates/js/bom.js:370
msgid "Edit BOM Item"
msgstr "Stücklisten-Position bearbeiten"

#: templates/js/bom.js:372 templates/js/bom.js:519
msgid "Delete BOM Item"
msgstr "Stücklisten-Position löschen"

#: templates/js/bom.js:463 templates/js/build.js:458 templates/js/build.js:1250
msgid "No BOM items found"
msgstr "Keine Stücklisten-Position(en) gefunden"

#: templates/js/build.js:42
msgid "Edit Build Order"
msgstr "Bauauftrag bearbeiten"

#: templates/js/build.js:68
msgid "Create Build Order"
msgstr "Bauauftrag erstellen"

#: templates/js/build.js:100
msgid "Auto-allocate stock items to this output"
msgstr "Teilbestand automatisch Endprodukt zuweisen"

#: templates/js/build.js:108
msgid "Unallocate stock from build output"
msgstr "Bestand von Endpordukt zurücknehmen"

#: templates/js/build.js:118
msgid "Complete build output"
msgstr "Endprodukt fertigstellen"

#: templates/js/build.js:127
msgid "Delete build output"
msgstr "Endprodukt entfernen"

#: templates/js/build.js:222
msgid "No build order allocations found"
msgstr ""

#: templates/js/build.js:260 templates/js/order.js:451
msgid "Location not specified"
msgstr "Standort nicht angegeben"

#: templates/js/build.js:364 templates/stock_table.html:20
msgid "New Stock Item"
msgstr "Neues BestandsObjekt"

#: templates/js/build.js:679
msgid "Required Part"
msgstr "benötigtes Teil"

#: templates/js/build.js:700
msgid "Quantity Per"
msgstr "Anzahl pro"

#: templates/js/build.js:770 templates/js/build.js:1214
#: templates/stock_table.html:59
msgid "Order stock"
msgstr "Bestand bestellen"

#: templates/js/build.js:823
msgid "No builds matching query"
msgstr "Keine Bauaufträge passen zur Anfrage"

#: templates/js/build.js:840 templates/js/part.js:579 templates/js/part.js:824
#: templates/js/stock.js:874 templates/js/stock.js:1325
msgid "Select"
msgstr "Auswählen"

#: templates/js/build.js:860
msgid "Build order is overdue"
msgstr "Bauauftrag ist überfällig"

#: templates/js/build.js:924 templates/js/stock.js:1547
msgid "No user information"
msgstr "Keine Benutzerinformation"

#: templates/js/build.js:930
msgid "Resposible"
msgstr "Zuständig"

#: templates/js/build.js:939
msgid "No information"
msgstr "Keine Information"

#: templates/js/build.js:989
msgid "No parts allocated for"
msgstr "Keine Teile zugeordnet zu"

#: templates/js/company.js:36
msgid "Add Manufacturer Part"
msgstr "Herstellerteil hinzufügen"

#: templates/js/company.js:48
msgid "Edit Manufacturer Part"
msgstr "Herstellerteil ändern"

#: templates/js/company.js:57
msgid "Delete Manufacturer Part"
msgstr "Herstellerteil löschen"

#: templates/js/company.js:114
msgid "Add Supplier Part"
msgstr "Zuliefererteil hinzufügen"

#: templates/js/company.js:124
msgid "Edit Supplier Part"
msgstr "Zuliefererteil bearbeiten"

#: templates/js/company.js:134
msgid "Delete Supplier Part"
msgstr "Zuliefererteil entfernen"

#: templates/js/company.js:181
msgid "Edit Company"
msgstr "Firma bearbeiten"

#: templates/js/company.js:202
msgid "Add new Company"
msgstr "Neue Firma hinzufügen"

#: templates/js/company.js:279
msgid "Parts Supplied"
msgstr "Teile geliefert"

#: templates/js/company.js:288
msgid "Parts Manufactured"
msgstr "Hersteller-Teile"

#: templates/js/company.js:301
msgid "No company information found"
msgstr "Keine Firmeninformation gefunden"

#: templates/js/company.js:319
msgid "The following manufacturer parts will be deleted"
msgstr "Die folgenden Herstellerteile werden gelöscht"

#: templates/js/company.js:336
msgid "Delete Manufacturer Parts"
msgstr "Herstellerteile löschen"

#: templates/js/company.js:389
msgid "No manufacturer parts found"
msgstr "Keine Herstellerteile gefunden"

#: templates/js/company.js:408 templates/js/company.js:658
#: templates/js/part.js:156 templates/js/part.js:241
msgid "Template part"
msgstr "Vorlagenteil"

#: templates/js/company.js:412 templates/js/company.js:662
#: templates/js/part.js:160 templates/js/part.js:245
msgid "Assembled part"
msgstr "Baugruppe"

#: templates/js/company.js:536 templates/js/part.js:330
msgid "No parameters found"
msgstr "Keine Parameter gefunden"

#: templates/js/company.js:572 templates/js/part.js:371
msgid "Edit parameter"
msgstr "Parameter bearbeiten"

#: templates/js/company.js:573 templates/js/part.js:372
msgid "Delete parameter"
msgstr "Parameter löschen"

#: templates/js/company.js:592 templates/js/part.js:389
msgid "Edit Parameter"
msgstr "Parameter bearbeiten"

#: templates/js/company.js:603 templates/js/part.js:401
msgid "Delete Parameter"
msgstr "Parameter löschen"

#: templates/js/company.js:639
msgid "No supplier parts found"
msgstr "Keine Zuliefererteile gefunden"

#: templates/js/filters.js:167 templates/js/filters.js:397
msgid "true"
msgstr "ja"

#: templates/js/filters.js:171 templates/js/filters.js:398
msgid "false"
msgstr "nein"

#: templates/js/filters.js:193
msgid "Select filter"
msgstr "Filter auswählen"

#: templates/js/filters.js:268
msgid "Add new filter"
msgstr "Filter hinzufügen"

#: templates/js/filters.js:271
msgid "Clear all filters"
msgstr "Filter entfernen"

#: templates/js/filters.js:296
msgid "Create filter"
msgstr "Filter anlegen"

#: templates/js/forms.js:283 templates/js/forms.js:296
#: templates/js/forms.js:308 templates/js/forms.js:320
msgid "Action Prohibited"
msgstr "Aktion verboten"

#: templates/js/forms.js:284
msgid "Create operation not allowed"
msgstr "Erstellvorgang nicht erlaubt"

#: templates/js/forms.js:297
msgid "Update operation not allowed"
msgstr "Updatevorgang nicht erlaubt"

#: templates/js/forms.js:309
msgid "Delete operation not allowed"
msgstr "Löschvorgang nicht erlaubt"

#: templates/js/forms.js:321
msgid "View operation not allowed"
msgstr "Anzeigevorgang nicht erlaubt"

#: templates/js/forms.js:817 templates/modals.html:21 templates/modals.html:47
msgid "Form errors exist"
msgstr "Fehler in Formular"

#: templates/js/forms.js:1184
msgid "Searching"
msgstr "Suche"

#: templates/js/forms.js:1337
msgid "Clear input"
msgstr "Eingabe leeren"

#: templates/js/label.js:10 templates/js/report.js:98 templates/js/stock.js:234
msgid "Select Stock Items"
msgstr "BestandsObjekte auswählen"

#: templates/js/label.js:11
msgid "Stock item(s) must be selected before printing labels"
msgstr "BestandsObjekt(e) müssen ausgewählt sein bevor Labels gedruckt werden können"

#: templates/js/label.js:29 templates/js/label.js:79 templates/js/label.js:134
msgid "No Labels Found"
msgstr "Keine Labels gefunden"

#: templates/js/label.js:30
msgid "No labels found which match selected stock item(s)"
msgstr "Keine Labels die zu BestandsObjekt(e) passen gefunden"

#: templates/js/label.js:61
msgid "Select Stock Locations"
msgstr "Bestands-Lagerort auswählen"

#: templates/js/label.js:62
msgid "Stock location(s) must be selected before printing labels"
msgstr "Bestands-Lagerort(e) müssen ausgewählt sein um Labels zu drucken"

#: templates/js/label.js:80
msgid "No labels found which match selected stock location(s)"
msgstr "Keine Labels für die ausgewählten Bestands-Lagerort(e) gefunden"

#: templates/js/label.js:115 templates/js/report.js:205
msgid "Select Parts"
msgstr "Teile auswählen"

#: templates/js/label.js:116
msgid "Part(s) must be selected before printing labels"
msgstr "Teile(e) müssen ausgewählt sein bevor Labels gedruckt werden können"

#: templates/js/label.js:135
msgid "No labels found which match the selected part(s)"
msgstr "Keine Labels zu den ausgewählten Teilen gefunden"

#: templates/js/label.js:209
msgid "stock items selected"
msgstr "BestandsObjekte ausgewählt"

#: templates/js/label.js:217
msgid "Select Label"
msgstr "Label auswählen"

#: templates/js/label.js:232
msgid "Select Label Template"
msgstr "Label-Vorlage auswählen"

#: templates/js/modals.js:59 templates/js/modals.js:103
#: templates/js/modals.js:593
msgid "Cancel"
msgstr "Abbrechen"

#: templates/js/modals.js:60 templates/js/modals.js:102
#: templates/js/modals.js:660 templates/js/modals.js:956
#: templates/modals.html:30 templates/modals.html:55
msgid "Submit"
msgstr "Abschicken"

#: templates/js/modals.js:101
msgid "Form Title"
msgstr "Formulartitel"

#: templates/js/modals.js:380
msgid "Waiting for server..."
msgstr "Warte auf Server..."

#: templates/js/modals.js:539
msgid "Show Error Information"
msgstr "Fehler-Informationen anzeigen"

#: templates/js/modals.js:592
msgid "Accept"
msgstr "Akzeptieren"

#: templates/js/modals.js:649
msgid "Loading Data"
msgstr "Lade Daten"

#: templates/js/modals.js:907
msgid "Invalid response from server"
msgstr "ungültige Antwort vom Server"

#: templates/js/modals.js:907
msgid "Form data missing from server response"
msgstr "Formulardaten fehlen bei Serverantwort"

#: templates/js/modals.js:920
msgid "Error posting form data"
msgstr "Formulardaten fehlerhaft"

#: templates/js/modals.js:1017
msgid "JSON response missing form data"
msgstr "JSON Antwort enthält keine Formulardaten"

#: templates/js/modals.js:1032
msgid "Error 400: Bad Request"
msgstr "Fehler 400: Ungültige Anfrage"

#: templates/js/modals.js:1033
msgid "Server returned error code 400"
msgstr "Fehler 400 von Server erhalten"

#: templates/js/modals.js:1056
msgid "Error requesting form data"
msgstr "Fehler bei Formulardaten-Anfrage"

#: templates/js/model_renderers.js:38
msgid "Company ID"
msgstr "Firmen-ID"

#: templates/js/model_renderers.js:78
msgid "Location ID"
msgstr "Standort-ID"

#: templates/js/model_renderers.js:95
msgid "Build ID"
msgstr "Bauauftrag-ID"

#: templates/js/model_renderers.js:114
msgid "Part ID"
msgstr "Teil-ID"

#: templates/js/model_renderers.js:163
msgid "Category ID"
msgstr "Kategorie-ID"

#: templates/js/model_renderers.js:199
msgid "Manufacturer Part ID"
msgstr "Herstellerteil-ID"

#: templates/js/model_renderers.js:227
msgid "Supplier Part ID"
msgstr "Zuliefererteil-ID"

#: templates/js/order.js:32
msgid "Create Sales Order"
msgstr "Auftrag anlegen"

#: templates/js/order.js:202
msgid "No purchase orders found"
msgstr "Keine Bestellungen gefunden"

#: templates/js/order.js:226 templates/js/order.js:321
msgid "Order is overdue"
msgstr "Bestellung überfällig"

#: templates/js/order.js:298
msgid "No sales orders found"
msgstr "Keine Aufträge gefunden"

#: templates/js/order.js:335
msgid "Invalid Customer"
msgstr "Ungültiger Kunde"

#: templates/js/order.js:412
msgid "No sales order allocations found"
msgstr ""

#: templates/js/part.js:10
msgid "YES"
msgstr "JA"

#: templates/js/part.js:12
msgid "NO"
msgstr "NEIN"

#: templates/js/part.js:26
msgid "Create New Part Category"
msgstr "Neue Teil-Kategorie anlegen"

#: templates/js/part.js:34
msgid "New Parent"
msgstr ""

#: templates/js/part.js:97
msgid "Edit Part"
msgstr "Teil bearbeiten"

#: templates/js/part.js:148 templates/js/part.js:233
msgid "Trackable part"
msgstr "Nachverfolgbares Teil"

#: templates/js/part.js:152 templates/js/part.js:237
msgid "Virtual part"
msgstr "virtuelles Teil"

#: templates/js/part.js:164
msgid "Starred part"
msgstr "Favoritenteil"

#: templates/js/part.js:168
msgid "Salable part"
msgstr "Verkäufliches Teil"

#: templates/js/part.js:282
msgid "No variants found"
msgstr "Keine Varianten gefunden"

#: templates/js/part.js:469 templates/js/part.js:708
msgid "No parts found"
msgstr "Keine Teile gefunden"

#: templates/js/part.js:647
msgid "No category"
msgstr "Keine Kategorie"

#: templates/js/part.js:665 templates/js/table_filters.js:332
msgid "Low stock"
msgstr "Bestand niedrig"

#: templates/js/part.js:849 templates/js/stock.js:1349
msgid "Path"
msgstr "Pfad"

#: templates/js/part.js:892
msgid "No test templates matching query"
msgstr "Keine zur Anfrage passenden Testvorlagen"

#: templates/js/part.js:943 templates/js/stock.js:433
msgid "Edit test result"
msgstr "Testergebnis bearbeiten"

#: templates/js/part.js:944 templates/js/stock.js:434
msgid "Delete test result"
msgstr "Testergebnis löschen"

#: templates/js/part.js:950
msgid "This test is defined for a parent part"
msgstr "Dieses Testergebnis ist für ein Hauptteil"

#: templates/js/part.js:975
#, python-brace-format
msgid "No ${human_name} information found"
msgstr "Keine ${human_name} Informationen gefunden"

#: templates/js/part.js:1028
#, python-brace-format
msgid "Edit ${human_name}"
msgstr "${human_name} bearbeiten"

#: templates/js/part.js:1029
#, python-brace-format
msgid "Delete ${human_name}"
msgstr "${human_name} löschen"

#: templates/js/part.js:1129
msgid "Single Price"
msgstr "Einzelpreis"

#: templates/js/part.js:1148
msgid "Single Price Difference"
msgstr "Einzelpreisdifferenz"

#: templates/js/report.js:47
msgid "items selected"
msgstr "BestandsObjekt ausgewählt"

#: templates/js/report.js:55
msgid "Select Report Template"
msgstr "Bericht-Vorlage auswählen"

#: templates/js/report.js:70
msgid "Select Test Report Template"
msgstr "Test-Bericht-Vorlage auswählen"

#: templates/js/report.js:99
msgid "Stock item(s) must be selected before printing reports"
msgstr "BestandsObjekt(e) müssen vor dem Berichtsdruck ausgewählt werden"

#: templates/js/report.js:116 templates/js/report.js:169
#: templates/js/report.js:223 templates/js/report.js:277
#: templates/js/report.js:331
msgid "No Reports Found"
msgstr "Keine Berichte gefunden"

#: templates/js/report.js:117
msgid "No report templates found which match selected stock item(s)"
msgstr "Keine Berichtsvorlagen für ausgewählte BestandsObjekt(e) gefunden"

#: templates/js/report.js:152
msgid "Select Builds"
msgstr "Bauauftrag auswählen"

#: templates/js/report.js:153
msgid "Build(s) must be selected before printing reports"
msgstr "Bauauftrag muss vor dem Berichtsdruck ausgewählt werden"

#: templates/js/report.js:170
msgid "No report templates found which match selected build(s)"
msgstr "Keine Berichtvorlagen für ausgewählten Bauauftrag gefunden"

#: templates/js/report.js:206
msgid "Part(s) must be selected before printing reports"
msgstr "Teil muss vor dem Berichtsdruck ausgewählt werden"

#: templates/js/report.js:224
msgid "No report templates found which match selected part(s)"
msgstr "Keine Berichtvorlagen für ausgewählte Teile gefunden"

#: templates/js/report.js:259
msgid "Select Purchase Orders"
msgstr "Bestellungen auswählen"

#: templates/js/report.js:260
msgid "Purchase Order(s) must be selected before printing report"
msgstr "Bestellung muss vor dem Berichtsdruck ausgewählt werden"

#: templates/js/report.js:278 templates/js/report.js:332
msgid "No report templates found which match selected orders"
msgstr "Keine Berichtvorlagen für ausgewählte Bestellungen gefunden"

#: templates/js/report.js:313
msgid "Select Sales Orders"
msgstr "Aufträge auswählen"

#: templates/js/report.js:314
msgid "Sales Order(s) must be selected before printing report"
msgstr "Auftrag muss vor dem Berichtsdruck ausgewählt werden"

#: templates/js/stock.js:29
msgid "Export Stock"
msgstr "Bestand exportieren"

#: templates/js/stock.js:32
msgid "Format"
msgstr "Format"

#: templates/js/stock.js:33
msgid "Select file format"
msgstr "Dateiformat auswählen"

#: templates/js/stock.js:45
msgid "Include Sublocations"
msgstr ""

#: templates/js/stock.js:46
msgid "Include stock items in sublocations"
msgstr ""

#: templates/js/stock.js:88
msgid "Transfer Stock"
msgstr "Bestand verschieben"

#: templates/js/stock.js:89
msgid "Move"
msgstr "Verschieben"

#: templates/js/stock.js:95
msgid "Count Stock"
msgstr "Bestand zählen"

#: templates/js/stock.js:96
msgid "Count"
msgstr "Anzahl"

#: templates/js/stock.js:100
msgid "Remove Stock"
msgstr "Bestand entfernen"

#: templates/js/stock.js:101
msgid "Take"
msgstr "Entfernen"

#: templates/js/stock.js:105
msgid "Add Stock"
msgstr "Bestand hinzufügen"

#: templates/js/stock.js:106 users/models.py:190
msgid "Add"
msgstr "Hinzufügen"

#: templates/js/stock.js:110 templates/stock_table.html:63
msgid "Delete Stock"
msgstr "Bestand löschen"

#: templates/js/stock.js:199
msgid "Quantity cannot be adjusted for serialized stock"
msgstr "Menge von serialisiertem Bestand kann nicht bearbeitet werden"

#: templates/js/stock.js:199
msgid "Specify stock quantity"
msgstr "Bestandsanzahl angeben"

#: templates/js/stock.js:235
msgid "You must select at least one available stock item"
msgstr "Sie müssen mindestens einen Lagerbestand auswählen"

#: templates/js/stock.js:251
msgid "Select destination stock location"
msgstr "Zielstandort auswählen"

#: templates/js/stock.js:259
msgid "Stock transaction notes"
msgstr ""

#: templates/js/stock.js:396
msgid "PASS"
msgstr "ERFOLGREICH"

#: templates/js/stock.js:398
msgid "FAIL"
msgstr "FEHLGESCHLAGEN"

#: templates/js/stock.js:403
msgid "NO RESULT"
msgstr "KEIN ERGEBNIS"

#: templates/js/stock.js:429
msgid "Add test result"
msgstr "Testergebnis hinzufügen"

#: templates/js/stock.js:455
msgid "No test results found"
msgstr "Keine Testergebnisse gefunden"

#: templates/js/stock.js:503
msgid "Test Date"
msgstr "Testdatum"

#: templates/js/stock.js:611
msgid "In production"
msgstr "In Arbeit"

#: templates/js/stock.js:615
msgid "Installed in Stock Item"
msgstr "In BestandsObjekt installiert"

#: templates/js/stock.js:623
msgid "Assigned to Sales Order"
msgstr "Auftrag zugewiesen"

#: templates/js/stock.js:699
msgid "No stock items matching query"
msgstr "Keine zur Anfrage passenden BestandsObjekte"

#: templates/js/stock.js:720
msgid "items"
msgstr "Teile"

#: templates/js/stock.js:812
msgid "batches"
msgstr "lose"

#: templates/js/stock.js:839
msgid "locations"
msgstr "Lagerorte"

#: templates/js/stock.js:841
msgid "Undefined location"
msgstr "unbekannter Lagerort"

#: templates/js/stock.js:942
msgid "Stock item is in production"
msgstr "BestandsObjekt wird produziert"

#: templates/js/stock.js:947
msgid "Stock item assigned to sales order"
msgstr "BestandsObjekt wurde Auftrag zugewiesen"

#: templates/js/stock.js:950
msgid "Stock item assigned to customer"
msgstr "BestandsObjekt wurde Kunden zugewiesen"

#: templates/js/stock.js:954
msgid "Stock item has expired"
msgstr "BestandsObjekt ist abgelaufen"

#: templates/js/stock.js:956
msgid "Stock item will expire soon"
msgstr "BestandsObjekt läuft demnächst ab"

#: templates/js/stock.js:960
msgid "Stock item has been allocated"
msgstr "BestandsObjekt zugewiesen"

#: templates/js/stock.js:964
msgid "Stock item has been installed in another item"
msgstr "BestandsObjekt in anderem Element verbaut"

#: templates/js/stock.js:971
msgid "Stock item has been rejected"
msgstr "BestandsObjekt abgewiesen"

#: templates/js/stock.js:975
msgid "Stock item is lost"
msgstr "BestandsObjekt verloren"

#: templates/js/stock.js:978
msgid "Stock item is destroyed"
msgstr "BestandsObjekt zerstört"

#: templates/js/stock.js:982 templates/js/table_filters.js:147
msgid "Depleted"
msgstr "gelöscht"

#: templates/js/stock.js:1011
msgid "Stocktake"
msgstr "Inventur"

#: templates/js/stock.js:1065
msgid "Supplier part not specified"
msgstr ""

#: templates/js/stock.js:1212
msgid "Stock Status"
msgstr "Status"

#: templates/js/stock.js:1227
msgid "Set Stock Status"
msgstr "Status setzen"

#: templates/js/stock.js:1241
msgid "Select Status Code"
msgstr "Status Code setzen"

#: templates/js/stock.js:1242
msgid "Status code must be selected"
msgstr "Status Code muss ausgewählt werden"

#: templates/js/stock.js:1381
msgid "Invalid date"
msgstr "Ungültiges Datum"

#: templates/js/stock.js:1428
msgid "Location no longer exists"
msgstr "Standort nicht mehr vorhanden"

#: templates/js/stock.js:1447
msgid "Purchase order no longer exists"
msgstr "Bestellung existiert nicht mehr"

#: templates/js/stock.js:1466
msgid "Customer no longer exists"
msgstr "Kunde existiert nicht mehr"

#: templates/js/stock.js:1484
msgid "Stock item no longer exists"
msgstr "Lagerbestand existiert nicht mehr"

#: templates/js/stock.js:1507
msgid "Added"
msgstr "Hinzugefügt"

#: templates/js/stock.js:1515
msgid "Removed"
msgstr "Entfernt"

#: templates/js/stock.js:1559
msgid "Edit tracking entry"
msgstr "Tracking-Eintrag bearbeiten"

#: templates/js/stock.js:1560
msgid "Delete tracking entry"
msgstr "Tracking-Eintrag löschen"

#: templates/js/stock.js:1704
msgid "No installed items"
msgstr "Keine installierten Elemente"

#: templates/js/stock.js:1727
msgid "Serial"
msgstr "Seriennummer"

#: templates/js/stock.js:1755
msgid "Uninstall Stock Item"
msgstr "Lagerbestand entfernen"

#: templates/js/table_filters.js:43
msgid "Trackable Part"
msgstr "Nachverfolgbares Teil"

#: templates/js/table_filters.js:47
msgid "Assembled Part"
msgstr ""

#: templates/js/table_filters.js:51
msgid "Validated"
msgstr "überprüft"

#: templates/js/table_filters.js:59
msgid "Allow Variant Stock"
msgstr "Bestand an Varianten zulassen"

#: templates/js/table_filters.js:79 templates/js/table_filters.js:142
msgid "Include sublocations"
msgstr "Unter-Lagerorte einschließen"

#: templates/js/table_filters.js:80
msgid "Include locations"
msgstr "Lagerorte einschließen"

#: templates/js/table_filters.js:90 templates/js/table_filters.js:91
#: templates/js/table_filters.js:309
msgid "Include subcategories"
msgstr "Unterkategorien einschließen"

#: templates/js/table_filters.js:101 templates/js/table_filters.js:190
msgid "Is Serialized"
msgstr "Hat Seriennummer"

#: templates/js/table_filters.js:104 templates/js/table_filters.js:197
msgid "Serial number GTE"
msgstr "Seriennummer >="

#: templates/js/table_filters.js:105 templates/js/table_filters.js:198
msgid "Serial number greater than or equal to"
msgstr "Seriennummer größer oder gleich"

#: templates/js/table_filters.js:108 templates/js/table_filters.js:201
msgid "Serial number LTE"
msgstr "Seriennummer <="

#: templates/js/table_filters.js:109 templates/js/table_filters.js:202
msgid "Serial number less than or equal to"
msgstr "Seriennummern kleiner oder gleich"

#: templates/js/table_filters.js:112 templates/js/table_filters.js:113
#: templates/js/table_filters.js:193 templates/js/table_filters.js:194
msgid "Serial number"
msgstr "Seriennummer"

#: templates/js/table_filters.js:117 templates/js/table_filters.js:211
msgid "Batch code"
msgstr "Losnummer"

#: templates/js/table_filters.js:127 templates/js/table_filters.js:299
msgid "Active parts"
msgstr "Aktive Teile"

#: templates/js/table_filters.js:128
msgid "Show stock for active parts"
msgstr "Bestand aktiver Teile anzeigen"

#: templates/js/table_filters.js:133
msgid "Part is an assembly"
msgstr "Teil ist eine Baugruppe"

#: templates/js/table_filters.js:137
msgid "Is allocated"
msgstr "Ist zugeordnet"

#: templates/js/table_filters.js:138
msgid "Item has been allocated"
msgstr "Teil wurde zugeordnet"

#: templates/js/table_filters.js:143
msgid "Include stock in sublocations"
msgstr "Bestand in Unter-Lagerorten einschließen"

#: templates/js/table_filters.js:148
msgid "Show stock items which are depleted"
msgstr "Zeige aufgebrauchte BestandsObjekte"

#: templates/js/table_filters.js:155
msgid "Show stock items which have expired"
msgstr "Zeige abgelaufene BestandsObjekte"

#: templates/js/table_filters.js:160
msgid "Show stock which is close to expiring"
msgstr "Bestand, der bald ablaufen, anzeigen"

#: templates/js/table_filters.js:166
msgid "Show items which are in stock"
msgstr "Zeige Objekte welche im Lager sind"

#: templates/js/table_filters.js:170
msgid "In Production"
msgstr "In Arbeit"

#: templates/js/table_filters.js:171
msgid "Show items which are in production"
msgstr "Elemente, die in Produktion sind, anzeigen"

#: templates/js/table_filters.js:175
msgid "Include Variants"
msgstr "Varianten einschließen"

#: templates/js/table_filters.js:176
msgid "Include stock items for variant parts"
msgstr "BestandsObjekte für Teil-Varianten einschließen"

#: templates/js/table_filters.js:180
msgid "Installed"
msgstr "Installiert"

#: templates/js/table_filters.js:181
msgid "Show stock items which are installed in another item"
msgstr "BestandsObjekte, die in anderen Elementen verbaut sind, anzeigen"

#: templates/js/table_filters.js:186
msgid "Show items which have been assigned to a customer"
msgstr "zeige zu Kunden zugeordnete Einträge"

#: templates/js/table_filters.js:206 templates/js/table_filters.js:207
msgid "Stock status"
msgstr "Status"

#: templates/js/table_filters.js:215
msgid "Has purchase price"
msgstr "Hat Einkaufspreis"

#: templates/js/table_filters.js:216
msgid "Show stock items which have a purchase price set"
msgstr ""

#: templates/js/table_filters.js:245
msgid "Build status"
msgstr "Bauauftrags-Status"

#: templates/js/table_filters.js:264 templates/js/table_filters.js:281
msgid "Order status"
msgstr "Bestellstatus"

#: templates/js/table_filters.js:269 templates/js/table_filters.js:286
msgid "Outstanding"
msgstr "ausstehend"

#: templates/js/table_filters.js:310
msgid "Include parts in subcategories"
msgstr "Teile in Unterkategorien einschließen"

#: templates/js/table_filters.js:314
msgid "Has IPN"
msgstr "Hat IPN"

#: templates/js/table_filters.js:315
msgid "Part has internal part number"
msgstr "Teil hat Interne Teilenummer"

#: templates/js/table_filters.js:320
msgid "Show active parts"
msgstr "Aktive Teile anzeigen"

#: templates/js/table_filters.js:328
msgid "Stock available"
msgstr "verfügbarer Lagerbestand"

#: templates/js/table_filters.js:344
msgid "Starred"
msgstr "Favorit"

#: templates/js/table_filters.js:356
msgid "Purchasable"
msgstr "Käuflich"

#: templates/js/tables.js:342
msgid "Loading data"
msgstr "Lade Daten"

#: templates/js/tables.js:345
msgid "rows per page"
msgstr "Zeilen pro Seite"

#: templates/js/tables.js:348
msgid "Showing"
msgstr "zeige"

#: templates/js/tables.js:348
msgid "to"
msgstr "bis"

#: templates/js/tables.js:348
msgid "of"
msgstr "von"

#: templates/js/tables.js:348
msgid "rows"
msgstr "Zeilen"

#: templates/js/tables.js:354
msgid "No matching results"
msgstr "Keine passenden Ergebnisse gefunden"

#: templates/js/tables.js:357
msgid "Hide/Show pagination"
msgstr "Zeige/Verstecke Pagination"

#: templates/js/tables.js:360
msgid "Refresh"
msgstr "Neu laden"

#: templates/js/tables.js:363
msgid "Toggle"
msgstr "umschalten"

#: templates/js/tables.js:366
msgid "Columns"
msgstr "Spalten"

#: templates/js/tables.js:369
msgid "All"
msgstr "Alle"

#: templates/navbar.html:13
msgid "Toggle navigation"
msgstr "Navigation ein-/ausklappen"

#: templates/navbar.html:33
msgid "Buy"
msgstr "Kaufen"

#: templates/navbar.html:43
msgid "Sell"
msgstr "Verkaufen"

#: templates/navbar.html:55
msgid "Scan Barcode"
msgstr "Barcode scannen"

#: templates/navbar.html:77 users/models.py:39
msgid "Admin"
msgstr "Admin"

#: templates/navbar.html:79
msgid "Logout"
msgstr "Ausloggen"

#: templates/navbar.html:81 templates/registration/login.html:89
msgid "Login"
msgstr "Einloggen"

#: templates/navbar.html:104
msgid "About InvenTree"
msgstr "Über InvenTree"

#: templates/qr_code.html:11
msgid "QR data not provided"
msgstr "QR Daten nicht angegeben"

#: templates/registration/logged_out.html:50
msgid "You have been logged out"
msgstr "Sie wurden abgemeldet"

#: templates/registration/logged_out.html:51
#: templates/registration/password_reset_complete.html:51
#: templates/registration/password_reset_done.html:58
msgid "Return to login screen"
msgstr "Zurück zur Anmeldeseite"

#: templates/registration/login.html:64
msgid "Enter username"
msgstr "Benutzername eingeben"

#: templates/registration/login.html:70
msgid "Password"
msgstr "Passwort"

#: templates/registration/login.html:83
msgid "Username / password combination is incorrect"
msgstr "Benutzername / Passwort Kombination ist falsch"

#: templates/registration/login.html:95
#: templates/registration/password_reset_form.html:51
msgid "Forgotten your password?"
msgstr "Passwort vergessen?"

#: templates/registration/login.html:95
msgid "Click here to reset"
msgstr "Hier klicken zum Zurücksetzen"

#: templates/registration/password_reset_complete.html:50
msgid "Password reset complete"
msgstr "Passwort erfolgreich zurückgesetzt"

#: templates/registration/password_reset_confirm.html:52
#: templates/registration/password_reset_confirm.html:56
msgid "Change password"
msgstr "Passwort ändern"

#: templates/registration/password_reset_confirm.html:60
msgid "The password reset link was invalid, possibly because it has already been used. Please request a new password reset."
msgstr "Der Link zum Zurücksetzen des Kennworts war ungültig, möglicherweise, weil er bereits verwendet wurde. Bitte fordern Sie eine neue Passwortwiederherstellung an."

#: templates/registration/password_reset_done.html:51
msgid "We've emailed you instructions for setting your password, if an account exists with the email you entered. You should receive them shortly."
msgstr "Wir haben Ihnen per E-Mail Anweisungen zum Setzen Ihres Passworts zugeschickt, falls ein Konto mit der von Ihnen eingegebenen E-Mail existiert. Sie sollten diese in Kürze erhalten."

#: templates/registration/password_reset_done.html:54
msgid "If you don't receive an email, please make sure you've entered the address you registered with, and check your spam folder."
msgstr "Wenn Sie keine E-Mail erhalten, stellen Sie sicher, dass Sie die E-Mail Adresse eingegeben haben, mit der Sie sich registriert haben, und überprüfen Sie Ihren Spam-Ordner."

#: templates/registration/password_reset_form.html:52
msgid "Enter your email address below."
msgstr "Geben Sie Ihre E-Mail-Adresse ein."

#: templates/registration/password_reset_form.html:53
msgid "An email will be sent with password reset instructions."
msgstr "Eine E-Mail mit Anweisungen zum Zurücksetzen des Passworts wird gesendet."

#: templates/registration/password_reset_form.html:58
msgid "Send email"
msgstr "E-Mail senden"

#: templates/stats.html:13
msgid "Instance Name"
msgstr "Instanzname"

#: templates/stats.html:18
msgid "Database"
msgstr "Datenbank"

#: templates/stats.html:26
msgid "Server is running in debug mode"
msgstr "Server läuft im Debug-Modus"

#: templates/stats.html:33
msgid "Docker Mode"
msgstr "Docker-Modus"

#: templates/stats.html:34
msgid "Server is deployed using docker"
msgstr "Server wird mit Docker bereitgestellt"

#: templates/stats.html:40
msgid "Server status"
msgstr "Serverstatus"

#: templates/stats.html:43
msgid "Healthy"
msgstr "Gesund"

#: templates/stats.html:45
msgid "Issues detected"
msgstr "Probleme erkannt"

#: templates/stats.html:52
msgid "Background Worker"
msgstr "Hintergrund-Prozess"

#: templates/stats.html:55
msgid "Background worker not running"
msgstr "Hintergrund-Prozess läuft nicht"

#: templates/stats.html:63
msgid "Email Settings"
msgstr "E-Mail-Einstellungen"

#: templates/stats.html:66
msgid "Email settings not configured"
msgstr "E-Mail-Einstellungen nicht konfiguriert"

#: templates/stock_table.html:14
msgid "Export Stock Information"
msgstr "Aktuellen Bestand exportieren"

#: templates/stock_table.html:27
msgid "Barcode Actions"
msgstr "Barcode Aktionen"

#: templates/stock_table.html:43
msgid "Print test reports"
msgstr "Test-Berichte drucken"

#: templates/stock_table.html:50
msgid "Stock Options"
msgstr "Bestands-Einstellungen "

#: templates/stock_table.html:55
msgid "Add to selected stock items"
msgstr "Zu ausgewählten BestandsObjekten hinzufügen"

#: templates/stock_table.html:56
msgid "Remove from selected stock items"
msgstr "Von ausgewählten BestandsObjekten entfernen"

#: templates/stock_table.html:57
msgid "Stocktake selected stock items"
msgstr "Inventur für gewählte BestandsObjekte"

#: templates/stock_table.html:58
msgid "Move selected stock items"
msgstr "Ausgewählte BestandsObjekte verschieben"

#: templates/stock_table.html:58
msgid "Move stock"
msgstr "Bestand verschieben"

#: templates/stock_table.html:59
msgid "Order selected items"
msgstr "Ausgewählte Positionen bestellen"

#: templates/stock_table.html:60
msgid "Change status"
msgstr "Status ändern"

#: templates/stock_table.html:60
msgid "Change stock status"
msgstr "Status ändern"

#: templates/stock_table.html:63
msgid "Delete selected items"
msgstr "Ausgewählte Positionen löschen"

#: templates/yesnolabel.html:4
msgid "Yes"
msgstr "Ja"

#: templates/yesnolabel.html:6
msgid "No"
msgstr "Nein"

#: users/admin.py:64
msgid "Users"
msgstr "Benutzer"

#: users/admin.py:65
msgid "Select which users are assigned to this group"
msgstr "Welche Benutzer gehören zu dieser Gruppe"

#: users/admin.py:187
msgid "The following users are members of multiple groups:"
msgstr "Folgende Benutzer gehören zu mehreren Gruppen:"

#: users/admin.py:210
msgid "Personal info"
msgstr "Persöhnliche Informationen"

#: users/admin.py:211
msgid "Permissions"
msgstr "Berechtigungen"

#: users/admin.py:214
msgid "Important dates"
msgstr "wichtige Daten"

#: users/models.py:177
msgid "Permission set"
msgstr "Berechtigung geändert"

#: users/models.py:185
msgid "Group"
msgstr "Gruppe"

#: users/models.py:188
msgid "View"
msgstr "Ansicht"

#: users/models.py:188
msgid "Permission to view items"
msgstr "Berechtigung Einträge anzuzeigen"

#: users/models.py:190
msgid "Permission to add items"
msgstr "Berechtigung Einträge zu erstellen"

#: users/models.py:192
msgid "Change"
msgstr "Ändern"

#: users/models.py:192
msgid "Permissions to edit items"
msgstr "Berechtigungen Einträge zu ändern"

#: users/models.py:194
msgid "Permission to delete items"
msgstr "Berechtigung Einträge zu löschen"
<<<<<<< HEAD

#~ msgid "Color Themes"
#~ msgstr "Farbschemata"

#~ msgid ""
#~ "\n"
#~ "        The CSS sheet \"%(invalid_color_theme)s.css\" for the currently selected color theme was not found.<br>\n"
#~ "        Please select another color theme :)\n"
#~ "    "
#~ msgstr ""
#~ "\n"
#~ "\t\tDie CSS Datei \"%(invalid_color_theme)s.css\" für das aktuell ausgewählte Farbschema wurde nicht gefunden.<br>\n"
#~ "\t\tBitte ein anderes Farbschema auswählen:)\n"
#~ "\t    "

#~ msgid "Language"
#~ msgstr "Sprache"

#~ msgid "Category Parameter Templates"
#~ msgstr "Kategorie-Parametervorlagen"

#~ msgid "Global InvenTree Settings"
#~ msgstr "Systemweite InvenTree-Einstellungen"

#~ msgid "Appearance"
#~ msgstr "Anzeige"

#~ msgid "Global"
#~ msgstr "Systemweit"

#~ msgid "User Information"
#~ msgstr "Benutzerinformation"
=======
>>>>>>> ef2d39c9
<|MERGE_RESOLUTION|>--- conflicted
+++ resolved
@@ -3,11 +3,7 @@
 "Project-Id-Version: inventree\n"
 "Report-Msgid-Bugs-To: \n"
 "POT-Creation-Date: 2021-07-28 05:05+0000\n"
-<<<<<<< HEAD
-"PO-Revision-Date: 2021-07-27 00:13\n"
-=======
 "PO-Revision-Date: 2021-07-28 05:13\n"
->>>>>>> ef2d39c9
 "Last-Translator: \n"
 "Language-Team: German\n"
 "Language: de_DE\n"
@@ -6189,15 +6185,8 @@
 msgstr "Jetzt aktualisieren"
 
 #: templates/InvenTree/settings/global.html:9
-<<<<<<< HEAD
-#, fuzzy
-#| msgid "Sales Order Settings"
-msgid "Server Settings"
-msgstr "Auftrags-Einstellungen"
-=======
 msgid "Server Settings"
 msgstr ""
->>>>>>> ef2d39c9
 
 #: templates/InvenTree/settings/header.html:7
 msgid "Setting"
@@ -6241,15 +6230,8 @@
 
 #: templates/InvenTree/settings/navbar.html:53
 #: templates/InvenTree/settings/navbar.html:55
-<<<<<<< HEAD
-#, fuzzy
-#| msgid "Barcode"
-msgid "Barcodes"
-msgstr "Barcode"
-=======
 msgid "Barcodes"
 msgstr ""
->>>>>>> ef2d39c9
 
 #: templates/InvenTree/settings/navbar.html:59
 #: templates/InvenTree/settings/navbar.html:61
@@ -6258,15 +6240,8 @@
 
 #: templates/InvenTree/settings/navbar.html:65
 #: templates/InvenTree/settings/navbar.html:67
-<<<<<<< HEAD
-#, fuzzy
-#| msgid "Report"
-msgid "Reporting"
-msgstr "Bericht"
-=======
 msgid "Reporting"
 msgstr ""
->>>>>>> ef2d39c9
 
 #: templates/InvenTree/settings/navbar.html:77
 #: templates/InvenTree/settings/navbar.html:79
@@ -6336,15 +6311,8 @@
 msgstr "Bestands-Einstellungen"
 
 #: templates/InvenTree/settings/user.html:9
-<<<<<<< HEAD
-#, fuzzy
-#| msgid "Report Settings"
-msgid "Account Settings"
-msgstr "Berichts-Einstellungen"
-=======
 msgid "Account Settings"
 msgstr ""
->>>>>>> ef2d39c9
 
 #: templates/InvenTree/settings/user.html:15
 msgid "Edit"
@@ -6376,40 +6344,20 @@
 msgstr "Anzeige-Einstellungen"
 
 #: templates/InvenTree/settings/user.html:63
-<<<<<<< HEAD
-#, fuzzy
-#| msgid "Apply Theme"
-msgid "Set Theme"
-msgstr "Thema anwenden"
-
-#: templates/InvenTree/settings/user.html:70
-#, fuzzy
-#| msgid "Change Setting"
-msgid "Language Settings"
-msgstr "Einstellungen ändern"
-=======
 msgid "Set Theme"
 msgstr ""
 
 #: templates/InvenTree/settings/user.html:70
 msgid "Language Settings"
 msgstr ""
->>>>>>> ef2d39c9
 
 #: templates/InvenTree/settings/user.html:90
 msgid "Set Language"
 msgstr "Sprache festlegen"
 
 #: templates/InvenTree/settings/user_homepage.html:9
-<<<<<<< HEAD
-#, fuzzy
-#| msgid "Part Settings"
-msgid "Home Page Settings"
-msgstr "Teil-Einstellungen"
-=======
 msgid "Home Page Settings"
 msgstr ""
->>>>>>> ef2d39c9
 
 #: templates/InvenTree/settings/user_search.html:9
 msgid "Search Settings"
@@ -7995,38 +7943,3 @@
 #: users/models.py:194
 msgid "Permission to delete items"
 msgstr "Berechtigung Einträge zu löschen"
-<<<<<<< HEAD
-
-#~ msgid "Color Themes"
-#~ msgstr "Farbschemata"
-
-#~ msgid ""
-#~ "\n"
-#~ "        The CSS sheet \"%(invalid_color_theme)s.css\" for the currently selected color theme was not found.<br>\n"
-#~ "        Please select another color theme :)\n"
-#~ "    "
-#~ msgstr ""
-#~ "\n"
-#~ "\t\tDie CSS Datei \"%(invalid_color_theme)s.css\" für das aktuell ausgewählte Farbschema wurde nicht gefunden.<br>\n"
-#~ "\t\tBitte ein anderes Farbschema auswählen:)\n"
-#~ "\t    "
-
-#~ msgid "Language"
-#~ msgstr "Sprache"
-
-#~ msgid "Category Parameter Templates"
-#~ msgstr "Kategorie-Parametervorlagen"
-
-#~ msgid "Global InvenTree Settings"
-#~ msgstr "Systemweite InvenTree-Einstellungen"
-
-#~ msgid "Appearance"
-#~ msgstr "Anzeige"
-
-#~ msgid "Global"
-#~ msgstr "Systemweit"
-
-#~ msgid "User Information"
-#~ msgstr "Benutzerinformation"
-=======
->>>>>>> ef2d39c9
