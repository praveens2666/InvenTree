msgid ""
msgstr ""
"Project-Id-Version: inventree\n"
"Report-Msgid-Bugs-To: \n"
"POT-Creation-Date: 2021-08-16 01:15+0000\n"
<<<<<<< HEAD
"PO-Revision-Date: 2021-08-10 14:33\n"
=======
"PO-Revision-Date: 2021-08-16 01:44\n"
>>>>>>> 5eb98c61
"Last-Translator: \n"
"Language-Team: Chinese Simplified\n"
"Language: zh_CN\n"
"MIME-Version: 1.0\n"
"Content-Type: text/plain; charset=UTF-8\n"
"Content-Transfer-Encoding: 8bit\n"
"Plural-Forms: nplurals=1; plural=0;\n"
"X-Crowdin-Project: inventree\n"
"X-Crowdin-Project-ID: 452300\n"
"X-Crowdin-Language: zh-CN\n"
"X-Crowdin-File: /[inventree.InvenTree] l10/InvenTree/locale/en/LC_MESSAGES/django.po\n"
"X-Crowdin-File-ID: 138\n"

#: InvenTree/api.py:64
msgid "API endpoint not found"
msgstr "未找到 API 端点"

#: InvenTree/api.py:110
msgid "No action specified"
msgstr "未指定操作"

#: InvenTree/api.py:124
msgid "No matching action found"
msgstr "未找到指定操作"

#: InvenTree/fields.py:100
msgid "Enter date"
msgstr "输入日期"

#: InvenTree/forms.py:111 build/forms.py:102 build/forms.py:123
#: build/forms.py:145 build/forms.py:169 build/forms.py:185 build/forms.py:227
#: order/forms.py:30 order/forms.py:41 order/forms.py:52 order/forms.py:63
#: order/forms.py:74 part/forms.py:108 templates/js/translated/forms.js:529
msgid "Confirm"
msgstr "确认"

#: InvenTree/forms.py:127
msgid "Confirm delete"
msgstr "确认删除"

#: InvenTree/forms.py:128
msgid "Confirm item deletion"
msgstr ""

#: InvenTree/forms.py:160 templates/registration/login.html:76
msgid "Enter password"
msgstr "输入密码"

#: InvenTree/forms.py:161
msgid "Enter new password"
msgstr "输入新密码"

#: InvenTree/forms.py:168
msgid "Confirm password"
msgstr "确认密码"

#: InvenTree/forms.py:169
msgid "Confirm new password"
msgstr "确认新密码"

#: InvenTree/forms.py:201
msgid "Select Category"
msgstr "选择分类"

#: InvenTree/helpers.py:401
#, python-brace-format
msgid "Duplicate serial: {n}"
msgstr ""

#: InvenTree/helpers.py:408 order/models.py:315 order/models.py:425
#: stock/views.py:1363
msgid "Invalid quantity provided"
msgstr ""

#: InvenTree/helpers.py:411
msgid "Empty serial number string"
msgstr ""

#: InvenTree/helpers.py:433 InvenTree/helpers.py:436 InvenTree/helpers.py:439
#: InvenTree/helpers.py:464
#, python-brace-format
msgid "Invalid group: {g}"
msgstr ""

#: InvenTree/helpers.py:469
#, python-brace-format
msgid "Duplicate serial: {g}"
msgstr ""

#: InvenTree/helpers.py:477
msgid "No serial numbers found"
msgstr "未找到序列号"

#: InvenTree/helpers.py:481
#, python-brace-format
msgid "Number of unique serial number ({s}) must match quantity ({q})"
msgstr ""

#: InvenTree/models.py:66 stock/models.py:1815
msgid "Attachment"
msgstr "附件"

#: InvenTree/models.py:67
msgid "Select file to attach"
msgstr "选择附件"

#: InvenTree/models.py:69 templates/js/translated/attachment.js:75
msgid "Comment"
msgstr "注释"

#: InvenTree/models.py:69
msgid "File comment"
msgstr "文件注释"

#: InvenTree/models.py:75 InvenTree/models.py:76 common/models.py:950
#: common/models.py:951 part/models.py:2035
#: report/templates/report/inventree_test_report_base.html:91
#: templates/js/translated/stock.js:1552
msgid "User"
msgstr "用户"

#: InvenTree/models.py:79
msgid "upload date"
msgstr "上传日期"

#: InvenTree/models.py:99
msgid "Filename must not be empty"
msgstr ""

#: InvenTree/models.py:122
msgid "Invalid attachment directory"
msgstr ""

#: InvenTree/models.py:132
#, python-brace-format
msgid "Filename contains illegal character '{c}'"
msgstr ""

#: InvenTree/models.py:135
msgid "Filename missing extension"
msgstr ""

#: InvenTree/models.py:142
msgid "Attachment with this filename already exists"
msgstr ""

#: InvenTree/models.py:149
msgid "Error renaming file"
msgstr ""

#: InvenTree/models.py:184
msgid "Invalid choice"
msgstr ""

#: InvenTree/models.py:200 InvenTree/models.py:201 company/models.py:414
#: label/models.py:112 part/models.py:656 part/models.py:2196
#: part/templates/part/part_base.html:234 report/models.py:181
#: templates/InvenTree/search.html:137 templates/InvenTree/search.html:289
#: templates/js/translated/company.js:592 templates/js/translated/part.js:438
#: templates/js/translated/part.js:571 templates/js/translated/part.js:1063
#: templates/js/translated/stock.js:1345
msgid "Name"
msgstr "名称"

#: InvenTree/models.py:207 build/models.py:187
#: build/templates/build/detail.html:24 company/models.py:353
#: company/models.py:569 company/templates/company/manufacturer_part.html:76
#: company/templates/company/supplier_part.html:75 label/models.py:119
#: order/models.py:158 order/templates/order/purchase_order_detail.html:313
#: part/models.py:679 part/templates/part/part_base.html:239
#: part/templates/part/set_category.html:14 report/models.py:194
#: report/models.py:551 report/models.py:590
#: report/templates/report/inventree_build_order_base.html:118
#: templates/InvenTree/search.html:144 templates/InvenTree/search.html:224
#: templates/InvenTree/search.html:296
#: templates/InvenTree/settings/header.html:9
#: templates/js/translated/bom.js:210 templates/js/translated/build.js:868
#: templates/js/translated/build.js:1162 templates/js/translated/company.js:308
#: templates/js/translated/company.js:506
#: templates/js/translated/company.js:788 templates/js/translated/order.js:267
#: templates/js/translated/order.js:369 templates/js/translated/part.js:497
#: templates/js/translated/part.js:681 templates/js/translated/part.js:858
#: templates/js/translated/part.js:1075 templates/js/translated/part.js:1143
#: templates/js/translated/stock.js:929 templates/js/translated/stock.js:1357
#: templates/js/translated/stock.js:1402
msgid "Description"
msgstr ""

#: InvenTree/models.py:208
msgid "Description (optional)"
msgstr ""

#: InvenTree/models.py:216
msgid "parent"
msgstr ""

#: InvenTree/serializers.py:52 part/models.py:2438
msgid "Must be a valid number"
msgstr ""

#: InvenTree/serializers.py:235
<<<<<<< HEAD
#, fuzzy
#| msgid "File comment"
msgid "Filename"
msgstr "文件注释"

#: InvenTree/settings.py:519
msgid "German"
msgstr ""

#: InvenTree/settings.py:520
msgid "Greek"
msgstr ""

#: InvenTree/settings.py:521
msgid "English"
msgstr ""

#: InvenTree/settings.py:522
msgid "Spanish"
msgstr ""

#: InvenTree/settings.py:523
msgid "French"
msgstr ""

#: InvenTree/settings.py:524
msgid "Hebrew"
msgstr ""

#: InvenTree/settings.py:525
msgid "Italian"
msgstr ""

#: InvenTree/settings.py:526
msgid "Japanese"
msgstr ""

#: InvenTree/settings.py:527
msgid "Korean"
msgstr ""

#: InvenTree/settings.py:528
msgid "Dutch"
msgstr ""

#: InvenTree/settings.py:529
msgid "Norwegian"
msgstr ""

#: InvenTree/settings.py:530
msgid "Polish"
msgstr ""

#: InvenTree/settings.py:531
msgid "Russian"
msgstr ""

#: InvenTree/settings.py:532
msgid "Swedish"
msgstr ""

#: InvenTree/settings.py:533
msgid "Thai"
msgstr ""

#: InvenTree/settings.py:534
msgid "Turkish"
msgstr ""

#: InvenTree/settings.py:535
msgid "Vietnamese"
msgstr ""

=======
msgid "Filename"
msgstr ""

#: InvenTree/settings.py:519
msgid "German"
msgstr ""

#: InvenTree/settings.py:520
msgid "Greek"
msgstr ""

#: InvenTree/settings.py:521
msgid "English"
msgstr ""

#: InvenTree/settings.py:522
msgid "Spanish"
msgstr ""

#: InvenTree/settings.py:523
msgid "French"
msgstr ""

#: InvenTree/settings.py:524
msgid "Hebrew"
msgstr ""

#: InvenTree/settings.py:525
msgid "Italian"
msgstr ""

#: InvenTree/settings.py:526
msgid "Japanese"
msgstr ""

#: InvenTree/settings.py:527
msgid "Korean"
msgstr ""

#: InvenTree/settings.py:528
msgid "Dutch"
msgstr ""

#: InvenTree/settings.py:529
msgid "Norwegian"
msgstr ""

#: InvenTree/settings.py:530
msgid "Polish"
msgstr ""

#: InvenTree/settings.py:531
msgid "Russian"
msgstr ""

#: InvenTree/settings.py:532
msgid "Swedish"
msgstr ""

#: InvenTree/settings.py:533
msgid "Thai"
msgstr ""

#: InvenTree/settings.py:534
msgid "Turkish"
msgstr ""

#: InvenTree/settings.py:535
msgid "Vietnamese"
msgstr ""

>>>>>>> 5eb98c61
#: InvenTree/settings.py:536
msgid "Chinese"
msgstr ""

#: InvenTree/status.py:94
msgid "Background worker check failed"
msgstr ""

#: InvenTree/status.py:98
msgid "Email backend not configured"
msgstr ""

#: InvenTree/status.py:101
msgid "InvenTree system health checks failed"
msgstr ""

#: InvenTree/status_codes.py:104 InvenTree/status_codes.py:145
#: InvenTree/status_codes.py:314
msgid "Pending"
msgstr ""

#: InvenTree/status_codes.py:105
msgid "Placed"
msgstr ""

#: InvenTree/status_codes.py:106 InvenTree/status_codes.py:317
msgid "Complete"
msgstr ""

#: InvenTree/status_codes.py:107 InvenTree/status_codes.py:147
#: InvenTree/status_codes.py:316
msgid "Cancelled"
msgstr ""

#: InvenTree/status_codes.py:108 InvenTree/status_codes.py:148
#: InvenTree/status_codes.py:190
msgid "Lost"
msgstr ""

#: InvenTree/status_codes.py:109 InvenTree/status_codes.py:149
#: InvenTree/status_codes.py:192
msgid "Returned"
msgstr ""

#: InvenTree/status_codes.py:146
#: order/templates/order/sales_order_base.html:126
msgid "Shipped"
msgstr ""

#: InvenTree/status_codes.py:186
msgid "OK"
msgstr ""

#: InvenTree/status_codes.py:187
msgid "Attention needed"
msgstr ""

#: InvenTree/status_codes.py:188
msgid "Damaged"
msgstr ""

#: InvenTree/status_codes.py:189
msgid "Destroyed"
msgstr ""

#: InvenTree/status_codes.py:191
msgid "Rejected"
msgstr ""

#: InvenTree/status_codes.py:272
msgid "Legacy stock tracking entry"
msgstr ""

#: InvenTree/status_codes.py:274
msgid "Stock item created"
msgstr ""

#: InvenTree/status_codes.py:276
msgid "Edited stock item"
msgstr ""

#: InvenTree/status_codes.py:277
msgid "Assigned serial number"
msgstr ""

#: InvenTree/status_codes.py:279
msgid "Stock counted"
msgstr ""

#: InvenTree/status_codes.py:280
msgid "Stock manually added"
msgstr ""

#: InvenTree/status_codes.py:281
msgid "Stock manually removed"
msgstr ""

#: InvenTree/status_codes.py:283
msgid "Location changed"
msgstr ""

#: InvenTree/status_codes.py:285
msgid "Installed into assembly"
msgstr ""

#: InvenTree/status_codes.py:286
msgid "Removed from assembly"
msgstr ""

#: InvenTree/status_codes.py:288
msgid "Installed component item"
msgstr ""

#: InvenTree/status_codes.py:289
msgid "Removed component item"
msgstr ""

#: InvenTree/status_codes.py:291
msgid "Split from parent item"
msgstr ""

#: InvenTree/status_codes.py:292
msgid "Split child item"
msgstr ""

#: InvenTree/status_codes.py:294 templates/js/translated/table_filters.js:173
msgid "Sent to customer"
msgstr ""

#: InvenTree/status_codes.py:295
msgid "Returned from customer"
msgstr ""

#: InvenTree/status_codes.py:297
msgid "Build order output created"
msgstr ""

#: InvenTree/status_codes.py:298
msgid "Build order output completed"
msgstr ""

#: InvenTree/status_codes.py:300
msgid "Received against purchase order"
msgstr ""

#: InvenTree/status_codes.py:315
msgid "Production"
msgstr ""

#: InvenTree/validators.py:22
msgid "Not a valid currency code"
msgstr ""

#: InvenTree/validators.py:50
msgid "Invalid character in part name"
msgstr ""

#: InvenTree/validators.py:63
#, python-brace-format
msgid "IPN must match regex pattern {pat}"
msgstr ""

#: InvenTree/validators.py:77 InvenTree/validators.py:91
#: InvenTree/validators.py:105
#, python-brace-format
msgid "Reference must match pattern {pattern}"
msgstr ""

#: InvenTree/validators.py:113
#, python-brace-format
msgid "Illegal character in name ({x})"
msgstr ""

#: InvenTree/validators.py:132 InvenTree/validators.py:148
msgid "Overage value must not be negative"
msgstr ""

#: InvenTree/validators.py:150
msgid "Overage must not exceed 100%"
msgstr ""

#: InvenTree/validators.py:157
msgid "Overage must be an integer value or a percentage"
msgstr ""

#: InvenTree/views.py:610
msgid "Delete Item"
msgstr ""

#: InvenTree/views.py:659
msgid "Check box to confirm item deletion"
msgstr ""

#: InvenTree/views.py:674 templates/InvenTree/settings/user.html:14
msgid "Edit User Information"
msgstr ""

#: InvenTree/views.py:685 templates/InvenTree/settings/user.html:18
msgid "Set Password"
msgstr ""

#: InvenTree/views.py:704
msgid "Password fields must match"
msgstr ""

#: InvenTree/views.py:910 templates/navbar.html:95
msgid "System Information"
msgstr ""

#: barcodes/api.py:53 barcodes/api.py:150
msgid "Must provide barcode_data parameter"
msgstr ""

#: barcodes/api.py:126
msgid "No match found for barcode data"
msgstr ""

#: barcodes/api.py:128
msgid "Match found for barcode data"
msgstr ""

#: barcodes/api.py:153
msgid "Must provide stockitem parameter"
msgstr ""

#: barcodes/api.py:160
msgid "No matching stock item found"
msgstr ""

#: barcodes/api.py:190
msgid "Barcode already matches StockItem object"
msgstr ""

#: barcodes/api.py:194
msgid "Barcode already matches StockLocation object"
msgstr ""

#: barcodes/api.py:198
msgid "Barcode already matches Part object"
msgstr ""

#: barcodes/api.py:204 barcodes/api.py:216
msgid "Barcode hash already matches StockItem object"
msgstr ""

#: barcodes/api.py:222
msgid "Barcode associated with StockItem"
msgstr ""

#: build/forms.py:37
msgid "Build Order reference"
msgstr ""

#: build/forms.py:38
msgid "Order target date"
msgstr ""

#: build/forms.py:42 build/templates/build/build_base.html:146
#: build/templates/build/detail.html:124
#: order/templates/order/order_base.html:124
#: order/templates/order/sales_order_base.html:119
#: report/templates/report/inventree_build_order_base.html:126
#: templates/js/translated/build.js:945 templates/js/translated/order.js:284
#: templates/js/translated/order.js:387
msgid "Target Date"
msgstr ""

#: build/forms.py:43 build/models.py:277
msgid "Target date for build completion. Build will be overdue after this date."
msgstr ""

#: build/forms.py:48 build/forms.py:90 build/forms.py:266 build/models.py:1402
#: build/templates/build/allocation_card.html:23
#: build/templates/build/auto_allocate.html:17
#: build/templates/build/build_base.html:133
#: build/templates/build/detail.html:34 common/models.py:982
#: company/forms.py:42 company/templates/company/supplier_part.html:226
#: order/forms.py:120 order/forms.py:142 order/forms.py:159 order/models.py:706
#: order/models.py:952 order/templates/order/order_wizard/match_parts.html:30
#: order/templates/order/order_wizard/select_parts.html:34
#: order/templates/order/purchase_order_detail.html:349
#: order/templates/order/sales_order_detail.html:201
#: order/templates/order/sales_order_detail.html:208
#: order/templates/order/sales_order_detail.html:293
#: order/templates/order/sales_order_detail.html:365 part/forms.py:249
#: part/forms.py:265 part/forms.py:281 part/models.py:2340
#: part/templates/part/bom_upload/match_parts.html:31
#: part/templates/part/detail.html:973 part/templates/part/detail.html:1059
#: part/templates/part/part_pricing.html:16
#: report/templates/report/inventree_build_order_base.html:114
#: report/templates/report/inventree_po_report.html:91
#: report/templates/report/inventree_so_report.html:91
#: report/templates/report/inventree_test_report_base.html:77
#: stock/forms.py:140 stock/templates/stock/item_base.html:269
#: stock/templates/stock/stock_adjust.html:18
#: templates/js/translated/barcode.js:364 templates/js/translated/bom.js:225
#: templates/js/translated/build.js:271 templates/js/translated/build.js:606
#: templates/js/translated/build.js:1172
#: templates/js/translated/model_renderers.js:56
#: templates/js/translated/order.js:482 templates/js/translated/part.js:1249
#: templates/js/translated/part.js:1372 templates/js/translated/part.js:1428
#: templates/js/translated/stock.js:1537 templates/js/translated/stock.js:1735
msgid "Quantity"
msgstr ""

#: build/forms.py:49
msgid "Number of items to build"
msgstr ""

#: build/forms.py:91
msgid "Enter quantity for build output"
msgstr ""

#: build/forms.py:95 order/forms.py:114 stock/forms.py:83
msgid "Serial Numbers"
msgstr ""

#: build/forms.py:97
msgid "Enter serial numbers for build outputs"
msgstr ""

#: build/forms.py:103
msgid "Confirm creation of build output"
msgstr ""

#: build/forms.py:124
msgid "Confirm deletion of build output"
msgstr ""

#: build/forms.py:145
msgid "Confirm unallocation of stock"
msgstr ""

#: build/forms.py:169
msgid "Confirm stock allocation"
msgstr ""

#: build/forms.py:186
msgid "Mark build as complete"
msgstr ""

#: build/forms.py:210 build/templates/build/auto_allocate.html:18
#: stock/forms.py:280 stock/templates/stock/item_base.html:299
#: stock/templates/stock/stock_adjust.html:17
#: templates/InvenTree/search.html:260 templates/js/translated/barcode.js:363
#: templates/js/translated/barcode.js:531 templates/js/translated/build.js:256
#: templates/js/translated/build.js:620 templates/js/translated/order.js:467
#: templates/js/translated/part.js:146 templates/js/translated/stock.js:134
#: templates/js/translated/stock.js:260 templates/js/translated/stock.js:1015
#: templates/js/translated/stock.js:1429
msgid "Location"
msgstr ""

#: build/forms.py:211
msgid "Location of completed parts"
msgstr ""

#: build/forms.py:215 build/templates/build/build_base.html:138
#: build/templates/build/detail.html:62 order/models.py:549
#: order/templates/order/receive_parts.html:24
#: stock/templates/stock/item_base.html:422 templates/InvenTree/search.html:252
#: templates/js/translated/barcode.js:119 templates/js/translated/build.js:902
#: templates/js/translated/order.js:271 templates/js/translated/order.js:374
#: templates/js/translated/stock.js:1002 templates/js/translated/stock.js:1506
#: templates/js/translated/stock.js:1751
msgid "Status"
msgstr ""

#: build/forms.py:216
msgid "Build output stock status"
msgstr ""

#: build/forms.py:223
msgid "Confirm incomplete"
msgstr ""

#: build/forms.py:224
msgid "Confirm completion with incomplete stock allocation"
msgstr ""

#: build/forms.py:227
msgid "Confirm build completion"
msgstr ""

#: build/forms.py:252
msgid "Confirm cancel"
msgstr ""

#: build/forms.py:252 build/views.py:65
msgid "Confirm build cancellation"
msgstr ""

#: build/forms.py:266
msgid "Select quantity of stock to allocate"
msgstr ""

#: build/models.py:113
msgid "Invalid choice for parent build"
msgstr ""

#: build/models.py:117 build/templates/build/build_base.html:9
#: build/templates/build/build_base.html:73
#: report/templates/report/inventree_build_order_base.html:106
#: templates/js/translated/build.js:233
msgid "Build Order"
msgstr ""

#: build/models.py:118 build/templates/build/index.html:8
#: build/templates/build/index.html:15
#: order/templates/order/sales_order_detail.html:34
#: order/templates/order/so_navbar.html:19
#: order/templates/order/so_navbar.html:22 part/templates/part/navbar.html:42
#: part/templates/part/navbar.html:45 templates/InvenTree/index.html:229
#: templates/InvenTree/search.html:185
#: templates/InvenTree/settings/navbar.html:101
#: templates/InvenTree/settings/navbar.html:103 users/models.py:44
msgid "Build Orders"
msgstr ""

#: build/models.py:178
msgid "Build Order Reference"
msgstr ""

#: build/models.py:179 order/models.py:246 order/models.py:533
#: order/models.py:713 order/templates/order/purchase_order_detail.html:344
#: order/templates/order/sales_order_detail.html:360 part/models.py:2349
#: part/templates/part/bom_upload/match_parts.html:30
#: report/templates/report/inventree_po_report.html:92
#: report/templates/report/inventree_so_report.html:92
#: templates/js/translated/bom.js:217 templates/js/translated/build.js:695
#: templates/js/translated/build.js:1166
msgid "Reference"
msgstr ""

#: build/models.py:190
msgid "Brief description of the build"
msgstr ""

#: build/models.py:199 build/templates/build/build_base.html:163
#: build/templates/build/detail.html:80
msgid "Parent Build"
msgstr ""

#: build/models.py:200
msgid "BuildOrder to which this build is allocated"
msgstr ""

#: build/models.py:205 build/templates/build/auto_allocate.html:16
#: build/templates/build/build_base.html:128
#: build/templates/build/detail.html:29 company/models.py:704
#: order/models.py:766 order/models.py:825
#: order/templates/order/order_wizard/select_parts.html:32
#: order/templates/order/purchase_order_detail.html:298
#: order/templates/order/receive_parts.html:19
#: order/templates/order/sales_order_detail.html:345 part/models.py:295
#: part/models.py:1980 part/models.py:1996 part/models.py:2015
#: part/models.py:2033 part/models.py:2112 part/models.py:2234
#: part/models.py:2324 part/templates/part/detail.html:199
#: part/templates/part/part_app_base.html:8
#: part/templates/part/part_pricing.html:12
#: part/templates/part/set_category.html:13
#: report/templates/report/inventree_build_order_base.html:110
#: report/templates/report/inventree_po_report.html:90
#: report/templates/report/inventree_so_report.html:90
#: templates/InvenTree/search.html:112 templates/InvenTree/search.html:210
#: templates/js/translated/barcode.js:362 templates/js/translated/bom.js:183
#: templates/js/translated/build.js:586 templates/js/translated/build.js:873
#: templates/js/translated/build.js:1139 templates/js/translated/company.js:447
#: templates/js/translated/company.js:697 templates/js/translated/part.js:662
#: templates/js/translated/part.js:825 templates/js/translated/stock.js:132
#: templates/js/translated/stock.js:898 templates/js/translated/stock.js:1723
msgid "Part"
msgstr ""

#: build/models.py:213
msgid "Select part to build"
msgstr ""

#: build/models.py:218
msgid "Sales Order Reference"
msgstr ""

#: build/models.py:222
msgid "SalesOrder to which this build is allocated"
msgstr ""

#: build/models.py:227
msgid "Source Location"
msgstr ""

#: build/models.py:231
msgid "Select location to take stock from for this build (leave blank to take from any stock location)"
msgstr ""

#: build/models.py:236
msgid "Destination Location"
msgstr ""

#: build/models.py:240
msgid "Select location where the completed items will be stored"
msgstr ""

#: build/models.py:244
msgid "Build Quantity"
msgstr ""

#: build/models.py:247
msgid "Number of stock items to build"
msgstr ""

#: build/models.py:251
msgid "Completed items"
msgstr ""

#: build/models.py:253
msgid "Number of stock items which have been completed"
msgstr ""

#: build/models.py:257 part/templates/part/part_base.html:191
msgid "Build Status"
msgstr ""

#: build/models.py:261
msgid "Build status code"
msgstr ""

#: build/models.py:265 stock/models.py:507
msgid "Batch Code"
msgstr ""

#: build/models.py:269
msgid "Batch code for this build output"
msgstr ""

#: build/models.py:272 order/models.py:162 part/models.py:851
#: part/templates/part/part_base.html:265 templates/js/translated/order.js:382
msgid "Creation Date"
msgstr ""

#: build/models.py:276 order/models.py:555
msgid "Target completion date"
msgstr ""

#: build/models.py:280 order/models.py:288 templates/js/translated/build.js:950
msgid "Completion Date"
msgstr ""

#: build/models.py:286
msgid "completed by"
msgstr ""

#: build/models.py:294 templates/js/translated/build.js:915
msgid "Issued by"
msgstr ""

#: build/models.py:295
msgid "User who issued this build order"
msgstr ""

#: build/models.py:303 build/templates/build/build_base.html:184
#: build/templates/build/detail.html:108 order/models.py:176
#: order/templates/order/order_base.html:138
#: order/templates/order/sales_order_base.html:140 part/models.py:855
#: report/templates/report/inventree_build_order_base.html:159
#: templates/js/translated/build.js:930
msgid "Responsible"
msgstr ""

#: build/models.py:304
msgid "User responsible for this build order"
msgstr ""

#: build/models.py:309 build/templates/build/detail.html:94
#: company/templates/company/manufacturer_part.html:83
#: company/templates/company/supplier_part.html:82
#: part/templates/part/part_base.html:259 stock/models.py:501
#: stock/templates/stock/item_base.html:359
msgid "External Link"
msgstr ""

#: build/models.py:310 part/models.py:713 stock/models.py:503
msgid "Link to external URL"
msgstr ""

#: build/models.py:314 build/templates/build/navbar.html:52
#: company/models.py:141 company/models.py:576
#: company/templates/company/navbar.html:63
#: company/templates/company/navbar.html:66 order/models.py:180
#: order/models.py:715 order/templates/order/po_navbar.html:38
#: order/templates/order/po_navbar.html:41
#: order/templates/order/purchase_order_detail.html:420
#: order/templates/order/sales_order_detail.html:440
#: order/templates/order/so_navbar.html:33
#: order/templates/order/so_navbar.html:36 part/models.py:840
#: part/templates/part/detail.html:105 part/templates/part/navbar.html:108
#: part/templates/part/navbar.html:111
#: report/templates/report/inventree_build_order_base.html:173
#: stock/forms.py:138 stock/forms.py:250 stock/forms.py:282 stock/models.py:573
#: stock/models.py:1715 stock/models.py:1821
#: stock/templates/stock/navbar.html:57 templates/js/translated/barcode.js:37
#: templates/js/translated/bom.js:369 templates/js/translated/company.js:793
#: templates/js/translated/stock.js:269 templates/js/translated/stock.js:511
#: templates/js/translated/stock.js:1093
msgid "Notes"
msgstr ""

#: build/models.py:315
msgid "Extra build notes"
msgstr ""

#: build/models.py:792
msgid "No build output specified"
msgstr ""

#: build/models.py:795
msgid "Build output is already completed"
msgstr ""

#: build/models.py:798
msgid "Build output does not match Build Order"
msgstr ""

#: build/models.py:1208
msgid "BuildItem must be unique for build, stock_item and install_into"
msgstr ""

#: build/models.py:1233
msgid "Build item must specify a build output, as master part is marked as trackable"
msgstr ""

#: build/models.py:1237
#, python-brace-format
msgid "Allocated quantity ({n}) must not exceed available quantity ({q})"
msgstr ""

#: build/models.py:1244 order/models.py:926
msgid "StockItem is over-allocated"
msgstr ""

#: build/models.py:1248 order/models.py:929
msgid "Allocation quantity must be greater than zero"
msgstr ""

#: build/models.py:1252
msgid "Quantity must be 1 for serialized stock"
msgstr ""

#: build/models.py:1312
#, python-brace-format
msgid "Selected stock item not found in BOM for part '{p}'"
msgstr ""

#: build/models.py:1372 stock/templates/stock/item_base.html:331
#: templates/InvenTree/search.html:183 templates/js/translated/build.js:846
#: templates/navbar.html:29
msgid "Build"
msgstr ""

#: build/models.py:1373
msgid "Build to allocate parts"
msgstr ""

#: build/models.py:1389 stock/templates/stock/item_base.html:8
#: stock/templates/stock/item_base.html:31
#: stock/templates/stock/item_base.html:353
#: stock/templates/stock/stock_adjust.html:16
#: templates/js/translated/build.js:244 templates/js/translated/build.js:249
#: templates/js/translated/build.js:993 templates/js/translated/order.js:455
#: templates/js/translated/order.js:460 templates/js/translated/stock.js:1488
msgid "Stock Item"
msgstr ""

#: build/models.py:1390
msgid "Source stock item"
msgstr ""

#: build/models.py:1403
msgid "Stock quantity to allocate to build"
msgstr ""

#: build/models.py:1411
msgid "Install into"
msgstr ""

#: build/models.py:1412
msgid "Destination stock item"
msgstr ""

#: build/templates/build/allocation_card.html:21
#: build/templates/build/complete_output.html:46
#: order/templates/order/sales_order_detail.html:206
#: order/templates/order/sales_order_detail.html:291
#: report/templates/report/inventree_test_report_base.html:75
#: stock/models.py:495 stock/templates/stock/item_base.html:251
#: templates/js/translated/build.js:604
#: templates/js/translated/model_renderers.js:54
msgid "Serial Number"
msgstr ""

#: build/templates/build/auto_allocate.html:9
msgid "Automatically Allocate Stock"
msgstr ""

#: build/templates/build/auto_allocate.html:10
msgid "The following stock items will be allocated to the specified build output"
msgstr ""

#: build/templates/build/auto_allocate.html:37
msgid "No stock items found that can be automatically allocated to this build"
msgstr ""

#: build/templates/build/auto_allocate.html:39
msgid "Stock items will have to be manually allocated"
msgstr ""

#: build/templates/build/build_base.html:18
#, python-format
msgid "This Build Order is allocated to Sales Order %(link)s"
msgstr ""

#: build/templates/build/build_base.html:25
#, python-format
msgid "This Build Order is a child of Build Order %(link)s"
msgstr ""

#: build/templates/build/build_base.html:32
msgid "Build Order is ready to mark as completed"
msgstr ""

#: build/templates/build/build_base.html:37
msgid "Build Order cannot be completed as outstanding outputs remain"
msgstr ""

#: build/templates/build/build_base.html:42
msgid "Required build quantity has not yet been completed"
msgstr ""

#: build/templates/build/build_base.html:47
msgid "Stock has not been fully allocated to this Build Order"
msgstr ""

#: build/templates/build/build_base.html:75
#: company/templates/company/company_base.html:40
#: company/templates/company/manufacturer_part.html:29
#: company/templates/company/supplier_part.html:30
#: order/templates/order/order_base.html:26
#: order/templates/order/sales_order_base.html:37
#: part/templates/part/category.html:27 part/templates/part/part_base.html:25
#: stock/templates/stock/item_base.html:62
#: stock/templates/stock/location.html:31
msgid "Admin view"
msgstr ""

#: build/templates/build/build_base.html:81
#: build/templates/build/build_base.html:150
#: order/templates/order/order_base.html:32
#: order/templates/order/order_base.html:86
#: order/templates/order/sales_order_base.html:43
#: order/templates/order/sales_order_base.html:88
#: templates/js/translated/table_filters.js:259
#: templates/js/translated/table_filters.js:278
#: templates/js/translated/table_filters.js:295
msgid "Overdue"
msgstr ""

#: build/templates/build/build_base.html:90
msgid "Print actions"
msgstr ""

#: build/templates/build/build_base.html:94
msgid "Print Build Order"
msgstr ""

#: build/templates/build/build_base.html:100
#: build/templates/build/build_base.html:222
msgid "Complete Build"
msgstr ""

#: build/templates/build/build_base.html:105
msgid "Build actions"
msgstr ""

#: build/templates/build/build_base.html:109
msgid "Edit Build"
msgstr ""

#: build/templates/build/build_base.html:111
#: build/templates/build/build_base.html:206 build/views.py:56
msgid "Cancel Build"
msgstr ""

#: build/templates/build/build_base.html:114
msgid "Delete Build"
msgstr ""

#: build/templates/build/build_base.html:124
#: build/templates/build/detail.html:15
msgid "Build Details"
msgstr ""

#: build/templates/build/build_base.html:150
#, python-format
msgid "This build was due on %(target)s"
msgstr ""

#: build/templates/build/build_base.html:157
#: build/templates/build/detail.html:67
msgid "Progress"
msgstr ""

#: build/templates/build/build_base.html:170
#: build/templates/build/detail.html:87 order/models.py:823
#: order/templates/order/sales_order_base.html:9
#: order/templates/order/sales_order_base.html:35
#: order/templates/order/sales_order_ship.html:25
#: report/templates/report/inventree_build_order_base.html:136
#: report/templates/report/inventree_so_report.html:77
#: stock/templates/stock/item_base.html:293
#: templates/js/translated/order.js:329
msgid "Sales Order"
msgstr ""

#: build/templates/build/build_base.html:177
#: build/templates/build/detail.html:101
#: report/templates/report/inventree_build_order_base.html:153
msgid "Issued By"
msgstr ""

#: build/templates/build/build_base.html:214
msgid "Incomplete Outputs"
msgstr ""

#: build/templates/build/build_base.html:215
msgid "Build Order cannot be completed as incomplete build outputs remain"
msgstr ""

#: build/templates/build/build_output_create.html:7
msgid "The Bill of Materials contains trackable parts"
msgstr ""

#: build/templates/build/build_output_create.html:8
msgid "Build outputs must be generated individually."
msgstr ""

#: build/templates/build/build_output_create.html:9
msgid "Multiple build outputs will be created based on the quantity specified."
msgstr ""

#: build/templates/build/build_output_create.html:15
msgid "Trackable parts can have serial numbers specified"
msgstr ""

#: build/templates/build/build_output_create.html:16
msgid "Enter serial numbers to generate multiple single build outputs"
msgstr ""

#: build/templates/build/cancel.html:5
msgid "Are you sure you wish to cancel this build?"
msgstr ""

#: build/templates/build/complete.html:8
msgid "Build Order is complete"
msgstr ""

#: build/templates/build/complete.html:12
msgid "Build Order is incomplete"
msgstr ""

#: build/templates/build/complete.html:15
msgid "Incompleted build outputs remain"
msgstr ""

#: build/templates/build/complete.html:18
msgid "Required build quantity has not been completed"
msgstr ""

#: build/templates/build/complete.html:21
msgid "Required stock has not been fully allocated"
msgstr ""

#: build/templates/build/complete_output.html:10
msgid "Stock allocation is complete for this output"
msgstr ""

#: build/templates/build/complete_output.html:14
msgid "Stock allocation is incomplete"
msgstr ""

#: build/templates/build/complete_output.html:20
msgid "tracked parts have not been fully allocated"
msgstr ""

#: build/templates/build/complete_output.html:41
msgid "The following items will be created"
msgstr ""

#: build/templates/build/create_build_item.html:7
msgid "Select a stock item to allocate to the selected build output"
msgstr ""

#: build/templates/build/create_build_item.html:11
#, python-format
msgid "The allocated stock will be installed into the following build output:<br><i>%(output)s</i>"
msgstr ""

#: build/templates/build/create_build_item.html:17
#, python-format
msgid "No stock available for %(part)s"
msgstr ""

#: build/templates/build/delete_build_item.html:8
msgid "Are you sure you want to unallocate this stock?"
msgstr ""

#: build/templates/build/delete_build_item.html:11
msgid "The selected stock will be unallocated from the build output"
msgstr ""

#: build/templates/build/detail.html:38
msgid "Stock Source"
msgstr ""

#: build/templates/build/detail.html:43
msgid "Stock can be taken from any available location."
msgstr ""

#: build/templates/build/detail.html:49 order/forms.py:88 order/models.py:782
#: order/templates/order/purchase_order_detail.html:409
#: order/templates/order/receive_parts.html:25 stock/forms.py:134
msgid "Destination"
msgstr ""

#: build/templates/build/detail.html:56
msgid "Destination location not specified"
msgstr ""

#: build/templates/build/detail.html:73
#: stock/templates/stock/item_base.html:317
#: templates/js/translated/stock.js:1010 templates/js/translated/stock.js:1758
#: templates/js/translated/table_filters.js:116
#: templates/js/translated/table_filters.js:198
msgid "Batch"
msgstr ""

#: build/templates/build/detail.html:119
#: order/templates/order/order_base.html:111
#: order/templates/order/sales_order_base.html:113
#: templates/js/translated/build.js:910
msgid "Created"
msgstr ""

#: build/templates/build/detail.html:130
msgid "No target date set"
msgstr ""

#: build/templates/build/detail.html:135 templates/js/translated/build.js:888
msgid "Completed"
msgstr ""

#: build/templates/build/detail.html:139
msgid "Build not complete"
msgstr ""

#: build/templates/build/detail.html:150 build/templates/build/navbar.html:35
msgid "Child Build Orders"
msgstr ""

#: build/templates/build/detail.html:166
msgid "Allocate Stock to Build"
msgstr ""

#: build/templates/build/detail.html:172
msgid "Allocate stock to build"
msgstr ""

#: build/templates/build/detail.html:173
msgid "Auto Allocate"
msgstr ""

#: build/templates/build/detail.html:175 templates/js/translated/build.js:778
msgid "Unallocate stock"
msgstr ""

#: build/templates/build/detail.html:176 build/views.py:318 build/views.py:638
msgid "Unallocate Stock"
msgstr ""

#: build/templates/build/detail.html:179
msgid "Order required parts"
msgstr ""

#: build/templates/build/detail.html:180
#: company/templates/company/detail.html:33
#: company/templates/company/detail.html:75 order/views.py:679
#: part/templates/part/category.html:140
msgid "Order Parts"
msgstr ""

#: build/templates/build/detail.html:186
msgid "Untracked stock has been fully allocated for this Build Order"
msgstr ""

#: build/templates/build/detail.html:190
msgid "Untracked stock has not been fully allocated for this Build Order"
msgstr ""

#: build/templates/build/detail.html:197
msgid "This Build Order does not have any associated untracked BOM items"
msgstr ""

#: build/templates/build/detail.html:206
msgid "Incomplete Build Outputs"
msgstr ""

#: build/templates/build/detail.html:211
msgid "Create new build output"
msgstr ""

#: build/templates/build/detail.html:212
msgid "Create New Output"
msgstr ""

#: build/templates/build/detail.html:225
msgid "Create a new build output"
msgstr ""

#: build/templates/build/detail.html:226
msgid "No incomplete build outputs remain."
msgstr ""

#: build/templates/build/detail.html:227
msgid "Create a new build output using the button above"
msgstr ""

#: build/templates/build/detail.html:235
msgid "Completed Build Outputs"
msgstr ""

#: build/templates/build/detail.html:246 build/templates/build/navbar.html:42
#: build/templates/build/navbar.html:45 order/templates/order/po_navbar.html:35
#: order/templates/order/sales_order_detail.html:43
#: order/templates/order/so_navbar.html:29 part/templates/part/detail.html:173
#: part/templates/part/navbar.html:102 part/templates/part/navbar.html:105
#: stock/templates/stock/item.html:88 stock/templates/stock/navbar.html:47
#: stock/templates/stock/navbar.html:50
msgid "Attachments"
msgstr ""

#: build/templates/build/detail.html:257
msgid "Build Notes"
msgstr ""

#: build/templates/build/detail.html:261 build/templates/build/detail.html:398
#: company/templates/company/detail.html:173
#: company/templates/company/detail.html:200
#: order/templates/order/purchase_order_detail.html:62
#: order/templates/order/purchase_order_detail.html:95
#: order/templates/order/sales_order_detail.html:58
#: order/templates/order/sales_order_detail.html:85
#: part/templates/part/detail.html:109 stock/templates/stock/item.html:103
#: stock/templates/stock/item.html:188
msgid "Edit Notes"
msgstr ""

#: build/templates/build/detail.html:357
#: order/templates/order/po_attachments.html:79
#: order/templates/order/purchase_order_detail.html:157
#: order/templates/order/sales_order_detail.html:146
#: part/templates/part/detail.html:920 stock/templates/stock/item.html:253
#: templates/attachment_table.html:6
msgid "Add Attachment"
msgstr ""

#: build/templates/build/detail.html:376
#: order/templates/order/po_attachments.html:51
#: order/templates/order/purchase_order_detail.html:129
#: order/templates/order/sales_order_detail.html:119
#: part/templates/part/detail.html:874 stock/templates/stock/item.html:221
msgid "Edit Attachment"
msgstr ""

#: build/templates/build/detail.html:383
#: order/templates/order/po_attachments.html:58
#: order/templates/order/purchase_order_detail.html:136
#: order/templates/order/sales_order_detail.html:125
#: part/templates/part/detail.html:883 stock/templates/stock/item.html:230
msgid "Confirm Delete Operation"
msgstr ""

#: build/templates/build/detail.html:384
#: order/templates/order/po_attachments.html:59
#: order/templates/order/purchase_order_detail.html:137
#: order/templates/order/sales_order_detail.html:126
#: part/templates/part/detail.html:884 stock/templates/stock/item.html:231
msgid "Delete Attachment"
msgstr ""

#: build/templates/build/edit_build_item.html:7
msgid "Alter the quantity of stock allocated to the build output"
msgstr ""

#: build/templates/build/index.html:28
msgid "New Build Order"
msgstr ""

#: build/templates/build/index.html:37 build/templates/build/index.html:38
msgid "Print Build Orders"
msgstr ""

#: build/templates/build/index.html:43
#: order/templates/order/purchase_orders.html:27
#: order/templates/order/sales_orders.html:27
msgid "Display calendar view"
msgstr ""

#: build/templates/build/index.html:46
#: order/templates/order/purchase_orders.html:30
#: order/templates/order/sales_orders.html:30
msgid "Display list view"
msgstr ""

#: build/templates/build/navbar.html:12
msgid "Build Order Details"
msgstr ""

#: build/templates/build/navbar.html:15 order/templates/order/po_navbar.html:15
#: templates/js/translated/stock.js:1417
msgid "Details"
msgstr ""

#: build/templates/build/navbar.html:20 build/templates/build/navbar.html:23
#: build/views.py:90
msgid "Allocate Stock"
msgstr ""

#: build/templates/build/navbar.html:28 build/templates/build/navbar.html:31
msgid "Build Outputs"
msgstr ""

#: build/templates/build/navbar.html:38
msgid "Child Builds"
msgstr ""

#: build/templates/build/navbar.html:49
msgid "Build Order Notes"
msgstr ""

#: build/templates/build/unallocate.html:10
msgid "Are you sure you wish to unallocate all stock for this build?"
msgstr ""

#: build/templates/build/unallocate.html:12
msgid "All incomplete stock allocations will be removed from the build"
msgstr ""

#: build/views.py:76
msgid "Build was cancelled"
msgstr ""

#: build/views.py:137
msgid "Allocated stock to build output"
msgstr ""

#: build/views.py:149
msgid "Create Build Output"
msgstr ""

#: build/views.py:167
msgid "Maximum output quantity is "
msgstr ""

#: build/views.py:183 stock/views.py:1389
msgid "Serial numbers already exist"
msgstr ""

#: build/views.py:192
msgid "Serial numbers required for trackable build output"
msgstr ""

#: build/views.py:258
msgid "Delete Build Output"
msgstr ""

#: build/views.py:279 build/views.py:369
msgid "Confirm unallocation of build stock"
msgstr ""

#: build/views.py:280 build/views.py:370 stock/views.py:404
msgid "Check the confirmation box"
msgstr ""

#: build/views.py:292
msgid "Build output does not match build"
msgstr ""

#: build/views.py:294 build/views.py:495
msgid "Build output must be specified"
msgstr ""

#: build/views.py:306
msgid "Build output deleted"
msgstr ""

#: build/views.py:404
msgid "Complete Build Order"
msgstr ""

#: build/views.py:410
msgid "Build order cannot be completed - incomplete outputs remain"
msgstr ""

#: build/views.py:421
msgid "Completed build order"
msgstr ""

#: build/views.py:437
msgid "Complete Build Output"
msgstr ""

#: build/views.py:479
msgid "Invalid stock status value selected"
msgstr ""

#: build/views.py:486
msgid "Quantity to complete cannot exceed build output quantity"
msgstr ""

#: build/views.py:492
msgid "Confirm completion of incomplete build"
msgstr ""

#: build/views.py:591
msgid "Build output completed"
msgstr ""

#: build/views.py:628
msgid "Delete Build Order"
msgstr ""

#: build/views.py:643
msgid "Removed parts from build allocation"
msgstr ""

#: build/views.py:655
msgid "Allocate stock to build output"
msgstr ""

#: build/views.py:698
msgid "Item must be currently in stock"
msgstr ""

#: build/views.py:704
msgid "Stock item is over-allocated"
msgstr ""

#: build/views.py:705 templates/js/translated/bom.js:250
#: templates/js/translated/build.js:705 templates/js/translated/build.js:1000
#: templates/js/translated/build.js:1179
msgid "Available"
msgstr ""

#: build/views.py:707
msgid "Stock item must be selected"
msgstr ""

#: build/views.py:870
msgid "Edit Stock Allocation"
msgstr ""

#: build/views.py:874
msgid "Updated Build Item"
msgstr ""

#: common/files.py:67
msgid "Unsupported file format: {ext.upper()}"
msgstr ""

#: common/files.py:69
msgid "Error reading file (invalid encoding)"
msgstr ""

#: common/files.py:74
msgid "Error reading file (invalid format)"
msgstr ""

#: common/files.py:76
msgid "Error reading file (incorrect dimension)"
msgstr ""

#: common/files.py:78
msgid "Error reading file (data could be corrupted)"
msgstr ""

#: common/forms.py:34 templates/js/translated/attachment.js:42
msgid "File"
msgstr ""

#: common/forms.py:35
msgid "Select file to upload"
msgstr ""

#: common/forms.py:50
msgid "{name.title()} File"
msgstr ""

#: common/forms.py:51
#, python-brace-format
msgid "Select {name} file to upload"
msgstr ""

#: common/models.py:303 common/models.py:796 common/models.py:943
msgid "Settings key (must be unique - case insensitive"
msgstr ""

#: common/models.py:305
msgid "Settings value"
msgstr ""

#: common/models.py:340
msgid "Must be an integer value"
msgstr ""

#: common/models.py:363
msgid "Value must be a boolean value"
msgstr ""

#: common/models.py:374
msgid "Value must be an integer value"
msgstr ""

#: common/models.py:397
msgid "Key string must be unique"
msgstr ""

#: common/models.py:504
msgid "InvenTree Instance Name"
msgstr ""

#: common/models.py:506
msgid "String descriptor for the server instance"
msgstr ""

#: common/models.py:510
msgid "Use instance name"
msgstr ""

#: common/models.py:511
msgid "Use the instance name in the title-bar"
msgstr ""

#: common/models.py:517 company/models.py:99 company/models.py:100
msgid "Company name"
msgstr ""

#: common/models.py:518
msgid "Internal company name"
msgstr ""

#: common/models.py:523
msgid "Base URL"
msgstr ""

#: common/models.py:524
msgid "Base URL for server instance"
msgstr ""

#: common/models.py:530
msgid "Default Currency"
msgstr ""

#: common/models.py:531
msgid "Default currency"
msgstr ""

#: common/models.py:537
msgid "Download from URL"
msgstr ""

#: common/models.py:538
msgid "Allow download of remote images and files from external URL"
msgstr ""

#: common/models.py:544
msgid "Barcode Support"
msgstr ""

#: common/models.py:545
msgid "Enable barcode scanner support"
msgstr ""

#: common/models.py:551
msgid "IPN Regex"
msgstr ""

#: common/models.py:552
msgid "Regular expression pattern for matching Part IPN"
msgstr ""

#: common/models.py:556
msgid "Allow Duplicate IPN"
msgstr ""

#: common/models.py:557
msgid "Allow multiple parts to share the same IPN"
msgstr ""

#: common/models.py:563
msgid "Allow Editing IPN"
msgstr ""

#: common/models.py:564
msgid "Allow changing the IPN value while editing a part"
msgstr ""

#: common/models.py:570
msgid "Copy Part BOM Data"
msgstr ""

#: common/models.py:571
msgid "Copy BOM data by default when duplicating a part"
msgstr ""

#: common/models.py:577
msgid "Copy Part Parameter Data"
msgstr ""

#: common/models.py:578
msgid "Copy parameter data by default when duplicating a part"
msgstr ""

#: common/models.py:584
msgid "Copy Part Test Data"
msgstr ""

#: common/models.py:585
msgid "Copy test data by default when duplicating a part"
msgstr ""

#: common/models.py:591
msgid "Copy Category Parameter Templates"
msgstr ""

#: common/models.py:592
msgid "Copy category parameter templates when creating a part"
msgstr ""

#: common/models.py:598 part/models.py:2236 report/models.py:187
#: stock/forms.py:224 templates/js/translated/table_filters.js:25
#: templates/js/translated/table_filters.js:329
msgid "Template"
msgstr ""

#: common/models.py:599
msgid "Parts are templates by default"
msgstr ""

#: common/models.py:605 part/models.py:803
#: templates/js/translated/table_filters.js:133
#: templates/js/translated/table_filters.js:341
msgid "Assembly"
msgstr ""

#: common/models.py:606
msgid "Parts can be assembled from other components by default"
msgstr ""

#: common/models.py:612 part/models.py:809
#: templates/js/translated/table_filters.js:345
msgid "Component"
msgstr ""

#: common/models.py:613
msgid "Parts can be used as sub-components by default"
msgstr ""

#: common/models.py:619 part/models.py:820
msgid "Purchaseable"
msgstr ""

#: common/models.py:620
msgid "Parts are purchaseable by default"
msgstr ""

#: common/models.py:626 part/models.py:825
#: templates/js/translated/table_filters.js:353
msgid "Salable"
msgstr ""

#: common/models.py:627
msgid "Parts are salable by default"
msgstr ""

#: common/models.py:633 part/models.py:815
#: templates/js/translated/table_filters.js:33
#: templates/js/translated/table_filters.js:357
msgid "Trackable"
msgstr ""

#: common/models.py:634
msgid "Parts are trackable by default"
msgstr ""

#: common/models.py:640 part/models.py:835
#: part/templates/part/part_base.html:61
#: templates/js/translated/table_filters.js:29
msgid "Virtual"
msgstr ""

#: common/models.py:641
msgid "Parts are virtual by default"
msgstr ""

#: common/models.py:648
msgid "Show Quantity in Forms"
msgstr ""

#: common/models.py:649
msgid "Display available part quantity in some forms"
msgstr ""

#: common/models.py:655
msgid "Show Import in Views"
msgstr ""

#: common/models.py:656
msgid "Display the import wizard in some part views"
msgstr ""

#: common/models.py:662
msgid "Show Price in Forms"
msgstr ""

#: common/models.py:663
msgid "Display part price in some forms"
msgstr ""

#: common/models.py:669
msgid "Show related parts"
msgstr ""

#: common/models.py:670
msgid "Display related parts for a part"
msgstr ""

#: common/models.py:676
msgid "Create initial stock"
msgstr ""

#: common/models.py:677
msgid "Create initial stock on part creation"
msgstr ""

#: common/models.py:683
msgid "Internal Prices"
msgstr ""

#: common/models.py:684
msgid "Enable internal prices for parts"
msgstr ""

#: common/models.py:690
msgid "Internal Price as BOM-Price"
msgstr ""

#: common/models.py:691
msgid "Use the internal price (if set) in BOM-price calculations"
msgstr ""

#: common/models.py:697 templates/stats.html:25
msgid "Debug Mode"
msgstr ""

#: common/models.py:698
msgid "Generate reports in debug mode (HTML output)"
msgstr ""

#: common/models.py:704
msgid "Page Size"
msgstr ""

#: common/models.py:705
msgid "Default page size for PDF reports"
msgstr ""

#: common/models.py:715
msgid "Test Reports"
msgstr ""

#: common/models.py:716
msgid "Enable generation of test reports"
msgstr ""

#: common/models.py:722
msgid "Stock Expiry"
msgstr ""

#: common/models.py:723
msgid "Enable stock expiry functionality"
msgstr ""

#: common/models.py:729
msgid "Sell Expired Stock"
msgstr ""

#: common/models.py:730
msgid "Allow sale of expired stock"
msgstr ""

#: common/models.py:736
msgid "Stock Stale Time"
msgstr ""

#: common/models.py:737
msgid "Number of days stock items are considered stale before expiring"
msgstr ""

#: common/models.py:739
msgid "days"
msgstr ""

#: common/models.py:744
msgid "Build Expired Stock"
msgstr ""

#: common/models.py:745
msgid "Allow building with expired stock"
msgstr ""

#: common/models.py:751
msgid "Stock Ownership Control"
msgstr ""

#: common/models.py:752
msgid "Enable ownership control over stock locations and items"
msgstr ""

#: common/models.py:758
msgid "Group by Part"
msgstr ""

#: common/models.py:759
msgid "Group stock items by part reference in table views"
msgstr ""

#: common/models.py:765
msgid "Build Order Reference Prefix"
msgstr ""

#: common/models.py:766
msgid "Prefix value for build order reference"
msgstr ""

#: common/models.py:771
msgid "Build Order Reference Regex"
msgstr ""

#: common/models.py:772
msgid "Regular expression pattern for matching build order reference"
msgstr ""

#: common/models.py:776
msgid "Sales Order Reference Prefix"
msgstr ""

#: common/models.py:777
msgid "Prefix value for sales order reference"
msgstr ""

#: common/models.py:782
msgid "Purchase Order Reference Prefix"
msgstr ""

#: common/models.py:783
msgid "Prefix value for purchase order reference"
msgstr ""

#: common/models.py:807
msgid "Show starred parts"
msgstr ""

#: common/models.py:808
msgid "Show starred parts on the homepage"
msgstr ""

#: common/models.py:813
msgid "Show latest parts"
msgstr ""

#: common/models.py:814
msgid "Show latest parts on the homepage"
msgstr ""

#: common/models.py:819
msgid "Recent Part Count"
msgstr ""

#: common/models.py:820
msgid "Number of recent parts to display on index page"
msgstr ""

#: common/models.py:826
msgid "Show unvalidated BOMs"
msgstr ""

#: common/models.py:827
msgid "Show BOMs that await validation on the homepage"
msgstr ""

#: common/models.py:832
msgid "Show recent stock changes"
msgstr ""

#: common/models.py:833
msgid "Show recently changed stock items on the homepage"
msgstr ""

#: common/models.py:838
msgid "Recent Stock Count"
msgstr ""

#: common/models.py:839
msgid "Number of recent stock items to display on index page"
msgstr ""

#: common/models.py:844
msgid "Show low stock"
msgstr ""

#: common/models.py:845
msgid "Show low stock items on the homepage"
msgstr ""

#: common/models.py:850
msgid "Show depleted stock"
msgstr ""

#: common/models.py:851
msgid "Show depleted stock items on the homepage"
msgstr ""

#: common/models.py:856
msgid "Show needed stock"
msgstr ""

#: common/models.py:857
msgid "Show stock items needed for builds on the homepage"
msgstr ""

#: common/models.py:862
msgid "Show expired stock"
msgstr ""

#: common/models.py:863
msgid "Show expired stock items on the homepage"
msgstr ""

#: common/models.py:868
msgid "Show stale stock"
msgstr ""

#: common/models.py:869
msgid "Show stale stock items on the homepage"
msgstr ""

#: common/models.py:874
msgid "Show pending builds"
msgstr ""

#: common/models.py:875
msgid "Show pending builds on the homepage"
msgstr ""

#: common/models.py:880
msgid "Show overdue builds"
msgstr ""

#: common/models.py:881
msgid "Show overdue builds on the homepage"
msgstr ""

#: common/models.py:886
msgid "Show outstanding POs"
msgstr ""

#: common/models.py:887
msgid "Show outstanding POs on the homepage"
msgstr ""

#: common/models.py:892
msgid "Show overdue POs"
msgstr ""

#: common/models.py:893
msgid "Show overdue POs on the homepage"
msgstr ""

#: common/models.py:898
msgid "Show outstanding SOs"
msgstr ""

#: common/models.py:899
msgid "Show outstanding SOs on the homepage"
msgstr ""

#: common/models.py:904
msgid "Show overdue SOs"
msgstr ""

#: common/models.py:905
msgid "Show overdue SOs on the homepage"
msgstr ""

#: common/models.py:911
msgid "Inline label display"
msgstr ""

#: common/models.py:912
msgid "Display PDF labels in the browser, instead of downloading as a file"
msgstr ""

#: common/models.py:918
msgid "Inline report display"
msgstr ""

#: common/models.py:919
msgid "Display PDF reports in the browser, instead of downloading as a file"
msgstr ""

#: common/models.py:925
msgid "Search Preview Results"
msgstr ""

#: common/models.py:926
msgid "Number of results to show in search preview window"
msgstr ""

#: common/models.py:983 company/forms.py:43
msgid "Price break quantity"
msgstr ""

#: common/models.py:990 company/templates/company/supplier_part.html:231
#: templates/js/translated/part.js:1254
msgid "Price"
msgstr ""

#: common/models.py:991
msgid "Unit price at specified quantity"
msgstr ""

#: common/models.py:1084
msgid "Default"
msgstr ""

#: common/templates/common/edit_setting.html:11
msgid "Current value"
msgstr ""

#: common/views.py:33
msgid "Change Setting"
msgstr ""

#: common/views.py:119
msgid "Supplied value is not allowed"
msgstr ""

#: common/views.py:128
msgid "Supplied value must be a boolean"
msgstr ""

#: common/views.py:138
msgid "Change User Setting"
msgstr ""

#: common/views.py:213 order/templates/order/order_wizard/po_upload.html:42
#: order/templates/order/po_navbar.html:19
#: order/templates/order/po_navbar.html:22
#: order/templates/order/purchase_order_detail.html:26 order/views.py:290
#: part/templates/part/bom_upload/upload_file.html:65
#: part/templates/part/import_wizard/part_upload.html:45 part/views.py:268
#: part/views.py:882
msgid "Upload File"
msgstr ""

#: common/views.py:214 order/templates/order/order_wizard/match_fields.html:52
#: order/views.py:291 part/templates/part/bom_upload/match_fields.html:52
#: part/templates/part/import_wizard/ajax_match_fields.html:45
#: part/templates/part/import_wizard/match_fields.html:52 part/views.py:269
#: part/views.py:883
msgid "Match Fields"
msgstr ""

#: common/views.py:215
msgid "Match Items"
msgstr ""

#: common/views.py:560
msgid "Fields matching failed"
msgstr ""

#: common/views.py:615
msgid "Parts imported"
msgstr ""

#: common/views.py:637 order/templates/order/order_wizard/match_fields.html:27
#: order/templates/order/order_wizard/match_parts.html:19
#: order/templates/order/order_wizard/po_upload.html:40
#: part/templates/part/bom_upload/match_fields.html:27
#: part/templates/part/bom_upload/match_parts.html:19
#: part/templates/part/bom_upload/upload_file.html:63
#: part/templates/part/import_wizard/match_fields.html:27
#: part/templates/part/import_wizard/match_references.html:19
#: part/templates/part/import_wizard/part_upload.html:43
msgid "Previous Step"
msgstr ""

#: company/forms.py:24 part/forms.py:46
msgid "URL"
msgstr ""

#: company/forms.py:25 part/forms.py:47
msgid "Image URL"
msgstr ""

#: company/models.py:104
msgid "Company description"
msgstr ""

#: company/models.py:105
msgid "Description of the company"
msgstr ""

#: company/models.py:111 company/templates/company/company_base.html:70
#: templates/js/translated/company.js:312
msgid "Website"
msgstr ""

#: company/models.py:112
msgid "Company website URL"
msgstr ""

#: company/models.py:116 company/templates/company/company_base.html:88
msgid "Address"
msgstr ""

#: company/models.py:117
msgid "Company address"
msgstr ""

#: company/models.py:120
msgid "Phone number"
msgstr ""

#: company/models.py:121
msgid "Contact phone number"
msgstr ""

#: company/models.py:124 company/templates/company/company_base.html:102
msgid "Email"
msgstr ""

#: company/models.py:124
msgid "Contact email address"
msgstr ""

#: company/models.py:127 company/templates/company/company_base.html:109
msgid "Contact"
msgstr ""

#: company/models.py:128
msgid "Point of contact"
msgstr ""

#: company/models.py:130 company/models.py:347 company/models.py:563
#: order/models.py:160 part/models.py:712
#: report/templates/report/inventree_build_order_base.html:165
#: templates/js/translated/company.js:495
#: templates/js/translated/company.js:777 templates/js/translated/part.js:919
msgid "Link"
msgstr ""

#: company/models.py:130
msgid "Link to external company information"
msgstr ""

#: company/models.py:138 part/models.py:722
msgid "Image"
msgstr ""

#: company/models.py:143
msgid "is customer"
msgstr ""

#: company/models.py:143
msgid "Do you sell items to this company?"
msgstr ""

#: company/models.py:145
msgid "is supplier"
msgstr ""

#: company/models.py:145
msgid "Do you purchase items from this company?"
msgstr ""

#: company/models.py:147
msgid "is manufacturer"
msgstr ""

#: company/models.py:147
msgid "Does this company manufacture parts?"
msgstr ""

#: company/models.py:151 company/serializers.py:264
#: company/templates/company/company_base.html:76
msgid "Currency"
msgstr ""

#: company/models.py:154
msgid "Default currency used for this company"
msgstr ""

#: company/models.py:319 company/models.py:534 stock/models.py:448
#: stock/templates/stock/item_base.html:237
msgid "Base Part"
msgstr ""

#: company/models.py:323 company/models.py:538 order/views.py:1082
msgid "Select part"
msgstr ""

#: company/models.py:334 company/templates/company/company_base.html:116
#: company/templates/company/manufacturer_part.html:89
#: company/templates/company/supplier_part.html:98 part/bom.py:170
#: part/bom.py:241 stock/templates/stock/item_base.html:366
#: templates/js/translated/company.js:296
#: templates/js/translated/company.js:472
#: templates/js/translated/company.js:748 templates/js/translated/part.js:194
msgid "Manufacturer"
msgstr ""

#: company/models.py:335 templates/js/translated/part.js:195
msgid "Select manufacturer"
msgstr ""

#: company/models.py:341 company/templates/company/manufacturer_part.html:93
#: company/templates/company/supplier_part.html:106
#: order/templates/order/purchase_order_detail.html:332 part/bom.py:171
#: part/bom.py:242 templates/js/translated/company.js:488
#: templates/js/translated/company.js:766 templates/js/translated/part.js:205
msgid "MPN"
msgstr ""

#: company/models.py:342 templates/js/translated/part.js:206
msgid "Manufacturer Part Number"
msgstr ""

#: company/models.py:348
msgid "URL for external manufacturer part link"
msgstr ""

#: company/models.py:354
msgid "Manufacturer part description"
msgstr ""

#: company/models.py:408 company/models.py:557
#: company/templates/company/manufacturer_part.html:6
#: company/templates/company/manufacturer_part.html:23
#: stock/templates/stock/item_base.html:376
msgid "Manufacturer Part"
msgstr ""

#: company/models.py:415
msgid "Parameter name"
msgstr ""

#: company/models.py:421
#: report/templates/report/inventree_test_report_base.html:90
#: stock/models.py:1808 templates/InvenTree/settings/header.html:8
#: templates/js/translated/company.js:598 templates/js/translated/part.js:580
#: templates/js/translated/stock.js:507
msgid "Value"
msgstr ""

#: company/models.py:422
msgid "Parameter value"
msgstr ""

#: company/models.py:428 part/models.py:797 part/models.py:2204
#: templates/js/translated/company.js:604 templates/js/translated/part.js:586
msgid "Units"
msgstr ""

#: company/models.py:429
msgid "Parameter units"
msgstr ""

#: company/models.py:501
msgid "Linked manufacturer part must reference the same base part"
msgstr ""

#: company/models.py:544 company/templates/company/company_base.html:121
#: company/templates/company/supplier_part.html:88 order/models.py:260
#: order/templates/order/order_base.html:92
#: order/templates/order/order_wizard/select_pos.html:30 part/bom.py:175
#: part/bom.py:286 stock/templates/stock/item_base.html:383
#: templates/js/translated/company.js:300
#: templates/js/translated/company.js:722 templates/js/translated/order.js:254
#: templates/js/translated/part.js:175
msgid "Supplier"
msgstr ""

#: company/models.py:545 templates/js/translated/part.js:176
msgid "Select supplier"
msgstr ""

#: company/models.py:550 company/templates/company/supplier_part.html:92
#: order/templates/order/purchase_order_detail.html:319 part/bom.py:176
#: part/bom.py:287 templates/js/translated/part.js:186
msgid "SKU"
msgstr ""

#: company/models.py:551 templates/js/translated/part.js:187
msgid "Supplier stock keeping unit"
msgstr ""

#: company/models.py:558
msgid "Select manufacturer part"
msgstr ""

#: company/models.py:564
msgid "URL for external supplier part link"
msgstr ""

#: company/models.py:570
msgid "Supplier part description"
msgstr ""

#: company/models.py:575 company/templates/company/supplier_part.html:120
#: part/models.py:2352 report/templates/report/inventree_po_report.html:93
#: report/templates/report/inventree_so_report.html:93
msgid "Note"
msgstr ""

#: company/models.py:579 part/models.py:1590
msgid "base cost"
msgstr ""

#: company/models.py:579 part/models.py:1590
msgid "Minimum charge (e.g. stocking fee)"
msgstr ""

#: company/models.py:581 company/templates/company/supplier_part.html:113
#: stock/models.py:472 stock/templates/stock/item_base.html:324
#: templates/js/translated/company.js:798 templates/js/translated/stock.js:1089
msgid "Packaging"
msgstr ""

#: company/models.py:581
msgid "Part packaging"
msgstr ""

#: company/models.py:583 part/models.py:1592
msgid "multiple"
msgstr ""

#: company/models.py:583
msgid "Order multiple"
msgstr ""

#: company/serializers.py:68
msgid "Default currency used for this supplier"
msgstr ""

#: company/serializers.py:69
msgid "Currency Code"
msgstr ""

#: company/templates/company/company_base.html:9
#: company/templates/company/company_base.html:35
#: templates/InvenTree/search.html:304 templates/js/translated/company.js:285
msgid "Company"
msgstr ""

#: company/templates/company/company_base.html:25
#: part/templates/part/part_thumb.html:21
msgid "Upload new image"
msgstr ""

#: company/templates/company/company_base.html:27
#: part/templates/part/part_thumb.html:23
msgid "Download image from URL"
msgstr ""

#: company/templates/company/company_base.html:46
#: templates/js/translated/order.js:83
msgid "Create Purchase Order"
msgstr ""

#: company/templates/company/company_base.html:51
msgid "Edit company information"
msgstr ""

#: company/templates/company/company_base.html:56
#: company/templates/company/company_base.html:153
msgid "Delete Company"
msgstr ""

#: company/templates/company/company_base.html:64
msgid "Company Details"
msgstr ""

#: company/templates/company/company_base.html:81
msgid "Uses default currency"
msgstr ""

#: company/templates/company/company_base.html:95
msgid "Phone"
msgstr ""

#: company/templates/company/company_base.html:126 order/models.py:544
#: order/templates/order/sales_order_base.html:94 stock/models.py:490
#: stock/models.py:491 stock/templates/stock/item_base.html:276
#: templates/js/translated/company.js:292 templates/js/translated/order.js:351
#: templates/js/translated/stock.js:1470
msgid "Customer"
msgstr ""

#: company/templates/company/company_base.html:193
#: part/templates/part/part_base.html:411
msgid "Upload Image"
msgstr ""

#: company/templates/company/detail.html:14
#: company/templates/company/manufacturer_part_navbar.html:18
#: templates/InvenTree/search.html:164
msgid "Supplier Parts"
msgstr ""

#: company/templates/company/detail.html:22
#: order/templates/order/order_wizard/select_parts.html:44
msgid "Create new supplier part"
msgstr ""

#: company/templates/company/detail.html:23
#: company/templates/company/manufacturer_part.html:109
#: part/templates/part/detail.html:289
msgid "New Supplier Part"
msgstr ""

#: company/templates/company/detail.html:28
#: company/templates/company/detail.html:70
#: company/templates/company/manufacturer_part.html:112
#: company/templates/company/manufacturer_part.html:136
#: part/templates/part/category.html:135 part/templates/part/detail.html:292
#: part/templates/part/detail.html:315
msgid "Options"
msgstr ""

#: company/templates/company/detail.html:33
#: company/templates/company/detail.html:75
#: part/templates/part/category.html:140
msgid "Order parts"
msgstr ""

#: company/templates/company/detail.html:36
#: company/templates/company/detail.html:78
msgid "Delete parts"
msgstr ""

#: company/templates/company/detail.html:36
#: company/templates/company/detail.html:78
msgid "Delete Parts"
msgstr ""

#: company/templates/company/detail.html:56 templates/InvenTree/search.html:149
msgid "Manufacturer Parts"
msgstr ""

#: company/templates/company/detail.html:64
msgid "Create new manufacturer part"
msgstr ""

#: company/templates/company/detail.html:65 part/templates/part/detail.html:312
msgid "New Manufacturer Part"
msgstr ""

#: company/templates/company/detail.html:97
msgid "Supplier Stock"
msgstr ""

#: company/templates/company/detail.html:106
#: company/templates/company/navbar.html:40
#: company/templates/company/navbar.html:43
#: order/templates/order/purchase_orders.html:8
#: order/templates/order/purchase_orders.html:13
#: part/templates/part/detail.html:50 part/templates/part/navbar.html:71
#: part/templates/part/navbar.html:74 templates/InvenTree/index.html:260
#: templates/InvenTree/search.html:325
#: templates/InvenTree/settings/navbar.html:107
#: templates/InvenTree/settings/navbar.html:109 templates/navbar.html:37
#: users/models.py:45
msgid "Purchase Orders"
msgstr ""

#: company/templates/company/detail.html:112
#: order/templates/order/purchase_orders.html:20
msgid "Create new purchase order"
msgstr ""

#: company/templates/company/detail.html:113
#: order/templates/order/purchase_orders.html:21
msgid "New Purchase Order"
msgstr ""

#: company/templates/company/detail.html:128
#: company/templates/company/navbar.html:49
#: company/templates/company/navbar.html:52
#: order/templates/order/sales_orders.html:8
#: order/templates/order/sales_orders.html:13
#: part/templates/part/detail.html:71 part/templates/part/navbar.html:79
#: part/templates/part/navbar.html:82 templates/InvenTree/index.html:291
#: templates/InvenTree/search.html:345
#: templates/InvenTree/settings/navbar.html:113
#: templates/InvenTree/settings/navbar.html:115 templates/navbar.html:46
#: users/models.py:46
msgid "Sales Orders"
msgstr ""

#: company/templates/company/detail.html:134
#: order/templates/order/sales_orders.html:20
msgid "Create new sales order"
msgstr ""

#: company/templates/company/detail.html:135
#: order/templates/order/sales_orders.html:21
msgid "New Sales Order"
msgstr ""

#: company/templates/company/detail.html:151
#: company/templates/company/navbar.html:55
#: company/templates/company/navbar.html:58
#: templates/js/translated/build.js:597
msgid "Assigned Stock"
msgstr ""

#: company/templates/company/detail.html:169
msgid "Company Notes"
msgstr ""

#: company/templates/company/detail.html:364
#: company/templates/company/manufacturer_part.html:200
#: part/templates/part/detail.html:357
msgid "Delete Supplier Parts?"
msgstr ""

#: company/templates/company/detail.html:365
#: company/templates/company/manufacturer_part.html:201
#: part/templates/part/detail.html:358
msgid "All selected supplier parts will be deleted"
msgstr ""

#: company/templates/company/index.html:8
msgid "Supplier List"
msgstr ""

#: company/templates/company/manufacturer_part.html:40
#: company/templates/company/supplier_part.html:40
#: company/templates/company/supplier_part.html:146
#: part/templates/part/detail.html:55 part/templates/part/part_base.html:109
msgid "Order part"
msgstr ""

#: company/templates/company/manufacturer_part.html:45
#: templates/js/translated/company.js:520
msgid "Edit manufacturer part"
msgstr ""

#: company/templates/company/manufacturer_part.html:49
#: templates/js/translated/company.js:521
msgid "Delete manufacturer part"
msgstr ""

#: company/templates/company/manufacturer_part.html:61
msgid "Manufacturer Part Details"
msgstr ""

#: company/templates/company/manufacturer_part.html:66
#: company/templates/company/supplier_part.html:65
msgid "Internal Part"
msgstr ""

#: company/templates/company/manufacturer_part.html:103
#: company/templates/company/manufacturer_part_navbar.html:21
#: company/views.py:49 part/templates/part/navbar.html:65
#: part/templates/part/navbar.html:68 part/templates/part/prices.html:144
#: templates/InvenTree/search.html:316 templates/navbar.html:35
msgid "Suppliers"
msgstr ""

#: company/templates/company/manufacturer_part.html:114
#: part/templates/part/detail.html:294
msgid "Delete supplier parts"
msgstr ""

#: company/templates/company/manufacturer_part.html:114
#: company/templates/company/manufacturer_part.html:138
#: company/templates/company/manufacturer_part.html:239
#: part/templates/part/detail.html:214 part/templates/part/detail.html:294
#: part/templates/part/detail.html:317 templates/js/translated/company.js:386
#: users/models.py:194
msgid "Delete"
msgstr ""

#: company/templates/company/manufacturer_part.html:127
#: company/templates/company/manufacturer_part_navbar.html:11
#: company/templates/company/manufacturer_part_navbar.html:14
#: part/templates/part/category_navbar.html:38
#: part/templates/part/category_navbar.html:41
#: part/templates/part/detail.html:155 part/templates/part/navbar.html:14
#: part/templates/part/navbar.html:17
msgid "Parameters"
msgstr ""

#: company/templates/company/manufacturer_part.html:133
#: part/templates/part/detail.html:162
#: templates/InvenTree/settings/category.html:26
#: templates/InvenTree/settings/part.html:63
msgid "New Parameter"
msgstr ""

#: company/templates/company/manufacturer_part.html:138
msgid "Delete parameters"
msgstr ""

#: company/templates/company/manufacturer_part.html:176
#: part/templates/part/detail.html:834
msgid "Add Parameter"
msgstr ""

#: company/templates/company/manufacturer_part.html:224
msgid "Selected parameters will be deleted"
msgstr ""

#: company/templates/company/manufacturer_part.html:236
msgid "Delete Parameters"
msgstr ""

#: company/templates/company/manufacturer_part_navbar.html:26
msgid "Manufacturer Part Stock"
msgstr ""

#: company/templates/company/manufacturer_part_navbar.html:29
#: company/templates/company/navbar.html:34
#: company/templates/company/supplier_part_navbar.html:15
#: part/templates/part/navbar.html:31 stock/api.py:53
#: stock/templates/stock/loc_link.html:7 stock/templates/stock/location.html:36
#: stock/templates/stock/stock_app_base.html:10
#: templates/InvenTree/index.html:150 templates/InvenTree/search.html:196
#: templates/InvenTree/search.html:232
#: templates/InvenTree/settings/navbar.html:95
#: templates/InvenTree/settings/navbar.html:97
#: templates/js/translated/part.js:501 templates/js/translated/part.js:726
#: templates/js/translated/part.js:886 templates/js/translated/stock.js:133
#: templates/js/translated/stock.js:938 templates/navbar.html:26
msgid "Stock"
msgstr ""

#: company/templates/company/manufacturer_part_navbar.html:33
msgid "Manufacturer Part Orders"
msgstr ""

#: company/templates/company/manufacturer_part_navbar.html:36
#: company/templates/company/supplier_part_navbar.html:22
msgid "Orders"
msgstr ""

#: company/templates/company/navbar.html:13
#: company/templates/company/navbar.html:16
msgid "Manufactured Parts"
msgstr ""

#: company/templates/company/navbar.html:22
#: company/templates/company/navbar.html:25
msgid "Supplied Parts"
msgstr ""

#: company/templates/company/navbar.html:31 part/templates/part/navbar.html:28
#: stock/templates/stock/location.html:119
#: stock/templates/stock/location.html:134
#: stock/templates/stock/location.html:148
#: stock/templates/stock/location_navbar.html:18
#: stock/templates/stock/location_navbar.html:21
#: templates/InvenTree/search.html:198 templates/js/translated/stock.js:1369
#: templates/stats.html:93 templates/stats.html:102 users/models.py:43
msgid "Stock Items"
msgstr ""

#: company/templates/company/supplier_part.html:7
#: company/templates/company/supplier_part.html:24 stock/models.py:457
#: stock/templates/stock/item_base.html:388
#: templates/js/translated/company.js:738 templates/js/translated/stock.js:1061
msgid "Supplier Part"
msgstr ""

#: company/templates/company/supplier_part.html:44
#: templates/js/translated/company.js:811
msgid "Edit supplier part"
msgstr ""

#: company/templates/company/supplier_part.html:48
#: templates/js/translated/company.js:812
msgid "Delete supplier part"
msgstr ""

#: company/templates/company/supplier_part.html:60
msgid "Supplier Part Details"
msgstr ""

#: company/templates/company/supplier_part.html:131
#: company/templates/company/supplier_part_navbar.html:12
msgid "Supplier Part Stock"
msgstr ""

#: company/templates/company/supplier_part.html:140
#: company/templates/company/supplier_part_navbar.html:19
msgid "Supplier Part Orders"
msgstr ""

#: company/templates/company/supplier_part.html:147
#: part/templates/part/detail.html:56
msgid "Order Part"
msgstr ""

#: company/templates/company/supplier_part.html:158
#: part/templates/part/navbar.html:58 part/templates/part/prices.html:7
msgid "Pricing Information"
msgstr ""

#: company/templates/company/supplier_part.html:164
#: company/templates/company/supplier_part.html:265
#: part/templates/part/prices.html:253 part/views.py:1722
msgid "Add Price Break"
msgstr ""

#: company/templates/company/supplier_part.html:185
msgid "No price break information found"
msgstr ""

#: company/templates/company/supplier_part.html:199 part/views.py:1784
msgid "Delete Price Break"
msgstr ""

#: company/templates/company/supplier_part.html:213 part/views.py:1770
msgid "Edit Price Break"
msgstr ""

#: company/templates/company/supplier_part.html:238
msgid "Edit price break"
msgstr ""

#: company/templates/company/supplier_part.html:239
msgid "Delete price break"
msgstr ""

#: company/templates/company/supplier_part_navbar.html:26
msgid "Supplier Part Pricing"
msgstr ""

#: company/templates/company/supplier_part_navbar.html:29
msgid "Pricing"
msgstr ""

#: company/views.py:50
msgid "New Supplier"
msgstr ""

#: company/views.py:55 part/templates/part/prices.html:148
#: templates/InvenTree/search.html:306 templates/navbar.html:36
msgid "Manufacturers"
msgstr ""

#: company/views.py:56
msgid "New Manufacturer"
msgstr ""

#: company/views.py:61 templates/InvenTree/search.html:336
#: templates/navbar.html:45
msgid "Customers"
msgstr ""

#: company/views.py:62
msgid "New Customer"
msgstr ""

#: company/views.py:69
msgid "Companies"
msgstr ""

#: company/views.py:70
msgid "New Company"
msgstr ""

#: company/views.py:129 part/views.py:608
msgid "Download Image"
msgstr ""

#: company/views.py:158 part/views.py:640
msgid "Image size exceeds maximum allowable size for download"
msgstr ""

#: company/views.py:165 part/views.py:647
#, python-brace-format
msgid "Invalid response: {code}"
msgstr ""

#: company/views.py:174 part/views.py:656
msgid "Supplied URL is not a valid image file"
msgstr ""

#: label/api.py:57 report/api.py:201
msgid "No valid objects provided to template"
msgstr ""

#: label/models.py:113
msgid "Label name"
msgstr ""

#: label/models.py:120
msgid "Label description"
msgstr ""

#: label/models.py:127 stock/forms.py:167
msgid "Label"
msgstr ""

#: label/models.py:128
msgid "Label template file"
msgstr ""

#: label/models.py:134 report/models.py:298
msgid "Enabled"
msgstr ""

#: label/models.py:135
msgid "Label template is enabled"
msgstr ""

#: label/models.py:140
msgid "Width [mm]"
msgstr ""

#: label/models.py:141
msgid "Label width, specified in mm"
msgstr ""

#: label/models.py:147
msgid "Height [mm]"
msgstr ""

#: label/models.py:148
msgid "Label height, specified in mm"
msgstr ""

#: label/models.py:154 report/models.py:291
msgid "Filename Pattern"
msgstr ""

#: label/models.py:155
msgid "Pattern for generating label filenames"
msgstr ""

#: label/models.py:258
msgid "Query filters (comma-separated list of key=value pairs),"
msgstr ""

#: label/models.py:259 label/models.py:319 label/models.py:366
#: report/models.py:322 report/models.py:457 report/models.py:495
msgid "Filters"
msgstr ""

#: label/models.py:318
msgid "Query filters (comma-separated list of key=value pairs"
msgstr ""

#: label/models.py:365
msgid "Part query filters (comma-separated value of key=value pairs)"
msgstr ""

#: order/forms.py:30 order/templates/order/order_base.html:47
msgid "Place order"
msgstr ""

#: order/forms.py:41 order/templates/order/order_base.html:54
msgid "Mark order as complete"
msgstr ""

#: order/forms.py:52 order/forms.py:63 order/templates/order/order_base.html:59
#: order/templates/order/sales_order_base.html:61
msgid "Cancel order"
msgstr ""

#: order/forms.py:74 order/templates/order/sales_order_base.html:58
msgid "Ship order"
msgstr ""

#: order/forms.py:89
msgid "Set all received parts listed above to this location (if left blank, use \"Destination\" column value in above table)"
msgstr ""

#: order/forms.py:116
msgid "Enter stock item serial numbers"
msgstr ""

#: order/forms.py:122
msgid "Enter quantity of stock items"
msgstr ""

#: order/models.py:158
msgid "Order description"
msgstr ""

#: order/models.py:160
msgid "Link to external page"
msgstr ""

#: order/models.py:168
msgid "Created By"
msgstr ""

#: order/models.py:175
msgid "User or group responsible for this order"
msgstr ""

#: order/models.py:180
msgid "Order notes"
msgstr ""

#: order/models.py:247 order/models.py:534
msgid "Order reference"
msgstr ""

#: order/models.py:252 order/models.py:549
msgid "Purchase order status"
msgstr ""

#: order/models.py:261
msgid "Company from which the items are being ordered"
msgstr ""

#: order/models.py:264 order/templates/order/order_base.html:98
#: templates/js/translated/order.js:263
msgid "Supplier Reference"
msgstr ""

#: order/models.py:264
msgid "Supplier order reference code"
msgstr ""

#: order/models.py:271
msgid "received by"
msgstr ""

#: order/models.py:276
msgid "Issue Date"
msgstr ""

#: order/models.py:277
msgid "Date order was issued"
msgstr ""

#: order/models.py:282
msgid "Target Delivery Date"
msgstr ""

#: order/models.py:283
msgid "Expected date for order delivery. Order will be overdue after this date."
msgstr ""

#: order/models.py:289
msgid "Date order was completed"
msgstr ""

#: order/models.py:313 stock/models.py:345 stock/models.py:1060
msgid "Quantity must be greater than zero"
msgstr ""

#: order/models.py:318
msgid "Part supplier must match PO supplier"
msgstr ""

#: order/models.py:416
msgid "Lines can only be received against an order marked as 'Placed'"
msgstr ""

#: order/models.py:420
msgid "Quantity must be an integer"
msgstr ""

#: order/models.py:422
msgid "Quantity must be a positive number"
msgstr ""

#: order/models.py:545
msgid "Company to which the items are being sold"
msgstr ""

#: order/models.py:551
msgid "Customer Reference "
msgstr ""

#: order/models.py:551
msgid "Customer order reference code"
msgstr ""

#: order/models.py:556
msgid "Target date for order completion. Order will be overdue after this date."
msgstr ""

#: order/models.py:559 templates/js/translated/order.js:392
msgid "Shipment Date"
msgstr ""

#: order/models.py:566
msgid "shipped by"
msgstr ""

#: order/models.py:610
msgid "SalesOrder cannot be shipped as it is not currently pending"
msgstr ""

#: order/models.py:707
msgid "Item quantity"
msgstr ""

#: order/models.py:713
msgid "Line item reference"
msgstr ""

#: order/models.py:715
msgid "Line item notes"
msgstr ""

#: order/models.py:745 order/models.py:823 templates/js/translated/order.js:442
msgid "Order"
msgstr ""

#: order/models.py:746 order/templates/order/order_base.html:9
#: order/templates/order/order_base.html:24
#: report/templates/report/inventree_po_report.html:77
#: stock/templates/stock/item_base.html:338
#: templates/js/translated/order.js:232 templates/js/translated/stock.js:1040
#: templates/js/translated/stock.js:1451
msgid "Purchase Order"
msgstr ""

#: order/models.py:767
msgid "Supplier part"
msgstr ""

#: order/models.py:770 order/templates/order/order_base.html:131
#: order/templates/order/purchase_order_detail.html:389
#: order/templates/order/receive_parts.html:22
#: order/templates/order/sales_order_base.html:133
msgid "Received"
msgstr ""

#: order/models.py:770
msgid "Number of items received"
msgstr ""

#: order/models.py:776 part/templates/part/prices.html:157 stock/models.py:582
#: stock/templates/stock/item_base.html:345
#: templates/js/translated/stock.js:1084
msgid "Purchase Price"
msgstr ""

#: order/models.py:777
msgid "Unit purchase price"
msgstr ""

#: order/models.py:785
msgid "Where does the Purchaser want this item to be stored?"
msgstr ""

#: order/models.py:831 part/templates/part/part_pricing.html:97
#: part/templates/part/prices.html:97 part/templates/part/prices.html:266
msgid "Sale Price"
msgstr ""

#: order/models.py:832
msgid "Unit sale price"
msgstr ""

#: order/models.py:911 order/models.py:913
msgid "Stock item has not been assigned"
msgstr ""

#: order/models.py:917
msgid "Cannot allocate stock item to a line with a different part"
msgstr ""

#: order/models.py:919
msgid "Cannot allocate stock to a line without a part"
msgstr ""

#: order/models.py:922
msgid "Allocation quantity cannot exceed stock quantity"
msgstr ""

#: order/models.py:932
msgid "Quantity must be 1 for serialized stock item"
msgstr ""

#: order/models.py:937
msgid "Line"
msgstr ""

#: order/models.py:948
msgid "Item"
msgstr ""

#: order/models.py:949
msgid "Select stock item to allocate"
msgstr ""

#: order/models.py:952
msgid "Enter stock allocation quantity"
msgstr ""

#: order/serializers.py:140
msgid "Purchase price currency"
msgstr ""

#: order/serializers.py:362
msgid "Sale price currency"
msgstr ""

#: order/templates/order/delete_attachment.html:5
#: stock/templates/stock/attachment_delete.html:5
#: templates/attachment_delete.html:5
msgid "Are you sure you want to delete this attachment?"
msgstr ""

#: order/templates/order/order_base.html:39
#: order/templates/order/sales_order_base.html:50
msgid "Print"
msgstr ""

#: order/templates/order/order_base.html:43
#: order/templates/order/sales_order_base.html:54
msgid "Edit order information"
msgstr ""

#: order/templates/order/order_base.html:51
msgid "Receive items"
msgstr ""

#: order/templates/order/order_base.html:64
msgid "Export order to file"
msgstr ""

#: order/templates/order/order_base.html:72
#: order/templates/order/po_navbar.html:12
msgid "Purchase Order Details"
msgstr ""

#: order/templates/order/order_base.html:77
#: order/templates/order/sales_order_base.html:79
msgid "Order Reference"
msgstr ""

#: order/templates/order/order_base.html:82
#: order/templates/order/sales_order_base.html:84
msgid "Order Status"
msgstr ""

#: order/templates/order/order_base.html:117
#: report/templates/report/inventree_build_order_base.html:122
msgid "Issued"
msgstr ""

#: order/templates/order/order_base.html:185
msgid "Edit Purchase Order"
msgstr ""

#: order/templates/order/order_base.html:196
#: order/templates/order/purchase_order_detail.html:266
#: stock/templates/stock/location.html:250
msgid "New Location"
msgstr ""

#: order/templates/order/order_base.html:197
#: order/templates/order/purchase_order_detail.html:267
#: stock/templates/stock/location.html:42
msgid "Create new stock location"
msgstr ""

#: order/templates/order/order_cancel.html:8
msgid "Cancelling this order means that the order and line items will no longer be editable."
msgstr ""

#: order/templates/order/order_complete.html:7
msgid "Mark this order as complete?"
msgstr ""

#: order/templates/order/order_complete.html:10
msgid "This order has line items which have not been marked as received."
msgstr ""

#: order/templates/order/order_complete.html:11
msgid "Completing this order means that the order and line items will no longer be editable."
msgstr ""

#: order/templates/order/order_issue.html:8
msgid "After placing this purchase order, line items will no longer be editable."
msgstr ""

#: order/templates/order/order_wizard/match_fields.html:9
#: part/templates/part/bom_upload/match_fields.html:9
#: part/templates/part/import_wizard/ajax_match_fields.html:9
#: part/templates/part/import_wizard/match_fields.html:9
msgid "Missing selections for the following required columns"
msgstr ""

#: order/templates/order/order_wizard/match_fields.html:20
#: part/templates/part/bom_upload/match_fields.html:20
#: part/templates/part/import_wizard/ajax_match_fields.html:20
#: part/templates/part/import_wizard/match_fields.html:20
msgid "Duplicate selections found, see below. Fix them then retry submitting."
msgstr ""

#: order/templates/order/order_wizard/match_fields.html:29
#: order/templates/order/order_wizard/match_parts.html:21
#: part/templates/part/bom_upload/match_fields.html:29
#: part/templates/part/bom_upload/match_parts.html:21
#: part/templates/part/import_wizard/match_fields.html:29
#: part/templates/part/import_wizard/match_references.html:21
msgid "Submit Selections"
msgstr ""

#: order/templates/order/order_wizard/match_fields.html:35
#: part/templates/part/bom_upload/match_fields.html:35
#: part/templates/part/import_wizard/ajax_match_fields.html:28
#: part/templates/part/import_wizard/match_fields.html:35
msgid "File Fields"
msgstr ""

#: order/templates/order/order_wizard/match_fields.html:42
#: part/templates/part/bom_upload/match_fields.html:42
#: part/templates/part/import_wizard/ajax_match_fields.html:35
#: part/templates/part/import_wizard/match_fields.html:42
msgid "Remove column"
msgstr ""

#: order/templates/order/order_wizard/match_fields.html:60
#: part/templates/part/bom_upload/match_fields.html:60
#: part/templates/part/import_wizard/ajax_match_fields.html:53
#: part/templates/part/import_wizard/match_fields.html:60
msgid "Duplicate selection"
msgstr ""

#: order/templates/order/order_wizard/match_fields.html:71
#: order/templates/order/order_wizard/match_parts.html:52
#: part/templates/part/bom_upload/match_fields.html:71
#: part/templates/part/bom_upload/match_parts.html:53
#: part/templates/part/import_wizard/ajax_match_fields.html:64
#: part/templates/part/import_wizard/ajax_match_references.html:42
#: part/templates/part/import_wizard/match_fields.html:71
#: part/templates/part/import_wizard/match_references.html:49
msgid "Remove row"
msgstr ""

#: order/templates/order/order_wizard/match_parts.html:12
#: part/templates/part/bom_upload/match_parts.html:12
#: part/templates/part/import_wizard/ajax_match_references.html:12
#: part/templates/part/import_wizard/match_references.html:12
msgid "Errors exist in the submitted data"
msgstr ""

#: order/templates/order/order_wizard/match_parts.html:28
#: part/templates/part/bom_upload/match_parts.html:28
#: part/templates/part/import_wizard/ajax_match_references.html:21
#: part/templates/part/import_wizard/match_references.html:28
msgid "Row"
msgstr ""

#: order/templates/order/order_wizard/match_parts.html:29
msgid "Select Supplier Part"
msgstr ""

#: order/templates/order/order_wizard/po_upload.html:11
msgid "Upload File for Purchase Order"
msgstr ""

#: order/templates/order/order_wizard/po_upload.html:18
#: part/templates/part/bom_upload/upload_file.html:34
#: part/templates/part/import_wizard/ajax_part_upload.html:10
#: part/templates/part/import_wizard/part_upload.html:21
#, python-format
msgid "Step %(step)s of %(count)s"
msgstr ""

#: order/templates/order/order_wizard/po_upload.html:48
msgid "Order is already processed. Files cannot be uploaded."
msgstr ""

#: order/templates/order/order_wizard/select_parts.html:11
msgid "Step 1 of 2 - Select Part Suppliers"
msgstr ""

#: order/templates/order/order_wizard/select_parts.html:16
msgid "Select suppliers"
msgstr ""

#: order/templates/order/order_wizard/select_parts.html:20
msgid "No purchaseable parts selected"
msgstr ""

#: order/templates/order/order_wizard/select_parts.html:33
msgid "Select Supplier"
msgstr ""

#: order/templates/order/order_wizard/select_parts.html:57
msgid "No price"
msgstr ""

#: order/templates/order/order_wizard/select_parts.html:65
#, python-format
msgid "Select a supplier for <i>%(name)s</i>"
msgstr ""

#: order/templates/order/order_wizard/select_parts.html:77
#: part/templates/part/set_category.html:32
msgid "Remove part"
msgstr ""

#: order/templates/order/order_wizard/select_pos.html:8
msgid "Step 2 of 2 - Select Purchase Orders"
msgstr ""

#: order/templates/order/order_wizard/select_pos.html:12
msgid "Select existing purchase orders, or create new orders."
msgstr ""

#: order/templates/order/order_wizard/select_pos.html:31
#: templates/js/translated/order.js:289 templates/js/translated/order.js:397
msgid "Items"
msgstr ""

#: order/templates/order/order_wizard/select_pos.html:32
msgid "Select Purchase Order"
msgstr ""

#: order/templates/order/order_wizard/select_pos.html:45
#, python-format
msgid "Create new purchase order for %(name)s"
msgstr ""

#: order/templates/order/order_wizard/select_pos.html:68
#, python-format
msgid "Select a purchase order for %(name)s"
msgstr ""

#: order/templates/order/po_attachments.html:12
#: order/templates/order/po_navbar.html:32
#: order/templates/order/purchase_order_detail.html:47
msgid "Purchase Order Attachments"
msgstr ""

#: order/templates/order/po_navbar.html:26
msgid "Received Stock Items"
msgstr ""

#: order/templates/order/po_navbar.html:29
#: order/templates/order/po_received_items.html:12
#: order/templates/order/purchase_order_detail.html:38
msgid "Received Items"
msgstr ""

#: order/templates/order/purchase_order_detail.html:17
msgid "Purchase Order Items"
msgstr ""

#: order/templates/order/purchase_order_detail.html:23
#: order/templates/order/purchase_order_detail.html:203
#: order/templates/order/sales_order_detail.html:23
#: order/templates/order/sales_order_detail.html:177
msgid "Add Line Item"
msgstr ""

#: order/templates/order/purchase_order_detail.html:58
#: order/templates/order/sales_order_detail.html:54
msgid "Order Notes"
msgstr ""

#: order/templates/order/purchase_order_detail.html:239
#: order/templates/order/sales_order_detail.html:519
msgid "Edit Line Item"
msgstr ""

#: order/templates/order/purchase_order_detail.html:249
#: order/templates/order/sales_order_detail.html:529
msgid "Delete Line Item"
msgstr ""

#: order/templates/order/purchase_order_detail.html:280
msgid "No line items found"
msgstr ""

#: order/templates/order/purchase_order_detail.html:308
#: order/templates/order/sales_order_detail.html:354
msgid "Total"
msgstr ""

#: order/templates/order/purchase_order_detail.html:361
#: order/templates/order/sales_order_detail.html:377
#: templates/js/translated/part.js:1229 templates/js/translated/part.js:1419
msgid "Unit Price"
msgstr ""

#: order/templates/order/purchase_order_detail.html:368
#: order/templates/order/sales_order_detail.html:384
msgid "Total price"
msgstr ""

#: order/templates/order/purchase_order_detail.html:432
#: order/templates/order/sales_order_detail.html:490
msgid "Edit line item"
msgstr ""

#: order/templates/order/purchase_order_detail.html:433
msgid "Delete line item"
msgstr ""

#: order/templates/order/purchase_order_detail.html:438
msgid "Receive line item"
msgstr ""

#: order/templates/order/purchase_orders.html:24
#: order/templates/order/sales_orders.html:24
msgid "Print Order Reports"
msgstr ""

#: order/templates/order/receive_parts.html:8
#, python-format
msgid "Receive outstanding parts for <b>%(order)s</b> - <i>%(desc)s</i>"
msgstr ""

#: order/templates/order/receive_parts.html:14 part/api.py:54
#: part/models.py:296 part/templates/part/cat_link.html:7
#: part/templates/part/category.html:108 part/templates/part/category.html:122
#: part/templates/part/category_navbar.html:21
#: part/templates/part/category_navbar.html:24
#: templates/InvenTree/index.html:102 templates/InvenTree/search.html:114
#: templates/InvenTree/settings/navbar.html:83
#: templates/InvenTree/settings/navbar.html:85
#: templates/js/translated/part.js:1087 templates/navbar.html:23
#: templates/stats.html:80 templates/stats.html:89 users/models.py:41
msgid "Parts"
msgstr ""

#: order/templates/order/receive_parts.html:15
msgid "Fill out number of parts received, the status and destination"
msgstr ""

#: order/templates/order/receive_parts.html:20
msgid "Order Code"
msgstr ""

#: order/templates/order/receive_parts.html:21
#: part/templates/part/part_base.html:160 templates/js/translated/part.js:902
msgid "On Order"
msgstr ""

#: order/templates/order/receive_parts.html:23
msgid "Receive"
msgstr ""

#: order/templates/order/receive_parts.html:37
msgid "Error: Referenced part has been removed"
msgstr ""

#: order/templates/order/receive_parts.html:68
msgid "Remove line"
msgstr ""

#: order/templates/order/sales_order_base.html:16
msgid "This Sales Order has not been fully allocated"
msgstr ""

#: order/templates/order/sales_order_base.html:66
msgid "Packing List"
msgstr ""

#: order/templates/order/sales_order_base.html:74
msgid "Sales Order Details"
msgstr ""

#: order/templates/order/sales_order_base.html:100
#: templates/js/translated/order.js:364
msgid "Customer Reference"
msgstr ""

#: order/templates/order/sales_order_base.html:178
msgid "Edit Sales Order"
msgstr ""

#: order/templates/order/sales_order_cancel.html:8
#: order/templates/order/sales_order_ship.html:9
#: part/templates/part/bom_duplicate.html:12
#: stock/templates/stock/stockitem_convert.html:13
msgid "Warning"
msgstr ""

#: order/templates/order/sales_order_cancel.html:9
msgid "Cancelling this order means that the order will no longer be editable."
msgstr ""

#: order/templates/order/sales_order_detail.html:17
msgid "Sales Order Items"
msgstr ""

#: order/templates/order/sales_order_detail.html:226
#: templates/js/translated/bom.js:378 templates/js/translated/build.js:759
#: templates/js/translated/build.js:1202
msgid "Actions"
msgstr ""

#: order/templates/order/sales_order_detail.html:233
#: templates/js/translated/build.js:645 templates/js/translated/build.js:1011
msgid "Edit stock allocation"
msgstr ""

#: order/templates/order/sales_order_detail.html:234
#: templates/js/translated/build.js:647 templates/js/translated/build.js:1012
msgid "Delete stock allocation"
msgstr ""

#: order/templates/order/sales_order_detail.html:307
msgid "No matching line items"
msgstr ""

#: order/templates/order/sales_order_detail.html:337
msgid "ID"
msgstr ""

#: order/templates/order/sales_order_detail.html:405
#: templates/js/translated/build.js:710 templates/js/translated/build.js:1007
msgid "Allocated"
msgstr ""

#: order/templates/order/sales_order_detail.html:407
msgid "Fulfilled"
msgstr ""

#: order/templates/order/sales_order_detail.html:444
msgid "PO"
msgstr ""

#: order/templates/order/sales_order_detail.html:474
msgid "Allocate serial numbers"
msgstr ""

#: order/templates/order/sales_order_detail.html:477
#: templates/js/translated/build.js:773
msgid "Allocate stock"
msgstr ""

#: order/templates/order/sales_order_detail.html:480
msgid "Purchase stock"
msgstr ""

#: order/templates/order/sales_order_detail.html:484
#: templates/js/translated/build.js:766 templates/js/translated/build.js:1210
msgid "Build stock"
msgstr ""

#: order/templates/order/sales_order_detail.html:487
#: order/templates/order/sales_order_detail.html:606
msgid "Calculate price"
msgstr ""

#: order/templates/order/sales_order_detail.html:491
msgid "Delete line item "
msgstr ""

#: order/templates/order/sales_order_detail.html:612
msgid "Update Unit Price"
msgstr ""

#: order/templates/order/sales_order_ship.html:10
msgid "This order has not been fully allocated. If the order is marked as shipped, it can no longer be adjusted."
msgstr ""

#: order/templates/order/sales_order_ship.html:12
msgid "Ensure that the order allocation is correct before shipping the order."
msgstr ""

#: order/templates/order/sales_order_ship.html:18
msgid "Some line items in this order have been over-allocated"
msgstr ""

#: order/templates/order/sales_order_ship.html:20
msgid "Ensure that this is correct before shipping the order."
msgstr ""

#: order/templates/order/sales_order_ship.html:27
msgid "Shipping this order means that the order will no longer be editable."
msgstr ""

#: order/templates/order/so_allocate_by_serial.html:9
msgid "Allocate stock items by serial number"
msgstr ""

#: order/templates/order/so_allocation_delete.html:7
msgid "This action will unallocate the following stock from the Sales Order"
msgstr ""

#: order/templates/order/so_navbar.html:12
msgid "Sales Order Line Items"
msgstr ""

#: order/templates/order/so_navbar.html:15
msgid "Order Items"
msgstr ""

#: order/templates/order/so_navbar.html:26
msgid "Sales Order Attachments"
msgstr ""

#: order/views.py:104
msgid "Cancel Order"
msgstr ""

#: order/views.py:113 order/views.py:139
msgid "Confirm order cancellation"
msgstr ""

#: order/views.py:116 order/views.py:142
msgid "Order cannot be cancelled"
msgstr ""

#: order/views.py:130
msgid "Cancel sales order"
msgstr ""

#: order/views.py:156
msgid "Issue Order"
msgstr ""

#: order/views.py:165
msgid "Confirm order placement"
msgstr ""

#: order/views.py:175
msgid "Purchase order issued"
msgstr ""

#: order/views.py:186
msgid "Complete Order"
msgstr ""

#: order/views.py:202
msgid "Confirm order completion"
msgstr ""

#: order/views.py:213
msgid "Purchase order completed"
msgstr ""

#: order/views.py:223
msgid "Ship Order"
msgstr ""

#: order/views.py:239
msgid "Confirm order shipment"
msgstr ""

#: order/views.py:245
msgid "Could not ship order"
msgstr ""

#: order/views.py:292
msgid "Match Supplier Parts"
msgstr ""

#: order/views.py:480
msgid "Receive Parts"
msgstr ""

#: order/views.py:552
msgid "Items received"
msgstr ""

#: order/views.py:620
msgid "Error converting quantity to number"
msgstr ""

#: order/views.py:626
msgid "Receive quantity less than zero"
msgstr ""

#: order/views.py:632
msgid "No lines specified"
msgstr ""

#: order/views.py:705
msgid "Update prices"
msgstr ""

#: order/views.py:963
#, python-brace-format
msgid "Ordered {n} parts"
msgstr ""

#: order/views.py:1016
msgid "Allocate Serial Numbers"
msgstr ""

#: order/views.py:1061
#, python-brace-format
msgid "Allocated {n} items"
msgstr ""

#: order/views.py:1077
msgid "Select line item"
msgstr ""

#: order/views.py:1108
#, python-brace-format
msgid "No matching item for serial {serial}"
msgstr ""

#: order/views.py:1118
#, python-brace-format
msgid "{serial} is not in stock"
msgstr ""

#: order/views.py:1126
#, python-brace-format
msgid "{serial} already allocated to an order"
msgstr ""

#: order/views.py:1180
msgid "Allocate Stock to Order"
msgstr ""

#: order/views.py:1254
msgid "Edit Allocation Quantity"
msgstr ""

#: order/views.py:1269
msgid "Remove allocation"
msgstr ""

#: order/views.py:1341
msgid "Sales order not found"
msgstr ""

#: order/views.py:1347
msgid "Price not found"
msgstr ""

#: order/views.py:1350
#, python-brace-format
msgid "Updated {part} unit-price to {price}"
msgstr ""

#: order/views.py:1355
#, python-brace-format
msgid "Updated {part} unit-price to {price} and quantity to {qty}"
msgstr ""

#: part/api.py:700
msgid "Must be greater than zero"
msgstr ""

#: part/api.py:704
msgid "Must be a valid quantity"
msgstr ""

#: part/api.py:719
msgid "Specify location for initial part stock"
msgstr ""

#: part/api.py:750 part/api.py:754 part/api.py:769 part/api.py:773
msgid "This field is required"
msgstr ""

#: part/bom.py:133 part/models.py:73 part/models.py:731
#: part/templates/part/category.html:75 part/templates/part/part_base.html:283
msgid "Default Location"
msgstr ""

#: part/bom.py:134 part/templates/part/part_base.html:149
msgid "Available Stock"
msgstr ""

#: part/forms.py:63
msgid "File Format"
msgstr ""

#: part/forms.py:63
msgid "Select output file format"
msgstr ""

#: part/forms.py:65
msgid "Cascading"
msgstr ""

#: part/forms.py:65
msgid "Download cascading / multi-level BOM"
msgstr ""

#: part/forms.py:67
msgid "Levels"
msgstr ""

#: part/forms.py:67
msgid "Select maximum number of BOM levels to export (0 = all levels)"
msgstr ""

#: part/forms.py:69
msgid "Include Parameter Data"
msgstr ""

#: part/forms.py:69
msgid "Include part parameters data in exported BOM"
msgstr ""

#: part/forms.py:71
msgid "Include Stock Data"
msgstr ""

#: part/forms.py:71
msgid "Include part stock data in exported BOM"
msgstr ""

#: part/forms.py:73
msgid "Include Manufacturer Data"
msgstr ""

#: part/forms.py:73
msgid "Include part manufacturer data in exported BOM"
msgstr ""

#: part/forms.py:75
msgid "Include Supplier Data"
msgstr ""

#: part/forms.py:75
msgid "Include part supplier data in exported BOM"
msgstr ""

#: part/forms.py:96 part/models.py:2234
msgid "Parent Part"
msgstr ""

#: part/forms.py:97 part/templates/part/bom_duplicate.html:7
msgid "Select parent part to copy BOM from"
msgstr ""

#: part/forms.py:103
msgid "Clear existing BOM items"
msgstr ""

#: part/forms.py:109
msgid "Confirm BOM duplication"
msgstr ""

#: part/forms.py:127
msgid "validate"
msgstr ""

#: part/forms.py:127
msgid "Confirm that the BOM is correct"
msgstr ""

#: part/forms.py:170
msgid "Related Part"
msgstr ""

#: part/forms.py:177
msgid "Select part category"
msgstr ""

#: part/forms.py:226
msgid "Add parameter template to same level categories"
msgstr ""

#: part/forms.py:230
msgid "Add parameter template to all categories"
msgstr ""

#: part/forms.py:250
msgid "Input quantity for price calculation"
msgstr ""

#: part/models.py:74
msgid "Default location for parts in this category"
msgstr ""

#: part/models.py:77
msgid "Default keywords"
msgstr ""

#: part/models.py:77
msgid "Default keywords for parts in this category"
msgstr ""

#: part/models.py:87 part/models.py:2280
#: part/templates/part/part_app_base.html:10
msgid "Part Category"
msgstr ""

#: part/models.py:88 part/templates/part/category.html:32
#: part/templates/part/category.html:103 templates/InvenTree/search.html:127
#: templates/stats.html:84 users/models.py:40
msgid "Part Categories"
msgstr ""

#: part/models.py:381
msgid "Invalid choice for parent part"
msgstr ""

#: part/models.py:433 part/models.py:445
#, python-brace-format
msgid "Part '{p1}' is  used in BOM for '{p2}' (recursive)"
msgstr ""

#: part/models.py:542
msgid "Next available serial numbers are"
msgstr ""

#: part/models.py:546
msgid "Next available serial number is"
msgstr ""

#: part/models.py:551
msgid "Most recent serial number is"
msgstr ""

#: part/models.py:630
msgid "Duplicate IPN not allowed in part settings"
msgstr ""

#: part/models.py:655
msgid "Part name"
msgstr ""

#: part/models.py:662
msgid "Is Template"
msgstr ""

#: part/models.py:663
msgid "Is this part a template part?"
msgstr ""

#: part/models.py:673
msgid "Is this part a variant of another part?"
msgstr ""

#: part/models.py:674
msgid "Variant Of"
msgstr ""

#: part/models.py:680
msgid "Part description"
msgstr ""

#: part/models.py:685 part/templates/part/category.html:82
#: part/templates/part/part_base.html:252
msgid "Keywords"
msgstr ""

#: part/models.py:686
msgid "Part keywords to improve visibility in search results"
msgstr ""

#: part/models.py:693 part/models.py:2279
#: part/templates/part/set_category.html:15
#: templates/InvenTree/settings/settings.html:167
#: templates/js/translated/part.js:873
msgid "Category"
msgstr ""

#: part/models.py:694
msgid "Part category"
msgstr ""

#: part/models.py:699 part/templates/part/part_base.html:228
#: templates/js/translated/part.js:489 templates/js/translated/part.js:717
msgid "IPN"
msgstr ""

#: part/models.py:700
msgid "Internal Part Number"
msgstr ""

#: part/models.py:706
msgid "Part revision or version number"
msgstr ""

#: part/models.py:707 part/templates/part/part_base.html:245
#: report/models.py:200 templates/js/translated/part.js:493
msgid "Revision"
msgstr ""

#: part/models.py:729
msgid "Where is this item normally stored?"
msgstr ""

#: part/models.py:776 part/templates/part/part_base.html:290
msgid "Default Supplier"
msgstr ""

#: part/models.py:777
msgid "Default supplier part"
msgstr ""

#: part/models.py:784
msgid "Default Expiry"
msgstr ""

#: part/models.py:785
msgid "Expiry time (in days) for stock items of this part"
msgstr ""

#: part/models.py:790
msgid "Minimum Stock"
msgstr ""

#: part/models.py:791
msgid "Minimum allowed stock level"
msgstr ""

#: part/models.py:798
msgid "Stock keeping units for this part"
msgstr ""

#: part/models.py:804
msgid "Can this part be built from other parts?"
msgstr ""

#: part/models.py:810
msgid "Can this part be used to build other parts?"
msgstr ""

#: part/models.py:816
msgid "Does this part have tracking for unique items?"
msgstr ""

#: part/models.py:821
msgid "Can this part be purchased from external suppliers?"
msgstr ""

#: part/models.py:826
msgid "Can this part be sold to customers?"
msgstr ""

#: part/models.py:830 templates/js/translated/table_filters.js:21
#: templates/js/translated/table_filters.js:69
#: templates/js/translated/table_filters.js:255
#: templates/js/translated/table_filters.js:324
msgid "Active"
msgstr ""

#: part/models.py:831
msgid "Is this part active?"
msgstr ""

#: part/models.py:836
msgid "Is this a virtual part, such as a software product or license?"
msgstr ""

#: part/models.py:841
msgid "Part notes - supports Markdown formatting"
msgstr ""

#: part/models.py:844
msgid "BOM checksum"
msgstr ""

#: part/models.py:844
msgid "Stored BOM checksum"
msgstr ""

#: part/models.py:847
msgid "BOM checked by"
msgstr ""

#: part/models.py:849
msgid "BOM checked date"
msgstr ""

#: part/models.py:853
msgid "Creation User"
msgstr ""

#: part/models.py:1592
msgid "Sell multiple"
msgstr ""

#: part/models.py:2080
msgid "Test templates can only be created for trackable parts"
msgstr ""

#: part/models.py:2097
msgid "Test with this name already exists for this part"
msgstr ""

#: part/models.py:2117 templates/js/translated/part.js:1138
#: templates/js/translated/stock.js:487
msgid "Test Name"
msgstr ""

#: part/models.py:2118
msgid "Enter a name for the test"
msgstr ""

#: part/models.py:2123
msgid "Test Description"
msgstr ""

#: part/models.py:2124
msgid "Enter description for this test"
msgstr ""

#: part/models.py:2129 templates/js/translated/part.js:1147
#: templates/js/translated/table_filters.js:241
msgid "Required"
msgstr ""

#: part/models.py:2130
msgid "Is this test required to pass?"
msgstr ""

#: part/models.py:2135 templates/js/translated/part.js:1155
msgid "Requires Value"
msgstr ""

#: part/models.py:2136
msgid "Does this test require a value when adding a test result?"
msgstr ""

#: part/models.py:2141 templates/js/translated/part.js:1162
msgid "Requires Attachment"
msgstr ""

#: part/models.py:2142
msgid "Does this test require a file attachment when adding a test result?"
msgstr ""

#: part/models.py:2153
#, python-brace-format
msgid "Illegal character in template name ({c})"
msgstr ""

#: part/models.py:2189
msgid "Parameter template name must be unique"
msgstr ""

#: part/models.py:2197
msgid "Parameter Name"
msgstr ""

#: part/models.py:2204
msgid "Parameter Units"
msgstr ""

#: part/models.py:2236 part/models.py:2285 part/models.py:2286
#: templates/InvenTree/settings/settings.html:162
msgid "Parameter Template"
msgstr ""

#: part/models.py:2238
msgid "Data"
msgstr ""

#: part/models.py:2238
msgid "Parameter Value"
msgstr ""

#: part/models.py:2290 templates/InvenTree/settings/settings.html:171
msgid "Default Value"
msgstr ""

#: part/models.py:2291
msgid "Default Parameter Value"
msgstr ""

#: part/models.py:2325
msgid "Select parent part"
msgstr ""

#: part/models.py:2333
msgid "Sub part"
msgstr ""

#: part/models.py:2334
msgid "Select part to be used in BOM"
msgstr ""

#: part/models.py:2340
msgid "BOM quantity for this BOM item"
msgstr ""

#: part/models.py:2342 templates/js/translated/bom.js:236
#: templates/js/translated/bom.js:298
msgid "Optional"
msgstr ""

#: part/models.py:2342
msgid "This BOM item is optional"
msgstr ""

#: part/models.py:2345
msgid "Overage"
msgstr ""

#: part/models.py:2346
msgid "Estimated build wastage quantity (absolute or percentage)"
msgstr ""

#: part/models.py:2349
msgid "BOM item reference"
msgstr ""

#: part/models.py:2352
msgid "BOM item notes"
msgstr ""

#: part/models.py:2354
msgid "Checksum"
msgstr ""

#: part/models.py:2354
msgid "BOM line checksum"
msgstr ""

#: part/models.py:2358 templates/js/translated/bom.js:315
#: templates/js/translated/bom.js:322
#: templates/js/translated/table_filters.js:55
msgid "Inherited"
msgstr ""

#: part/models.py:2359
msgid "This BOM item is inherited by BOMs for variant parts"
msgstr ""

#: part/models.py:2364 templates/js/translated/bom.js:307
msgid "Allow Variants"
msgstr ""

#: part/models.py:2365
msgid "Stock items for variant parts can be used for this BOM item"
msgstr ""

#: part/models.py:2450 stock/models.py:335
msgid "Quantity must be integer value for trackable parts"
msgstr ""

#: part/models.py:2459 part/models.py:2461
msgid "Sub part must be specified"
msgstr ""

#: part/models.py:2464
msgid "BOM Item"
msgstr ""

#: part/models.py:2583
msgid "Part 1"
msgstr ""

#: part/models.py:2587
msgid "Part 2"
msgstr ""

#: part/models.py:2587
msgid "Select Related Part"
msgstr ""

#: part/models.py:2619
msgid "Error creating relationship: check that the part is not related to itself and that the relationship is unique"
msgstr ""

#: part/templates/part/bom.html:6
msgid "You do not have permission to edit the BOM."
msgstr ""

#: part/templates/part/bom.html:14
#, python-format
msgid "The BOM for <i>%(part)s</i> has changed, and must be validated.<br>"
msgstr ""

#: part/templates/part/bom.html:16
#, python-format
msgid "The BOM for <i>%(part)s</i> was last checked by %(checker)s on %(check_date)s"
msgstr ""

#: part/templates/part/bom.html:20
#, python-format
msgid "The BOM for <i>%(part)s</i> has not been validated."
msgstr ""

#: part/templates/part/bom.html:27
msgid "Remove selected BOM items"
msgstr ""

#: part/templates/part/bom.html:30
msgid "Import BOM data"
msgstr ""

#: part/templates/part/bom.html:34
msgid "Copy BOM from parent part"
msgstr ""

#: part/templates/part/bom.html:38
msgid "New BOM Item"
msgstr ""

#: part/templates/part/bom.html:41
msgid "Finish Editing"
msgstr ""

#: part/templates/part/bom.html:46
msgid "Edit BOM"
msgstr ""

#: part/templates/part/bom.html:50
msgid "Validate Bill of Materials"
msgstr ""

#: part/templates/part/bom.html:56 part/views.py:1220
msgid "Export Bill of Materials"
msgstr ""

#: part/templates/part/bom.html:59
msgid "Print BOM Report"
msgstr ""

#: part/templates/part/bom_duplicate.html:13
msgid "This part already has a Bill of Materials"
msgstr ""

#: part/templates/part/bom_upload/match_parts.html:29
msgid "Select Part"
msgstr ""

#: part/templates/part/bom_upload/upload_file.html:13
#: part/templates/part/bom_upload/upload_file.html:16
msgid "Return To BOM"
msgstr ""

#: part/templates/part/bom_upload/upload_file.html:27
msgid "Upload Bill of Materials"
msgstr ""

#: part/templates/part/bom_upload/upload_file.html:46
msgid "Requirements for BOM upload"
msgstr ""

#: part/templates/part/bom_upload/upload_file.html:48
msgid "The BOM file must contain the required named columns as provided in the "
msgstr ""

#: part/templates/part/bom_upload/upload_file.html:48
msgid "BOM Upload Template"
msgstr ""

#: part/templates/part/bom_upload/upload_file.html:49
msgid "Each part must already exist in the database"
msgstr ""

#: part/templates/part/bom_validate.html:6
#, python-format
msgid "Confirm that the Bill of Materials (BOM) is valid for:<br><i>%(part)s</i>"
msgstr ""

#: part/templates/part/bom_validate.html:9
msgid "This will validate each line in the BOM."
msgstr ""

#: part/templates/part/category.html:33
msgid "All parts"
msgstr ""

#: part/templates/part/category.html:38
msgid "Create new part category"
msgstr ""

#: part/templates/part/category.html:44
msgid "Edit part category"
msgstr ""

#: part/templates/part/category.html:49
msgid "Delete part category"
msgstr ""

#: part/templates/part/category.html:59 part/templates/part/category.html:98
msgid "Category Details"
msgstr ""

#: part/templates/part/category.html:64
msgid "Category Path"
msgstr ""

#: part/templates/part/category.html:69
msgid "Category Description"
msgstr ""

#: part/templates/part/category.html:88 part/templates/part/category.html:174
#: part/templates/part/category_navbar.html:14
#: part/templates/part/category_navbar.html:17
msgid "Subcategories"
msgstr ""

#: part/templates/part/category.html:93
msgid "Parts (Including subcategories)"
msgstr ""

#: part/templates/part/category.html:126
msgid "Export Part Data"
msgstr ""

#: part/templates/part/category.html:127 part/templates/part/category.html:141
msgid "Export"
msgstr ""

#: part/templates/part/category.html:130
msgid "Create new part"
msgstr ""

#: part/templates/part/category.html:131
msgid "New Part"
msgstr ""

#: part/templates/part/category.html:138
msgid "Set category"
msgstr ""

#: part/templates/part/category.html:138
msgid "Set Category"
msgstr ""

#: part/templates/part/category.html:141
msgid "Export Data"
msgstr ""

#: part/templates/part/category.html:145
msgid "View list display"
msgstr ""

#: part/templates/part/category.html:148
msgid "View grid display"
msgstr ""

#: part/templates/part/category.html:164
msgid "Part Parameters"
msgstr ""

#: part/templates/part/category.html:253
msgid "Create Part Category"
msgstr ""

#: part/templates/part/category.html:280
msgid "Create Part"
msgstr ""

#: part/templates/part/category_delete.html:5
msgid "Are you sure you want to delete category"
msgstr ""

#: part/templates/part/category_delete.html:8
#, python-format
msgid "This category contains %(count)s child categories"
msgstr ""

#: part/templates/part/category_delete.html:9
msgid "If this category is deleted, these child categories will be moved to the"
msgstr ""

#: part/templates/part/category_delete.html:11
msgid "category"
msgstr ""

#: part/templates/part/category_delete.html:13
msgid "top level Parts category"
msgstr ""

#: part/templates/part/category_delete.html:25
#, python-format
msgid "This category contains %(count)s parts"
msgstr ""

#: part/templates/part/category_delete.html:27
#, python-format
msgid "If this category is deleted, these parts will be moved to the parent category %(path)s"
msgstr ""

#: part/templates/part/category_delete.html:29
msgid "If this category is deleted, these parts will be moved to the top-level category Teile"
msgstr ""

#: part/templates/part/category_navbar.html:29
#: part/templates/part/category_navbar.html:32
msgid "Import Parts"
msgstr ""

#: part/templates/part/copy_part.html:9 templates/js/translated/part.js:324
msgid "Duplicate Part"
msgstr ""

#: part/templates/part/copy_part.html:10
#, python-format
msgid "Make a copy of part '%(full_name)s'."
msgstr ""

#: part/templates/part/copy_part.html:14
#: part/templates/part/create_part.html:11
msgid "Possible Matching Parts"
msgstr ""

#: part/templates/part/copy_part.html:15
#: part/templates/part/create_part.html:12
msgid "The new part may be a duplicate of these existing parts"
msgstr ""

#: part/templates/part/create_part.html:17
#, python-format
msgid "%(full_name)s - <i>%(desc)s</i> (%(match_per)s%% match)"
msgstr ""

#: part/templates/part/detail.html:16
msgid "Part Stock"
msgstr ""

#: part/templates/part/detail.html:21
#, python-format
msgid "Showing stock for all variants of <i>%(full_name)s</i>"
msgstr ""

#: part/templates/part/detail.html:30 part/templates/part/navbar.html:87
msgid "Part Test Templates"
msgstr ""

#: part/templates/part/detail.html:36
msgid "Add Test Template"
msgstr ""

#: part/templates/part/detail.html:77
msgid "New sales order"
msgstr ""

#: part/templates/part/detail.html:77
msgid "New Order"
msgstr ""

#: part/templates/part/detail.html:90
msgid "Sales Order Allocations"
msgstr ""

#: part/templates/part/detail.html:130 part/templates/part/navbar.html:21
msgid "Part Variants"
msgstr ""

#: part/templates/part/detail.html:137
msgid "Create new variant"
msgstr ""

#: part/templates/part/detail.html:138
msgid "New Variant"
msgstr ""

#: part/templates/part/detail.html:161
msgid "Add new parameter"
msgstr ""

#: part/templates/part/detail.html:182 part/templates/part/navbar.html:95
#: part/templates/part/navbar.html:98
msgid "Related Parts"
msgstr ""

#: part/templates/part/detail.html:188
msgid "Add Related"
msgstr ""

#: part/templates/part/detail.html:228 part/templates/part/navbar.html:35
#: part/templates/part/navbar.html:38
msgid "Bill of Materials"
msgstr ""

#: part/templates/part/detail.html:237
msgid "Assemblies"
msgstr ""

#: part/templates/part/detail.html:253
msgid "Part Builds"
msgstr ""

#: part/templates/part/detail.html:260
msgid "Start New Build"
msgstr ""

#: part/templates/part/detail.html:274
msgid "Build Order Allocations"
msgstr ""

#: part/templates/part/detail.html:283
msgid "Part Suppliers"
msgstr ""

#: part/templates/part/detail.html:305
msgid "Part Manufacturers"
msgstr ""

#: part/templates/part/detail.html:317
msgid "Delete manufacturer parts"
msgstr ""

#: part/templates/part/detail.html:502
msgid "Delete selected BOM items?"
msgstr ""

#: part/templates/part/detail.html:503
msgid "All selected BOM items will be deleted"
msgstr ""

#: part/templates/part/detail.html:554
msgid "Create BOM Item"
msgstr ""

#: part/templates/part/detail.html:699
msgid "Add Test Result Template"
msgstr ""

#: part/templates/part/detail.html:716
msgid "Edit Test Result Template"
msgstr ""

#: part/templates/part/detail.html:728
msgid "Delete Test Result Template"
msgstr ""

#: part/templates/part/detail.html:784
msgid "Edit Part Notes"
msgstr ""

#: part/templates/part/detail.html:936
#, python-format
msgid "Purchase Unit Price - %(currency)s"
msgstr ""

#: part/templates/part/detail.html:948
#, python-format
msgid "Unit Price-Cost Difference - %(currency)s"
msgstr ""

#: part/templates/part/detail.html:960
#, python-format
msgid "Supplier Unit Cost - %(currency)s"
msgstr ""

#: part/templates/part/detail.html:1049
#, python-format
msgid "Unit Price - %(currency)s"
msgstr ""

#: part/templates/part/import_wizard/ajax_part_upload.html:29
#: part/templates/part/import_wizard/part_upload.html:51
msgid "Unsuffitient privileges."
msgstr ""

#: part/templates/part/import_wizard/part_upload.html:14
msgid "Import Parts from File"
msgstr ""

#: part/templates/part/navbar.html:24
msgid "Variants"
msgstr ""

#: part/templates/part/navbar.html:51 part/templates/part/navbar.html:54
msgid "Used In"
msgstr ""

#: part/templates/part/navbar.html:61
msgid "Prices"
msgstr ""

#: part/templates/part/navbar.html:90
msgid "Test Templates"
msgstr ""

#: part/templates/part/part_app_base.html:12
msgid "Part List"
msgstr ""

#: part/templates/part/part_base.html:30
msgid "Part is a template part (variants can be made from this part)"
msgstr ""

#: part/templates/part/part_base.html:33
msgid "Part can be assembled from other parts"
msgstr ""

#: part/templates/part/part_base.html:36
msgid "Part can be used in assemblies"
msgstr ""

#: part/templates/part/part_base.html:39
msgid "Part stock is tracked by serial number"
msgstr ""

#: part/templates/part/part_base.html:42
msgid "Part can be purchased from external suppliers"
msgstr ""

#: part/templates/part/part_base.html:45
msgid "Part can be sold to customers"
msgstr ""

#: part/templates/part/part_base.html:52 part/templates/part/part_base.html:60
msgid "Part is virtual (not a physical part)"
msgstr ""

#: part/templates/part/part_base.html:53 templates/js/translated/company.js:463
#: templates/js/translated/company.js:713 templates/js/translated/part.js:404
#: templates/js/translated/part.js:481
msgid "Inactive"
msgstr ""

#: part/templates/part/part_base.html:68
msgid "Star this part"
msgstr ""

#: part/templates/part/part_base.html:75
#: stock/templates/stock/item_base.html:75
#: stock/templates/stock/location.html:51
msgid "Barcode actions"
msgstr ""

#: part/templates/part/part_base.html:77
#: stock/templates/stock/item_base.html:77
#: stock/templates/stock/location.html:53 templates/qr_button.html:1
msgid "Show QR Code"
msgstr ""

#: part/templates/part/part_base.html:78
#: stock/templates/stock/item_base.html:93
#: stock/templates/stock/location.html:54
msgid "Print Label"
msgstr ""

#: part/templates/part/part_base.html:83
msgid "Show pricing information"
msgstr ""

#: part/templates/part/part_base.html:88
#: stock/templates/stock/item_base.html:142
#: stock/templates/stock/location.html:62
msgid "Stock actions"
msgstr ""

#: part/templates/part/part_base.html:95
msgid "Count part stock"
msgstr ""

#: part/templates/part/part_base.html:101
msgid "Transfer part stock"
msgstr ""

#: part/templates/part/part_base.html:118
msgid "Part actions"
msgstr ""

#: part/templates/part/part_base.html:121
msgid "Duplicate part"
msgstr ""

#: part/templates/part/part_base.html:124
msgid "Edit part"
msgstr ""

#: part/templates/part/part_base.html:127
msgid "Delete part"
msgstr ""

#: part/templates/part/part_base.html:139
#, python-format
msgid "This part is a variant of %(link)s"
msgstr ""

#: part/templates/part/part_base.html:154
#: templates/js/translated/table_filters.js:153
msgid "In Stock"
msgstr ""

#: part/templates/part/part_base.html:167 templates/InvenTree/index.html:186
msgid "Required for Build Orders"
msgstr ""

#: part/templates/part/part_base.html:174
msgid "Required for Sales Orders"
msgstr ""

#: part/templates/part/part_base.html:181
msgid "Allocated to Orders"
msgstr ""

#: part/templates/part/part_base.html:196 templates/js/translated/bom.js:336
msgid "Can Build"
msgstr ""

#: part/templates/part/part_base.html:202 templates/js/translated/part.js:733
#: templates/js/translated/part.js:906
msgid "Building"
msgstr ""

#: part/templates/part/part_base.html:216
#: part/templates/part/part_base.html:517
#: part/templates/part/part_base.html:543
msgid "Show Part Details"
msgstr ""

#: part/templates/part/part_base.html:276
msgid "Latest Serial Number"
msgstr ""

#: part/templates/part/part_base.html:389 part/templates/part/prices.html:125
msgid "Calculate"
msgstr ""

#: part/templates/part/part_base.html:432
msgid "No matching images found"
msgstr ""

#: part/templates/part/part_base.html:512
#: part/templates/part/part_base.html:537
msgid "Hide Part Details"
msgstr ""

#: part/templates/part/part_pricing.html:22 part/templates/part/prices.html:21
msgid "Supplier Pricing"
msgstr ""

#: part/templates/part/part_pricing.html:26
#: part/templates/part/part_pricing.html:52
#: part/templates/part/part_pricing.html:85
#: part/templates/part/part_pricing.html:100 part/templates/part/prices.html:25
#: part/templates/part/prices.html:52 part/templates/part/prices.html:84
#: part/templates/part/prices.html:101
msgid "Unit Cost"
msgstr ""

#: part/templates/part/part_pricing.html:32
#: part/templates/part/part_pricing.html:58
#: part/templates/part/part_pricing.html:89
#: part/templates/part/part_pricing.html:104 part/templates/part/prices.html:32
#: part/templates/part/prices.html:59 part/templates/part/prices.html:89
#: part/templates/part/prices.html:106
msgid "Total Cost"
msgstr ""

#: part/templates/part/part_pricing.html:40 part/templates/part/prices.html:40
#: templates/js/translated/bom.js:291
msgid "No supplier pricing available"
msgstr ""

#: part/templates/part/part_pricing.html:48 part/templates/part/prices.html:49
#: part/templates/part/prices.html:225
msgid "BOM Pricing"
msgstr ""

#: part/templates/part/part_pricing.html:66 part/templates/part/prices.html:67
msgid "Note: BOM pricing is incomplete for this part"
msgstr ""

#: part/templates/part/part_pricing.html:73 part/templates/part/prices.html:74
msgid "No BOM pricing available"
msgstr ""

#: part/templates/part/part_pricing.html:82 part/templates/part/prices.html:83
msgid "Internal Price"
msgstr ""

#: part/templates/part/part_pricing.html:113
#: part/templates/part/prices.html:115
msgid "No pricing information is available for this part."
msgstr ""

#: part/templates/part/part_thumb.html:20
msgid "Select from existing images"
msgstr ""

#: part/templates/part/partial_delete.html:7
#, python-format
msgid "Are you sure you want to delete part '<b>%(full_name)s</b>'?"
msgstr ""

#: part/templates/part/partial_delete.html:12
#, python-format
msgid "This part is used in BOMs for %(count)s other parts. If you delete this part, the BOMs for the following parts will be updated"
msgstr ""

#: part/templates/part/partial_delete.html:22
#, python-format
msgid "There are %(count)s stock entries defined for this part. If you delete this part, the following stock entries will also be deleted:"
msgstr ""

#: part/templates/part/partial_delete.html:33
#, python-format
msgid "There are %(count)s manufacturers defined for this part. If you delete this part, the following manufacturer parts will also be deleted:"
msgstr ""

#: part/templates/part/partial_delete.html:44
#, python-format
msgid "There are %(count)s suppliers defined for this part. If you delete this part, the following supplier parts will also be deleted:"
msgstr ""

#: part/templates/part/partial_delete.html:55
#, python-format
msgid "There are %(count)s unique parts tracked for '%(full_name)s'. Deleting this part will permanently remove this tracking information."
msgstr ""

#: part/templates/part/prices.html:16
msgid "Pricing ranges"
msgstr ""

#: part/templates/part/prices.html:22
msgid "Show supplier cost"
msgstr ""

#: part/templates/part/prices.html:23
msgid "Show purchase price"
msgstr ""

#: part/templates/part/prices.html:50
msgid "Show BOM cost"
msgstr ""

#: part/templates/part/prices.html:98
msgid "Show sale cost"
msgstr ""

#: part/templates/part/prices.html:99
msgid "Show sale price"
msgstr ""

#: part/templates/part/prices.html:121
msgid "Calculation parameters"
msgstr ""

#: part/templates/part/prices.html:136 templates/js/translated/bom.js:285
msgid "Supplier Cost"
msgstr ""

#: part/templates/part/prices.html:137 part/templates/part/prices.html:158
#: part/templates/part/prices.html:183 part/templates/part/prices.html:213
#: part/templates/part/prices.html:239 part/templates/part/prices.html:267
msgid "Jump to overview"
msgstr ""

#: part/templates/part/prices.html:162
msgid "Stock Pricing"
msgstr ""

#: part/templates/part/prices.html:172
msgid "No stock pricing history is available for this part."
msgstr ""

#: part/templates/part/prices.html:182
msgid "Internal Cost"
msgstr ""

#: part/templates/part/prices.html:197 part/views.py:1793
msgid "Add Internal Price Break"
msgstr ""

#: part/templates/part/prices.html:212
msgid "BOM Cost"
msgstr ""

#: part/templates/part/prices.html:238
msgid "Sale Cost"
msgstr ""

#: part/templates/part/prices.html:278
msgid "No sale pice history available for this part."
msgstr ""

#: part/templates/part/set_category.html:9
msgid "Set category for the following parts"
msgstr ""

#: part/templates/part/stock_count.html:7 templates/js/translated/bom.js:259
#: templates/js/translated/part.js:723 templates/js/translated/part.js:910
msgid "No Stock"
msgstr ""

#: part/templates/part/stock_count.html:9 templates/InvenTree/index.html:166
msgid "Low Stock"
msgstr ""

#: part/templates/part/variant_part.html:9
msgid "Create new part variant"
msgstr ""

#: part/templates/part/variant_part.html:10
#, python-format
msgid "Create a new variant of template <i>'%(full_name)s'</i>."
msgstr ""

#: part/templatetags/inventree_extras.py:106
msgid "Unknown database"
msgstr ""

#: part/views.py:94
msgid "Add Related Part"
msgstr ""

#: part/views.py:149
msgid "Delete Related Part"
msgstr ""

#: part/views.py:160
msgid "Set Part Category"
msgstr ""

#: part/views.py:210
#, python-brace-format
msgid "Set category for {n} parts"
msgstr ""

#: part/views.py:270
msgid "Match References"
msgstr ""

#: part/views.py:526
msgid "None"
msgstr ""

#: part/views.py:585
msgid "Part QR Code"
msgstr ""

#: part/views.py:687
msgid "Select Part Image"
msgstr ""

#: part/views.py:713
msgid "Updated part image"
msgstr ""

#: part/views.py:716
msgid "Part image not found"
msgstr ""

#: part/views.py:728
msgid "Duplicate BOM"
msgstr ""

#: part/views.py:758
msgid "Confirm duplication of BOM from parent"
msgstr ""

#: part/views.py:779
msgid "Validate BOM"
msgstr ""

#: part/views.py:800
msgid "Confirm that the BOM is valid"
msgstr ""

#: part/views.py:811
msgid "Validated Bill of Materials"
msgstr ""

#: part/views.py:884
msgid "Match Parts"
msgstr ""

#: part/views.py:1272
msgid "Confirm Part Deletion"
msgstr ""

#: part/views.py:1279
msgid "Part was deleted"
msgstr ""

#: part/views.py:1288
msgid "Part Pricing"
msgstr ""

#: part/views.py:1429
msgid "Create Part Parameter Template"
msgstr ""

#: part/views.py:1439
msgid "Edit Part Parameter Template"
msgstr ""

#: part/views.py:1446
msgid "Delete Part Parameter Template"
msgstr ""

#: part/views.py:1494 templates/js/translated/part.js:275
msgid "Edit Part Category"
msgstr ""

#: part/views.py:1532
msgid "Delete Part Category"
msgstr ""

#: part/views.py:1538
msgid "Part category was deleted"
msgstr ""

#: part/views.py:1547
msgid "Create Category Parameter Template"
msgstr ""

#: part/views.py:1648
msgid "Edit Category Parameter Template"
msgstr ""

#: part/views.py:1704
msgid "Delete Category Parameter Template"
msgstr ""

#: part/views.py:1726
msgid "Added new price break"
msgstr ""

#: part/views.py:1802
msgid "Edit Internal Price Break"
msgstr ""

#: part/views.py:1810
msgid "Delete Internal Price Break"
msgstr ""

#: report/models.py:182
msgid "Template name"
msgstr ""

#: report/models.py:188
msgid "Report template file"
msgstr ""

#: report/models.py:195
msgid "Report template description"
msgstr ""

#: report/models.py:201
msgid "Report revision number (auto-increments)"
msgstr ""

#: report/models.py:292
msgid "Pattern for generating report filenames"
msgstr ""

#: report/models.py:299
msgid "Report template is enabled"
msgstr ""

#: report/models.py:323
msgid "StockItem query filters (comma-separated list of key=value pairs)"
msgstr ""

#: report/models.py:331
msgid "Include Installed Tests"
msgstr ""

#: report/models.py:332
msgid "Include test results for stock items installed inside assembled item"
msgstr ""

#: report/models.py:380
msgid "Build Filters"
msgstr ""

#: report/models.py:381
msgid "Build query filters (comma-separated list of key=value pairs"
msgstr ""

#: report/models.py:423
msgid "Part Filters"
msgstr ""

#: report/models.py:424
msgid "Part query filters (comma-separated list of key=value pairs"
msgstr ""

#: report/models.py:458
msgid "Purchase order query filters"
msgstr ""

#: report/models.py:496
msgid "Sales order query filters"
msgstr ""

#: report/models.py:546
msgid "Snippet"
msgstr ""

#: report/models.py:547
msgid "Report snippet file"
msgstr ""

#: report/models.py:551
msgid "Snippet file description"
msgstr ""

#: report/models.py:586
msgid "Asset"
msgstr ""

#: report/models.py:587
msgid "Report asset file"
msgstr ""

#: report/models.py:590
msgid "Asset file description"
msgstr ""

#: report/templates/report/inventree_build_order_base.html:147
msgid "Required For"
msgstr ""

#: report/templates/report/inventree_po_report.html:85
#: report/templates/report/inventree_so_report.html:85
msgid "Line Items"
msgstr ""

#: report/templates/report/inventree_test_report_base.html:21
msgid "Stock Item Test Report"
msgstr ""

#: report/templates/report/inventree_test_report_base.html:83
msgid "Test Results"
msgstr ""

#: report/templates/report/inventree_test_report_base.html:88
#: stock/models.py:1796
msgid "Test"
msgstr ""

#: report/templates/report/inventree_test_report_base.html:89
#: stock/models.py:1802
msgid "Result"
msgstr ""

#: report/templates/report/inventree_test_report_base.html:92
#: templates/js/translated/order.js:279 templates/js/translated/stock.js:1385
msgid "Date"
msgstr ""

#: report/templates/report/inventree_test_report_base.html:103
msgid "Pass"
msgstr ""

#: report/templates/report/inventree_test_report_base.html:105
msgid "Fail"
msgstr ""

#: stock/api.py:145
msgid "Request must contain list of stock items"
msgstr ""

#: stock/api.py:153
msgid "Improperly formatted data"
msgstr ""

#: stock/api.py:161
msgid "Each entry must contain a valid integer primary-key"
msgstr ""

#: stock/api.py:167
msgid "Primary key does not match valid stock item"
msgstr ""

#: stock/api.py:177
msgid "Invalid quantity value"
msgstr ""

#: stock/api.py:182
msgid "Quantity must not be less than zero"
msgstr ""

#: stock/api.py:210
#, python-brace-format
msgid "Updated stock for {n} items"
msgstr ""

#: stock/api.py:246 stock/api.py:279
msgid "Specified quantity exceeds stock quantity"
msgstr ""

#: stock/api.py:269
msgid "Valid location must be specified"
msgstr ""

#: stock/api.py:289
#, python-brace-format
msgid "Moved {n} parts to {loc}"
msgstr ""

#: stock/forms.py:79 stock/forms.py:307 stock/models.py:550
#: stock/templates/stock/item_base.html:395
#: templates/js/translated/stock.js:1028
msgid "Expiry Date"
msgstr ""

#: stock/forms.py:80 stock/forms.py:308
msgid "Expiration date for this stock item"
msgstr ""

#: stock/forms.py:83
msgid "Enter unique serial numbers (or leave blank)"
msgstr ""

#: stock/forms.py:134
msgid "Destination for serialized stock (by default, will remain in current location)"
msgstr ""

#: stock/forms.py:136
msgid "Serial numbers"
msgstr ""

#: stock/forms.py:136
msgid "Unique serial numbers (must match quantity)"
msgstr ""

#: stock/forms.py:138 stock/forms.py:282
msgid "Add transaction note (optional)"
msgstr ""

#: stock/forms.py:168 stock/forms.py:224
msgid "Select test report template"
msgstr ""

#: stock/forms.py:240
msgid "Stock item to install"
msgstr ""

#: stock/forms.py:270
msgid "Must not exceed available quantity"
msgstr ""

#: stock/forms.py:280
msgid "Destination location for uninstalled items"
msgstr ""

#: stock/forms.py:284
msgid "Confirm uninstall"
msgstr ""

#: stock/forms.py:284
msgid "Confirm removal of installed stock items"
msgstr ""

#: stock/models.py:57 stock/models.py:587
msgid "Owner"
msgstr ""

#: stock/models.py:58 stock/models.py:588
msgid "Select Owner"
msgstr ""

#: stock/models.py:316
msgid "StockItem with this serial number already exists"
msgstr ""

#: stock/models.py:352
#, python-brace-format
msgid "Part type ('{pf}') must be {pe}"
msgstr ""

#: stock/models.py:362 stock/models.py:371
msgid "Quantity must be 1 for item with a serial number"
msgstr ""

#: stock/models.py:363
msgid "Serial number cannot be set if quantity greater than 1"
msgstr ""

#: stock/models.py:385
msgid "Item cannot belong to itself"
msgstr ""

#: stock/models.py:391
msgid "Item must have a build reference if is_building=True"
msgstr ""

#: stock/models.py:398
msgid "Build reference does not point to the same part object"
msgstr ""

#: stock/models.py:440
msgid "Parent Stock Item"
msgstr ""

#: stock/models.py:449
msgid "Base part"
msgstr ""

#: stock/models.py:458
msgid "Select a matching supplier part for this stock item"
msgstr ""

#: stock/models.py:463 stock/templates/stock/stock_app_base.html:8
msgid "Stock Location"
msgstr ""

#: stock/models.py:466
msgid "Where is this stock item located?"
msgstr ""

#: stock/models.py:473
msgid "Packaging this stock item is stored in"
msgstr ""

#: stock/models.py:478 stock/templates/stock/item_base.html:284
msgid "Installed In"
msgstr ""

#: stock/models.py:481
msgid "Is this item installed in another item?"
msgstr ""

#: stock/models.py:497
msgid "Serial number for this item"
msgstr ""

#: stock/models.py:509
msgid "Batch code for this stock item"
msgstr ""

#: stock/models.py:513
msgid "Stock Quantity"
msgstr ""

#: stock/models.py:522
msgid "Source Build"
msgstr ""

#: stock/models.py:524
msgid "Build for this stock item"
msgstr ""

#: stock/models.py:535
msgid "Source Purchase Order"
msgstr ""

#: stock/models.py:538
msgid "Purchase order for this stock item"
msgstr ""

#: stock/models.py:544
msgid "Destination Sales Order"
msgstr ""

#: stock/models.py:551
msgid "Expiry date for stock item. Stock will be considered expired after this date"
msgstr ""

#: stock/models.py:564
msgid "Delete on deplete"
msgstr ""

#: stock/models.py:564
msgid "Delete this Stock Item when stock is depleted"
msgstr ""

#: stock/models.py:574 stock/templates/stock/item.html:99
#: stock/templates/stock/navbar.html:54
msgid "Stock Item Notes"
msgstr ""

#: stock/models.py:583
msgid "Single unit purchase price at time of purchase"
msgstr ""

#: stock/models.py:1051
msgid "Part is not set as trackable"
msgstr ""

#: stock/models.py:1057
msgid "Quantity must be integer"
msgstr ""

#: stock/models.py:1063
#, python-brace-format
msgid "Quantity must not exceed available stock quantity ({n})"
msgstr ""

#: stock/models.py:1066
msgid "Serial numbers must be a list of integers"
msgstr ""

#: stock/models.py:1069
msgid "Quantity does not match serial numbers"
msgstr ""

#: stock/models.py:1076
#, python-brace-format
msgid "Serial numbers already exist: {exists}"
msgstr ""

#: stock/models.py:1234
msgid "StockItem cannot be moved as it is not in stock"
msgstr ""

#: stock/models.py:1716
msgid "Entry notes"
msgstr ""

#: stock/models.py:1773
msgid "Value must be provided for this test"
msgstr ""

#: stock/models.py:1779
msgid "Attachment must be uploaded for this test"
msgstr ""

#: stock/models.py:1797
msgid "Test name"
msgstr ""

#: stock/models.py:1803 templates/js/translated/table_filters.js:231
msgid "Test result"
msgstr ""

#: stock/models.py:1809
msgid "Test output value"
msgstr ""

#: stock/models.py:1816
msgid "Test result attachment"
msgstr ""

#: stock/models.py:1822
msgid "Test notes"
msgstr ""

#: stock/templates/stock/item.html:17
msgid "Stock Tracking Information"
msgstr ""

#: stock/templates/stock/item.html:30
msgid "New Entry"
msgstr ""

#: stock/templates/stock/item.html:43
msgid "Child Stock Items"
msgstr ""

#: stock/templates/stock/item.html:50
msgid "This stock item does not have any child items"
msgstr ""

#: stock/templates/stock/item.html:58 stock/templates/stock/navbar.html:19
#: stock/templates/stock/navbar.html:22
msgid "Test Data"
msgstr ""

#: stock/templates/stock/item.html:66
msgid "Delete Test Data"
msgstr ""

#: stock/templates/stock/item.html:70
msgid "Add Test Data"
msgstr ""

#: stock/templates/stock/item.html:73 stock/templates/stock/item_base.html:95
msgid "Test Report"
msgstr ""

#: stock/templates/stock/item.html:120 stock/templates/stock/navbar.html:27
msgid "Installed Stock Items"
msgstr ""

#: stock/templates/stock/item.html:125 stock/views.py:534
msgid "Install Stock Item"
msgstr ""

#: stock/templates/stock/item.html:301 stock/templates/stock/item.html:326
msgid "Add Test Result"
msgstr ""

#: stock/templates/stock/item.html:346
msgid "Edit Test Result"
msgstr ""

#: stock/templates/stock/item.html:360
msgid "Delete Test Result"
msgstr ""

#: stock/templates/stock/item_base.html:33
#: stock/templates/stock/item_base.html:399
#: templates/js/translated/table_filters.js:212
msgid "Expired"
msgstr ""

#: stock/templates/stock/item_base.html:43
#: stock/templates/stock/item_base.html:401
#: templates/js/translated/table_filters.js:218
msgid "Stale"
msgstr ""

#: stock/templates/stock/item_base.html:80
#: templates/js/translated/barcode.js:309
#: templates/js/translated/barcode.js:314
msgid "Unlink Barcode"
msgstr ""

#: stock/templates/stock/item_base.html:82
msgid "Link Barcode"
msgstr ""

#: stock/templates/stock/item_base.html:84 templates/stock_table.html:31
msgid "Scan to Location"
msgstr ""

#: stock/templates/stock/item_base.html:91
msgid "Printing actions"
msgstr ""

#: stock/templates/stock/item_base.html:104
msgid "Stock adjustment actions"
msgstr ""

#: stock/templates/stock/item_base.html:108
#: stock/templates/stock/location.html:69 templates/stock_table.html:57
msgid "Count stock"
msgstr ""

#: stock/templates/stock/item_base.html:111 templates/stock_table.html:55
msgid "Add stock"
msgstr ""

#: stock/templates/stock/item_base.html:114 templates/stock_table.html:56
msgid "Remove stock"
msgstr ""

#: stock/templates/stock/item_base.html:117
msgid "Serialize stock"
msgstr ""

#: stock/templates/stock/item_base.html:121
#: stock/templates/stock/location.html:75
msgid "Transfer stock"
msgstr ""

#: stock/templates/stock/item_base.html:124
msgid "Assign to customer"
msgstr ""

#: stock/templates/stock/item_base.html:127
msgid "Return to stock"
msgstr ""

#: stock/templates/stock/item_base.html:130
msgid "Uninstall stock item"
msgstr ""

#: stock/templates/stock/item_base.html:130
msgid "Uninstall"
msgstr ""

#: stock/templates/stock/item_base.html:133
msgid "Install stock item"
msgstr ""

#: stock/templates/stock/item_base.html:133
msgid "Install"
msgstr ""

#: stock/templates/stock/item_base.html:145
msgid "Convert to variant"
msgstr ""

#: stock/templates/stock/item_base.html:148
msgid "Duplicate stock item"
msgstr ""

#: stock/templates/stock/item_base.html:150
msgid "Edit stock item"
msgstr ""

#: stock/templates/stock/item_base.html:153
msgid "Delete stock item"
msgstr ""

#: stock/templates/stock/item_base.html:173
msgid "You are not in the list of owners of this item. This stock item cannot be edited."
msgstr ""

#: stock/templates/stock/item_base.html:180
msgid "This stock item is in production and cannot be edited."
msgstr ""

#: stock/templates/stock/item_base.html:181
msgid "Edit the stock item from the build view."
msgstr ""

#: stock/templates/stock/item_base.html:194
msgid "This stock item has not passed all required tests"
msgstr ""

#: stock/templates/stock/item_base.html:202
#, python-format
msgid "This stock item is allocated to Sales Order %(link)s (Quantity: %(qty)s)"
msgstr ""

#: stock/templates/stock/item_base.html:210
#, python-format
msgid "This stock item is allocated to Build %(link)s (Quantity: %(qty)s)"
msgstr ""

#: stock/templates/stock/item_base.html:216
msgid "This stock item is serialized - it has a unique serial number and the quantity cannot be adjusted."
msgstr ""

#: stock/templates/stock/item_base.html:220
msgid "This stock item cannot be deleted as it has child items"
msgstr ""

#: stock/templates/stock/item_base.html:224
msgid "This stock item will be automatically deleted when all stock is depleted."
msgstr ""

#: stock/templates/stock/item_base.html:232
msgid "Stock Item Details"
msgstr ""

#: stock/templates/stock/item_base.html:254
msgid "previous page"
msgstr ""

#: stock/templates/stock/item_base.html:260
msgid "next page"
msgstr ""

#: stock/templates/stock/item_base.html:303
#: templates/js/translated/build.js:628
msgid "No location set"
msgstr ""

#: stock/templates/stock/item_base.html:310
msgid "Barcode Identifier"
msgstr ""

#: stock/templates/stock/item_base.html:352
msgid "Parent Item"
msgstr ""

#: stock/templates/stock/item_base.html:370
msgid "No manufacturer set"
msgstr ""

#: stock/templates/stock/item_base.html:399
#, python-format
msgid "This StockItem expired on %(item.expiry_date)s"
msgstr ""

#: stock/templates/stock/item_base.html:401
#, python-format
msgid "This StockItem expires on %(item.expiry_date)s"
msgstr ""

#: stock/templates/stock/item_base.html:408
#: templates/js/translated/stock.js:1035
msgid "Last Updated"
msgstr ""

#: stock/templates/stock/item_base.html:413
msgid "Last Stocktake"
msgstr ""

#: stock/templates/stock/item_base.html:417
msgid "No stocktake performed"
msgstr ""

#: stock/templates/stock/item_base.html:428
msgid "Tests"
msgstr ""

#: stock/templates/stock/item_base.html:516
msgid "Save"
msgstr ""

#: stock/templates/stock/item_base.html:528
msgid "Edit Stock Status"
msgstr ""

#: stock/templates/stock/item_delete.html:9
msgid "Are you sure you want to delete this stock item?"
msgstr ""

#: stock/templates/stock/item_delete.html:12
#, python-format
msgid "This will remove <b>%(qty)s</b> units of <b>%(full_name)s</b> from stock."
msgstr ""

#: stock/templates/stock/item_install.html:8
msgid "Install another Stock Item into this item."
msgstr ""

#: stock/templates/stock/item_install.html:11
#: stock/templates/stock/item_install.html:24
msgid "Stock items can only be installed if they meet the following criteria"
msgstr ""

#: stock/templates/stock/item_install.html:14
msgid "The Stock Item links to a Part which is in the BOM for this Stock Item"
msgstr ""

#: stock/templates/stock/item_install.html:15
msgid "The Stock Item is currently in stock"
msgstr ""

#: stock/templates/stock/item_install.html:16
msgid "The Stock Item is serialized and does not belong to another item"
msgstr ""

#: stock/templates/stock/item_install.html:21
msgid "Install this Stock Item in another stock item."
msgstr ""

#: stock/templates/stock/item_install.html:27
msgid "The part associated to this Stock Item belongs to another part's BOM"
msgstr ""

#: stock/templates/stock/item_install.html:28
msgid "This Stock Item is serialized and does not belong to another item"
msgstr ""

#: stock/templates/stock/item_serialize.html:5
msgid "Create serialized items from this stock item."
msgstr ""

#: stock/templates/stock/item_serialize.html:7
msgid "Select quantity to serialize, and unique serial numbers."
msgstr ""

#: stock/templates/stock/location.html:20
msgid "You are not in the list of owners of this location. This stock location cannot be edited."
msgstr ""

#: stock/templates/stock/location.html:37
msgid "All stock items"
msgstr ""

#: stock/templates/stock/location.html:55
msgid "Check-in Items"
msgstr ""

#: stock/templates/stock/location.html:83
msgid "Location actions"
msgstr ""

#: stock/templates/stock/location.html:85
msgid "Edit location"
msgstr ""

#: stock/templates/stock/location.html:87
msgid "Delete location"
msgstr ""

#: stock/templates/stock/location.html:99
msgid "Location Details"
msgstr ""

#: stock/templates/stock/location.html:104
msgid "Location Path"
msgstr ""

#: stock/templates/stock/location.html:109
msgid "Location Description"
msgstr ""

#: stock/templates/stock/location.html:114
#: stock/templates/stock/location.html:155
#: stock/templates/stock/location_navbar.html:11
#: stock/templates/stock/location_navbar.html:14
msgid "Sublocations"
msgstr ""

#: stock/templates/stock/location.html:124
msgid "Stock Details"
msgstr ""

#: stock/templates/stock/location.html:129 templates/InvenTree/search.html:279
#: templates/stats.html:97 users/models.py:42
msgid "Stock Locations"
msgstr ""

#: stock/templates/stock/location.html:162 templates/stock_table.html:37
msgid "Printing Actions"
msgstr ""

#: stock/templates/stock/location.html:166 templates/stock_table.html:41
msgid "Print labels"
msgstr ""

#: stock/templates/stock/location.html:251
msgid "Create new location"
msgstr ""

#: stock/templates/stock/location_delete.html:7
msgid "Are you sure you want to delete this stock location?"
msgstr ""

#: stock/templates/stock/navbar.html:11
msgid "Stock Item Tracking"
msgstr ""

#: stock/templates/stock/navbar.html:14
msgid "History"
msgstr ""

#: stock/templates/stock/navbar.html:30
msgid "Installed Items"
msgstr ""

#: stock/templates/stock/navbar.html:38
msgid "Child Items"
msgstr ""

#: stock/templates/stock/navbar.html:41
msgid "Children"
msgstr ""

#: stock/templates/stock/stock_adjust.html:43
msgid "Remove item"
msgstr ""

#: stock/templates/stock/stock_app_base.html:16
msgid "Loading..."
msgstr ""

#: stock/templates/stock/stock_uninstall.html:8
msgid "The following stock items will be uninstalled"
msgstr ""

#: stock/templates/stock/stockitem_convert.html:7 stock/views.py:932
msgid "Convert Stock Item"
msgstr ""

#: stock/templates/stock/stockitem_convert.html:8
#, python-format
msgid "This stock item is current an instance of <i>%(part)s</i>"
msgstr ""

#: stock/templates/stock/stockitem_convert.html:9
msgid "It can be converted to one of the part variants listed below."
msgstr ""

#: stock/templates/stock/stockitem_convert.html:14
msgid "This action cannot be easily undone"
msgstr ""

#: stock/templates/stock/tracking_delete.html:6
msgid "Are you sure you want to delete this stock tracking entry?"
msgstr ""

#: stock/views.py:181
msgid "Edit Stock Location"
msgstr ""

#: stock/views.py:288 stock/views.py:911 stock/views.py:1033
#: stock/views.py:1398
msgid "Owner is required (ownership control is enabled)"
msgstr ""

#: stock/views.py:303
msgid "Stock Location QR code"
msgstr ""

#: stock/views.py:322
msgid "Assign to Customer"
msgstr ""

#: stock/views.py:331
msgid "Customer must be specified"
msgstr ""

#: stock/views.py:355
msgid "Return to Stock"
msgstr ""

#: stock/views.py:364
msgid "Specify a valid location"
msgstr ""

#: stock/views.py:375
msgid "Stock item returned from customer"
msgstr ""

#: stock/views.py:386
msgid "Delete All Test Data"
msgstr ""

#: stock/views.py:403
msgid "Confirm test data deletion"
msgstr ""

#: stock/views.py:508
msgid "Stock Item QR Code"
msgstr ""

#: stock/views.py:683
msgid "Uninstall Stock Items"
msgstr ""

#: stock/views.py:780 templates/js/translated/stock.js:284
msgid "Confirm stock adjustment"
msgstr ""

#: stock/views.py:791
msgid "Uninstalled stock items"
msgstr ""

#: stock/views.py:813
msgid "Edit Stock Item"
msgstr ""

#: stock/views.py:959
msgid "Create new Stock Location"
msgstr ""

#: stock/views.py:1050
msgid "Serialize Stock"
msgstr ""

#: stock/views.py:1143 templates/js/translated/build.js:365
msgid "Create new Stock Item"
msgstr ""

#: stock/views.py:1285
msgid "Duplicate Stock Item"
msgstr ""

#: stock/views.py:1367
msgid "Quantity cannot be negative"
msgstr ""

#: stock/views.py:1467
msgid "Delete Stock Location"
msgstr ""

#: stock/views.py:1480
msgid "Delete Stock Item"
msgstr ""

#: stock/views.py:1491
msgid "Delete Stock Tracking Entry"
msgstr ""

#: stock/views.py:1498
msgid "Edit Stock Tracking Entry"
msgstr ""

#: stock/views.py:1507
msgid "Add Stock Tracking Entry"
msgstr ""

#: templates/403.html:5 templates/403.html:11
msgid "Permission Denied"
msgstr ""

#: templates/403.html:14
msgid "You do not have permission to view this page."
msgstr ""

#: templates/404.html:5 templates/404.html:11
msgid "Page Not Found"
msgstr ""

#: templates/404.html:14
msgid "The requested page does not exist"
msgstr ""

#: templates/InvenTree/index.html:7
msgid "Index"
msgstr ""

#: templates/InvenTree/index.html:105
msgid "Starred Parts"
msgstr ""

#: templates/InvenTree/index.html:115
msgid "Latest Parts"
msgstr ""

#: templates/InvenTree/index.html:126
msgid "BOM Waiting Validation"
msgstr ""

#: templates/InvenTree/index.html:153
msgid "Recently Updated"
msgstr ""

#: templates/InvenTree/index.html:176
msgid "Depleted Stock"
msgstr ""

#: templates/InvenTree/index.html:199
msgid "Expired Stock"
msgstr ""

#: templates/InvenTree/index.html:210
msgid "Stale Stock"
msgstr ""

#: templates/InvenTree/index.html:232
msgid "Build Orders In Progress"
msgstr ""

#: templates/InvenTree/index.html:243
msgid "Overdue Build Orders"
msgstr ""

#: templates/InvenTree/index.html:263
msgid "Outstanding Purchase Orders"
msgstr ""

#: templates/InvenTree/index.html:274
msgid "Overdue Purchase Orders"
msgstr ""

#: templates/InvenTree/index.html:294
msgid "Outstanding Sales Orders"
msgstr ""

#: templates/InvenTree/index.html:305
msgid "Overdue Sales Orders"
msgstr ""

#: templates/InvenTree/search.html:8 templates/InvenTree/search.html:14
msgid "Search Results"
msgstr ""

#: templates/InvenTree/search.html:24
msgid "Enter a search query"
msgstr ""

#: templates/InvenTree/search.html:268 templates/js/translated/stock.js:631
msgid "Shipped to customer"
msgstr ""

#: templates/InvenTree/search.html:271 templates/js/translated/stock.js:641
msgid "No stock location set"
msgstr ""

#: templates/InvenTree/settings/barcode.html:8
msgid "Barcode Settings"
msgstr ""

#: templates/InvenTree/settings/build.html:8
msgid "Build Order Settings"
msgstr ""

#: templates/InvenTree/settings/category.html:7
msgid "Category Settings"
msgstr ""

#: templates/InvenTree/settings/currencies.html:8
msgid "Currency Settings"
msgstr ""

#: templates/InvenTree/settings/currencies.html:23
msgid "Base Currency"
msgstr ""

#: templates/InvenTree/settings/currencies.html:27
msgid "Exchange Rates"
msgstr ""

#: templates/InvenTree/settings/currencies.html:37
msgid "Last Update"
msgstr ""

#: templates/InvenTree/settings/currencies.html:43
msgid "Never"
msgstr ""

#: templates/InvenTree/settings/currencies.html:48
msgid "Update Now"
msgstr ""

#: templates/InvenTree/settings/global.html:9
msgid "Server Settings"
msgstr ""

#: templates/InvenTree/settings/header.html:7
msgid "Setting"
msgstr ""

#: templates/InvenTree/settings/navbar.html:12
#: templates/InvenTree/settings/user_settings.html:9
msgid "User Settings"
msgstr ""

#: templates/InvenTree/settings/navbar.html:15
#: templates/InvenTree/settings/navbar.html:17
msgid "Account"
msgstr ""

#: templates/InvenTree/settings/navbar.html:21
#: templates/InvenTree/settings/navbar.html:23
msgid "Home Page"
msgstr ""

#: templates/InvenTree/settings/navbar.html:27
#: templates/InvenTree/settings/navbar.html:29
#: templates/js/translated/tables.js:351 templates/search_form.html:6
#: templates/search_form.html:8
msgid "Search"
msgstr ""

#: templates/InvenTree/settings/navbar.html:33
#: templates/InvenTree/settings/navbar.html:35
msgid "Labels"
msgstr ""

#: templates/InvenTree/settings/navbar.html:39
#: templates/InvenTree/settings/navbar.html:41
msgid "Reports"
msgstr ""

#: templates/InvenTree/settings/navbar.html:46
#: templates/InvenTree/settings/navbar.html:48
#: templates/InvenTree/settings/settings.html:8 templates/navbar.html:84
msgid "Settings"
msgstr ""

#: templates/InvenTree/settings/navbar.html:56
msgid "InvenTree Settings"
msgstr ""

#: templates/InvenTree/settings/navbar.html:59
#: templates/InvenTree/settings/navbar.html:61 templates/stats.html:9
msgid "Server"
msgstr ""

#: templates/InvenTree/settings/navbar.html:65
#: templates/InvenTree/settings/navbar.html:67
msgid "Barcodes"
msgstr ""

#: templates/InvenTree/settings/navbar.html:71
#: templates/InvenTree/settings/navbar.html:73
msgid "Currencies"
msgstr ""

#: templates/InvenTree/settings/navbar.html:77
#: templates/InvenTree/settings/navbar.html:79
msgid "Reporting"
msgstr ""

#: templates/InvenTree/settings/navbar.html:89
#: templates/InvenTree/settings/navbar.html:91
msgid "Categories"
msgstr ""

#: templates/InvenTree/settings/part.html:7
msgid "Part Settings"
msgstr ""

#: templates/InvenTree/settings/part.html:12
msgid "Part Options"
msgstr ""

#: templates/InvenTree/settings/part.html:43
msgid "Part Import"
msgstr ""

#: templates/InvenTree/settings/part.html:46
msgid "Import Part"
msgstr ""

#: templates/InvenTree/settings/part.html:59
msgid "Part Parameter Templates"
msgstr ""

#: templates/InvenTree/settings/po.html:9
msgid "Purchase Order Settings"
msgstr ""

#: templates/InvenTree/settings/report.html:10
#: templates/InvenTree/settings/user_reports.html:9
msgid "Report Settings"
msgstr ""

#: templates/InvenTree/settings/setting.html:29
msgid "No value set"
msgstr ""

#: templates/InvenTree/settings/setting.html:41
msgid "Edit setting"
msgstr ""

#: templates/InvenTree/settings/settings.html:152
msgid "No category parameter templates found"
msgstr ""

#: templates/InvenTree/settings/settings.html:174
#: templates/InvenTree/settings/settings.html:271
msgid "Edit Template"
msgstr ""

#: templates/InvenTree/settings/settings.html:175
#: templates/InvenTree/settings/settings.html:272
msgid "Delete Template"
msgstr ""

#: templates/InvenTree/settings/settings.html:251
msgid "No part parameter templates found"
msgstr ""

#: templates/InvenTree/settings/so.html:7
msgid "Sales Order Settings"
msgstr ""

#: templates/InvenTree/settings/stock.html:7
msgid "Stock Settings"
msgstr ""

#: templates/InvenTree/settings/user.html:9
msgid "Account Settings"
msgstr ""

#: templates/InvenTree/settings/user.html:15
msgid "Edit"
msgstr ""

#: templates/InvenTree/settings/user.html:17
msgid "Change Password"
msgstr ""

#: templates/InvenTree/settings/user.html:24
#: templates/registration/login.html:58
msgid "Username"
msgstr ""

#: templates/InvenTree/settings/user.html:28
msgid "First Name"
msgstr ""

#: templates/InvenTree/settings/user.html:32
msgid "Last Name"
msgstr ""

#: templates/InvenTree/settings/user.html:36
msgid "Email Address"
msgstr ""

#: templates/InvenTree/settings/user.html:42
msgid "Theme Settings"
msgstr ""

#: templates/InvenTree/settings/user.html:63
msgid "Set Theme"
msgstr ""

#: templates/InvenTree/settings/user.html:70
msgid "Language Settings"
msgstr ""

#: templates/InvenTree/settings/user.html:89
#, python-format
msgid "%(lang_translated)s%% translated"
msgstr ""

#: templates/InvenTree/settings/user.html:91
msgid "No translations available"
msgstr ""

#: templates/InvenTree/settings/user.html:98
msgid "Set Language"
msgstr ""

#: templates/InvenTree/settings/user.html:103
msgid "Help the translation efforts!"
msgstr ""

#: templates/InvenTree/settings/user.html:104
#, python-format
msgid "Native language translation of the InvenTree web application is <a href=\"%(link)s\">community contributed via crowdin</a>. Contributions are welcomed and encouraged."
msgstr ""

#: templates/InvenTree/settings/user_homepage.html:9
msgid "Home Page Settings"
msgstr ""

#: templates/InvenTree/settings/user_labels.html:9
msgid "Label Settings"
msgstr ""

#: templates/InvenTree/settings/user_search.html:9
msgid "Search Settings"
msgstr ""

#: templates/about.html:13
msgid "InvenTree Version Information"
msgstr ""

#: templates/about.html:22
msgid "InvenTree Version"
msgstr ""

#: templates/about.html:26
msgid "Up to Date"
msgstr ""

#: templates/about.html:28
msgid "Update Available"
msgstr ""

#: templates/about.html:34
msgid "API Version"
msgstr ""

#: templates/about.html:39
msgid "Python Version"
msgstr ""

#: templates/about.html:44
msgid "Django Version"
msgstr ""

#: templates/about.html:51
msgid "Commit Hash"
msgstr ""

#: templates/about.html:58
msgid "Commit Date"
msgstr ""

#: templates/about.html:63
msgid "InvenTree Documentation"
msgstr ""

#: templates/about.html:68
msgid "View Code on GitHub"
msgstr ""

#: templates/about.html:73
msgid "Credits"
msgstr ""

#: templates/about.html:78
msgid "Mobile App"
msgstr ""

#: templates/about.html:83
msgid "Submit Bug Report"
msgstr ""

#: templates/about.html:90 templates/clip.html:4
msgid "copy to clipboard"
msgstr ""

#: templates/about.html:90
msgid "copy version information"
msgstr ""

#: templates/about.html:100 templates/js/translated/modals.js:33
#: templates/js/translated/modals.js:567 templates/js/translated/modals.js:661
#: templates/js/translated/modals.js:957 templates/modals.html:29
#: templates/modals.html:54
msgid "Close"
msgstr ""

#: templates/image_download.html:8
msgid "Specify URL for downloading image"
msgstr ""

#: templates/image_download.html:11
msgid "Must be a valid image URL"
msgstr ""

#: templates/image_download.html:12
msgid "Remote server must be accessible"
msgstr ""

#: templates/image_download.html:13
msgid "Remote image must not exceed maximum allowable file size"
msgstr ""

#: templates/js/report.js:47 templates/js/translated/report.js:47
msgid "items selected"
msgstr ""

#: templates/js/report.js:55 templates/js/translated/report.js:55
msgid "Select Report Template"
msgstr ""

#: templates/js/report.js:70 templates/js/translated/report.js:70
msgid "Select Test Report Template"
msgstr ""

#: templates/js/report.js:98 templates/js/translated/label.js:10
#: templates/js/translated/report.js:98 templates/js/translated/stock.js:244
msgid "Select Stock Items"
msgstr ""

#: templates/js/report.js:99 templates/js/translated/report.js:99
msgid "Stock item(s) must be selected before printing reports"
msgstr ""

#: templates/js/report.js:116 templates/js/report.js:169
#: templates/js/report.js:223 templates/js/report.js:277
#: templates/js/report.js:331 templates/js/translated/report.js:116
#: templates/js/translated/report.js:169 templates/js/translated/report.js:223
#: templates/js/translated/report.js:277 templates/js/translated/report.js:331
msgid "No Reports Found"
msgstr ""

#: templates/js/report.js:117 templates/js/translated/report.js:117
msgid "No report templates found which match selected stock item(s)"
msgstr ""

#: templates/js/report.js:152 templates/js/translated/report.js:152
msgid "Select Builds"
msgstr ""

#: templates/js/report.js:153 templates/js/translated/report.js:153
msgid "Build(s) must be selected before printing reports"
msgstr ""

#: templates/js/report.js:170 templates/js/translated/report.js:170
msgid "No report templates found which match selected build(s)"
msgstr ""

#: templates/js/report.js:205 templates/js/translated/label.js:115
#: templates/js/translated/report.js:205
msgid "Select Parts"
msgstr ""

#: templates/js/report.js:206 templates/js/translated/report.js:206
msgid "Part(s) must be selected before printing reports"
msgstr ""

#: templates/js/report.js:224 templates/js/translated/report.js:224
msgid "No report templates found which match selected part(s)"
msgstr ""

#: templates/js/report.js:259 templates/js/translated/report.js:259
msgid "Select Purchase Orders"
msgstr ""

#: templates/js/report.js:260 templates/js/translated/report.js:260
msgid "Purchase Order(s) must be selected before printing report"
msgstr ""

#: templates/js/report.js:278 templates/js/report.js:332
#: templates/js/translated/report.js:278 templates/js/translated/report.js:332
msgid "No report templates found which match selected orders"
msgstr ""

#: templates/js/report.js:313 templates/js/translated/report.js:313
msgid "Select Sales Orders"
msgstr ""

#: templates/js/report.js:314 templates/js/translated/report.js:314
msgid "Sales Order(s) must be selected before printing report"
msgstr ""

#: templates/js/translated/api.js:161 templates/js/translated/modals.js:1027
msgid "No Response"
msgstr ""

#: templates/js/translated/api.js:162 templates/js/translated/modals.js:1028
msgid "No response from the InvenTree server"
msgstr ""

#: templates/js/translated/api.js:167
msgid "Error 400: Bad request"
msgstr ""

#: templates/js/translated/api.js:168
msgid "API request returned error code 400"
msgstr ""

#: templates/js/translated/api.js:171 templates/js/translated/modals.js:1037
msgid "Error 401: Not Authenticated"
msgstr ""

#: templates/js/translated/api.js:172 templates/js/translated/modals.js:1038
msgid "Authentication credentials not supplied"
msgstr ""

#: templates/js/translated/api.js:175 templates/js/translated/modals.js:1042
msgid "Error 403: Permission Denied"
msgstr ""

#: templates/js/translated/api.js:176 templates/js/translated/modals.js:1043
msgid "You do not have the required permissions to access this function"
msgstr ""

#: templates/js/translated/api.js:179 templates/js/translated/modals.js:1047
msgid "Error 404: Resource Not Found"
msgstr ""

#: templates/js/translated/api.js:180 templates/js/translated/modals.js:1048
msgid "The requested resource could not be located on the server"
msgstr ""

#: templates/js/translated/api.js:183 templates/js/translated/modals.js:1052
msgid "Error 408: Timeout"
msgstr ""

#: templates/js/translated/api.js:184 templates/js/translated/modals.js:1053
msgid "Connection timeout while requesting data from server"
msgstr ""

#: templates/js/translated/api.js:187
msgid "Unhandled Error Code"
msgstr ""

#: templates/js/translated/api.js:188
msgid "Error code"
msgstr ""

#: templates/js/translated/attachment.js:16
msgid "No attachments found"
msgstr ""

#: templates/js/translated/attachment.js:79
msgid "Upload Date"
msgstr ""

#: templates/js/translated/attachment.js:92
msgid "Edit attachment"
msgstr ""

#: templates/js/translated/attachment.js:99
msgid "Delete attachment"
msgstr ""

#: templates/js/translated/barcode.js:8
msgid "Scan barcode data here using wedge scanner"
msgstr ""

#: templates/js/translated/barcode.js:10
msgid "Enter barcode data"
msgstr ""

#: templates/js/translated/barcode.js:14
msgid "Barcode"
msgstr ""

#: templates/js/translated/barcode.js:32
msgid "Enter optional notes for stock transfer"
msgstr ""

#: templates/js/translated/barcode.js:33
msgid "Enter notes"
msgstr ""

#: templates/js/translated/barcode.js:71
msgid "Server error"
msgstr ""

#: templates/js/translated/barcode.js:92
msgid "Unknown response from server"
msgstr ""

#: templates/js/translated/barcode.js:119
#: templates/js/translated/modals.js:1017
msgid "Invalid server response"
msgstr ""

#: templates/js/translated/barcode.js:212
msgid "Scan barcode data below"
msgstr ""

#: templates/js/translated/barcode.js:270
msgid "No URL in response"
msgstr ""

#: templates/js/translated/barcode.js:288
msgid "Link Barcode to Stock Item"
msgstr ""

#: templates/js/translated/barcode.js:311
msgid "This will remove the association between this stock item and the barcode"
msgstr ""

#: templates/js/translated/barcode.js:317
msgid "Unlink"
msgstr ""

#: templates/js/translated/barcode.js:376 templates/js/translated/stock.js:220
msgid "Remove stock item"
msgstr ""

#: templates/js/translated/barcode.js:418
msgid "Check Stock Items into Location"
msgstr ""

#: templates/js/translated/barcode.js:422
#: templates/js/translated/barcode.js:547
msgid "Check In"
msgstr ""

#: templates/js/translated/barcode.js:462
#: templates/js/translated/barcode.js:586
msgid "Error transferring stock"
msgstr ""

#: templates/js/translated/barcode.js:481
msgid "Stock Item already scanned"
msgstr ""

#: templates/js/translated/barcode.js:485
msgid "Stock Item already in this location"
msgstr ""

#: templates/js/translated/barcode.js:492
msgid "Added stock item"
msgstr ""

#: templates/js/translated/barcode.js:499
msgid "Barcode does not match Stock Item"
msgstr ""

#: templates/js/translated/barcode.js:542
msgid "Check Into Location"
msgstr ""

#: templates/js/translated/barcode.js:605
msgid "Barcode does not match a valid location"
msgstr ""

#: templates/js/translated/bom.js:195 templates/js/translated/build.js:1152
msgid "Open subassembly"
msgstr ""

#: templates/js/translated/bom.js:269
msgid "Purchase Price Range"
msgstr ""

#: templates/js/translated/bom.js:277
msgid "Purchase Price Average"
msgstr ""

#: templates/js/translated/bom.js:326 templates/js/translated/bom.js:412
msgid "View BOM"
msgstr ""

#: templates/js/translated/bom.js:386
msgid "Validate BOM Item"
msgstr ""

#: templates/js/translated/bom.js:388
msgid "This line has been validated"
msgstr ""

#: templates/js/translated/bom.js:390 templates/js/translated/bom.js:555
msgid "Edit BOM Item"
msgstr ""

#: templates/js/translated/bom.js:392 templates/js/translated/bom.js:539
msgid "Delete BOM Item"
msgstr ""

#: templates/js/translated/bom.js:483 templates/js/translated/build.js:458
#: templates/js/translated/build.js:1250
msgid "No BOM items found"
msgstr ""

#: templates/js/translated/build.js:42
msgid "Edit Build Order"
msgstr ""

#: templates/js/translated/build.js:68
msgid "Create Build Order"
msgstr ""

#: templates/js/translated/build.js:100
msgid "Auto-allocate stock items to this output"
msgstr ""

#: templates/js/translated/build.js:108
msgid "Unallocate stock from build output"
msgstr ""

#: templates/js/translated/build.js:118
msgid "Complete build output"
msgstr ""

#: templates/js/translated/build.js:127
msgid "Delete build output"
msgstr ""

#: templates/js/translated/build.js:222
msgid "No build order allocations found"
msgstr ""

#: templates/js/translated/build.js:260 templates/js/translated/order.js:471
msgid "Location not specified"
msgstr ""

#: templates/js/translated/build.js:364 templates/stock_table.html:20
msgid "New Stock Item"
msgstr ""

#: templates/js/translated/build.js:679
msgid "Required Part"
msgstr ""

#: templates/js/translated/build.js:700
msgid "Quantity Per"
msgstr ""

#: templates/js/translated/build.js:770 templates/js/translated/build.js:1214
#: templates/stock_table.html:59
msgid "Order stock"
msgstr ""

#: templates/js/translated/build.js:823
msgid "No builds matching query"
msgstr ""

#: templates/js/translated/build.js:840 templates/js/translated/part.js:811
#: templates/js/translated/part.js:1056 templates/js/translated/stock.js:886
#: templates/js/translated/stock.js:1339
msgid "Select"
msgstr ""

#: templates/js/translated/build.js:860
msgid "Build order is overdue"
msgstr ""

#: templates/js/translated/build.js:924 templates/js/translated/stock.js:1561
msgid "No user information"
msgstr ""

#: templates/js/translated/build.js:939
msgid "No information"
msgstr ""

#: templates/js/translated/build.js:989
msgid "No parts allocated for"
msgstr ""

#: templates/js/translated/company.js:34
msgid "Add Manufacturer"
msgstr ""

#: templates/js/translated/company.js:47 templates/js/translated/company.js:140
msgid "Add Manufacturer Part"
msgstr ""

#: templates/js/translated/company.js:63
msgid "Edit Manufacturer Part"
msgstr ""

#: templates/js/translated/company.js:72
msgid "Delete Manufacturer Part"
msgstr ""

#: templates/js/translated/company.js:128 templates/js/translated/order.js:58
msgid "Add Supplier"
msgstr ""

#: templates/js/translated/company.js:156
msgid "Add Supplier Part"
msgstr ""

#: templates/js/translated/company.js:171
msgid "Edit Supplier Part"
msgstr ""

#: templates/js/translated/company.js:181
msgid "Delete Supplier Part"
msgstr ""

#: templates/js/translated/company.js:228
msgid "Edit Company"
msgstr ""

#: templates/js/translated/company.js:249
msgid "Add new Company"
msgstr ""

#: templates/js/translated/company.js:326
msgid "Parts Supplied"
msgstr ""

#: templates/js/translated/company.js:335
msgid "Parts Manufactured"
msgstr ""

#: templates/js/translated/company.js:348
msgid "No company information found"
msgstr ""

#: templates/js/translated/company.js:366
msgid "The following manufacturer parts will be deleted"
msgstr ""

#: templates/js/translated/company.js:383
msgid "Delete Manufacturer Parts"
msgstr ""

#: templates/js/translated/company.js:436
msgid "No manufacturer parts found"
msgstr ""

#: templates/js/translated/company.js:455
#: templates/js/translated/company.js:705 templates/js/translated/part.js:388
#: templates/js/translated/part.js:473
msgid "Template part"
msgstr ""

#: templates/js/translated/company.js:459
#: templates/js/translated/company.js:709 templates/js/translated/part.js:392
#: templates/js/translated/part.js:477
msgid "Assembled part"
msgstr ""

#: templates/js/translated/company.js:583 templates/js/translated/part.js:562
msgid "No parameters found"
msgstr ""

#: templates/js/translated/company.js:619 templates/js/translated/part.js:603
msgid "Edit parameter"
msgstr ""

#: templates/js/translated/company.js:620 templates/js/translated/part.js:604
msgid "Delete parameter"
msgstr ""

#: templates/js/translated/company.js:639 templates/js/translated/part.js:621
msgid "Edit Parameter"
msgstr ""

#: templates/js/translated/company.js:650 templates/js/translated/part.js:633
msgid "Delete Parameter"
msgstr ""

#: templates/js/translated/company.js:686
msgid "No supplier parts found"
msgstr ""

#: templates/js/translated/filters.js:167
#: templates/js/translated/filters.js:404
msgid "true"
msgstr ""

#: templates/js/translated/filters.js:171
#: templates/js/translated/filters.js:405
msgid "false"
msgstr ""

#: templates/js/translated/filters.js:193
msgid "Select filter"
msgstr ""

#: templates/js/translated/filters.js:268
msgid "Reload data"
msgstr ""

#: templates/js/translated/filters.js:270
msgid "Add new filter"
msgstr ""

#: templates/js/translated/filters.js:273
msgid "Clear all filters"
msgstr ""

#: templates/js/translated/filters.js:303
msgid "Create filter"
msgstr ""

#: templates/js/translated/forms.js:293 templates/js/translated/forms.js:306
#: templates/js/translated/forms.js:318 templates/js/translated/forms.js:330
msgid "Action Prohibited"
msgstr ""

#: templates/js/translated/forms.js:294
msgid "Create operation not allowed"
msgstr ""

#: templates/js/translated/forms.js:307
msgid "Update operation not allowed"
msgstr ""

#: templates/js/translated/forms.js:319
msgid "Delete operation not allowed"
msgstr ""

#: templates/js/translated/forms.js:331
msgid "View operation not allowed"
msgstr ""

#: templates/js/translated/forms.js:850 templates/modals.html:21
#: templates/modals.html:47
msgid "Form errors exist"
msgstr ""

#: templates/js/translated/forms.js:1337
msgid "Searching"
msgstr ""

#: templates/js/translated/forms.js:1549
msgid "Clear input"
msgstr ""

#: templates/js/translated/label.js:11
msgid "Stock item(s) must be selected before printing labels"
msgstr ""

#: templates/js/translated/label.js:29 templates/js/translated/label.js:79
#: templates/js/translated/label.js:134
msgid "No Labels Found"
msgstr ""

#: templates/js/translated/label.js:30
msgid "No labels found which match selected stock item(s)"
msgstr ""

#: templates/js/translated/label.js:61
msgid "Select Stock Locations"
msgstr ""

#: templates/js/translated/label.js:62
msgid "Stock location(s) must be selected before printing labels"
msgstr ""

#: templates/js/translated/label.js:80
msgid "No labels found which match selected stock location(s)"
msgstr ""

#: templates/js/translated/label.js:116
msgid "Part(s) must be selected before printing labels"
msgstr ""

#: templates/js/translated/label.js:135
msgid "No labels found which match the selected part(s)"
msgstr ""

#: templates/js/translated/label.js:209
msgid "stock items selected"
msgstr ""

#: templates/js/translated/label.js:217
msgid "Select Label"
msgstr ""

#: templates/js/translated/label.js:232
msgid "Select Label Template"
msgstr ""

#: templates/js/translated/modals.js:59 templates/js/translated/modals.js:103
#: templates/js/translated/modals.js:593
msgid "Cancel"
msgstr ""

#: templates/js/translated/modals.js:60 templates/js/translated/modals.js:102
#: templates/js/translated/modals.js:660 templates/js/translated/modals.js:956
#: templates/modals.html:30 templates/modals.html:55
msgid "Submit"
msgstr ""

#: templates/js/translated/modals.js:101
msgid "Form Title"
msgstr ""

#: templates/js/translated/modals.js:380
msgid "Waiting for server..."
msgstr ""

#: templates/js/translated/modals.js:539
msgid "Show Error Information"
msgstr ""

#: templates/js/translated/modals.js:592
msgid "Accept"
msgstr ""

#: templates/js/translated/modals.js:649
msgid "Loading Data"
msgstr ""

#: templates/js/translated/modals.js:907
msgid "Invalid response from server"
msgstr ""

#: templates/js/translated/modals.js:907
msgid "Form data missing from server response"
msgstr ""

#: templates/js/translated/modals.js:920
msgid "Error posting form data"
msgstr ""

#: templates/js/translated/modals.js:1017
msgid "JSON response missing form data"
msgstr ""

#: templates/js/translated/modals.js:1032
msgid "Error 400: Bad Request"
msgstr ""

#: templates/js/translated/modals.js:1033
msgid "Server returned error code 400"
msgstr ""

#: templates/js/translated/modals.js:1056
msgid "Error requesting form data"
msgstr ""

#: templates/js/translated/model_renderers.js:38
msgid "Company ID"
msgstr ""

#: templates/js/translated/model_renderers.js:78
msgid "Location ID"
msgstr ""

#: templates/js/translated/model_renderers.js:95
msgid "Build ID"
msgstr ""

#: templates/js/translated/model_renderers.js:114
msgid "Part ID"
msgstr ""

#: templates/js/translated/model_renderers.js:163
msgid "Category ID"
msgstr ""

#: templates/js/translated/model_renderers.js:199
msgid "Manufacturer Part ID"
msgstr ""

#: templates/js/translated/model_renderers.js:227
msgid "Supplier Part ID"
msgstr ""

#: templates/js/translated/order.js:17
msgid "Add Customer"
msgstr ""

#: templates/js/translated/order.js:42
msgid "Create Sales Order"
msgstr ""

#: templates/js/translated/order.js:222
msgid "No purchase orders found"
msgstr ""

#: templates/js/translated/order.js:246 templates/js/translated/order.js:341
msgid "Order is overdue"
msgstr ""

#: templates/js/translated/order.js:318
msgid "No sales orders found"
msgstr ""

#: templates/js/translated/order.js:355
msgid "Invalid Customer"
msgstr ""

#: templates/js/translated/order.js:432
msgid "No sales order allocations found"
msgstr ""

#: templates/js/translated/part.js:10
msgid "YES"
msgstr ""

#: templates/js/translated/part.js:12
msgid "NO"
msgstr ""

#: templates/js/translated/part.js:21
msgid "Part Attributes"
msgstr ""

#: templates/js/translated/part.js:25
msgid "Part Creation Options"
msgstr ""

#: templates/js/translated/part.js:29
msgid "Part Duplication Options"
msgstr ""

#: templates/js/translated/part.js:33
msgid "Supplier Options"
msgstr ""

#: templates/js/translated/part.js:47
msgid "Add Part Category"
msgstr ""

#: templates/js/translated/part.js:131
msgid "Create Initial Stock"
msgstr ""

#: templates/js/translated/part.js:132
msgid "Create an initial stock item for this part"
msgstr ""

#: templates/js/translated/part.js:139
msgid "Initial Stock Quantity"
msgstr ""

#: templates/js/translated/part.js:140
msgid "Specify initial stock quantity for this part"
msgstr ""

#: templates/js/translated/part.js:147 templates/js/translated/stock.js:261
msgid "Select destination stock location"
msgstr ""

#: templates/js/translated/part.js:158
msgid "Copy Category Parameters"
msgstr ""

#: templates/js/translated/part.js:159
msgid "Copy parameter templates from selected part category"
msgstr ""

#: templates/js/translated/part.js:167
msgid "Add Supplier Data"
msgstr ""

#: templates/js/translated/part.js:168
msgid "Create initial supplier data for this part"
msgstr ""

#: templates/js/translated/part.js:224
msgid "Copy Image"
msgstr ""

#: templates/js/translated/part.js:225
msgid "Copy image from original part"
msgstr ""

#: templates/js/translated/part.js:232
msgid "Copy BOM"
msgstr ""

#: templates/js/translated/part.js:233
msgid "Copy bill of materials from original part"
msgstr ""

#: templates/js/translated/part.js:240
msgid "Copy Parameters"
msgstr ""

#: templates/js/translated/part.js:241
msgid "Copy parameter data from original part"
msgstr ""

#: templates/js/translated/part.js:254
msgid "Parent part category"
msgstr ""

#: templates/js/translated/part.js:295
msgid "Edit Part"
msgstr ""

#: templates/js/translated/part.js:380 templates/js/translated/part.js:465
msgid "Trackable part"
msgstr ""

#: templates/js/translated/part.js:384 templates/js/translated/part.js:469
msgid "Virtual part"
msgstr ""

#: templates/js/translated/part.js:396
msgid "Starred part"
msgstr ""

#: templates/js/translated/part.js:400
msgid "Salable part"
msgstr ""

#: templates/js/translated/part.js:514
msgid "No variants found"
msgstr ""

#: templates/js/translated/part.js:701 templates/js/translated/part.js:940
msgid "No parts found"
msgstr ""

#: templates/js/translated/part.js:879
msgid "No category"
msgstr ""

#: templates/js/translated/part.js:897
#: templates/js/translated/table_filters.js:337
msgid "Low stock"
msgstr ""

#: templates/js/translated/part.js:1081 templates/js/translated/stock.js:1363
msgid "Path"
msgstr ""

#: templates/js/translated/part.js:1124
msgid "No test templates matching query"
msgstr ""

#: templates/js/translated/part.js:1175 templates/js/translated/stock.js:445
msgid "Edit test result"
msgstr ""

#: templates/js/translated/part.js:1176 templates/js/translated/stock.js:446
msgid "Delete test result"
msgstr ""

#: templates/js/translated/part.js:1182
msgid "This test is defined for a parent part"
msgstr ""

#: templates/js/translated/part.js:1207
#, python-brace-format
msgid "No ${human_name} information found"
msgstr ""

#: templates/js/translated/part.js:1261
#, python-brace-format
msgid "Edit ${human_name}"
msgstr ""

#: templates/js/translated/part.js:1262
#, python-brace-format
msgid "Delete ${human_name}"
msgstr ""

#: templates/js/translated/part.js:1363
msgid "Single Price"
msgstr ""

#: templates/js/translated/part.js:1382
msgid "Single Price Difference"
msgstr ""

#: templates/js/translated/stock.js:9
msgid "Parent stock location"
msgstr ""

#: templates/js/translated/stock.js:39
msgid "Export Stock"
msgstr ""

#: templates/js/translated/stock.js:42
msgid "Format"
msgstr ""

#: templates/js/translated/stock.js:43
msgid "Select file format"
msgstr ""

#: templates/js/translated/stock.js:55
msgid "Include Sublocations"
msgstr ""

#: templates/js/translated/stock.js:56
msgid "Include stock items in sublocations"
msgstr ""

#: templates/js/translated/stock.js:98
msgid "Transfer Stock"
msgstr ""

#: templates/js/translated/stock.js:99
msgid "Move"
msgstr ""

#: templates/js/translated/stock.js:105
msgid "Count Stock"
msgstr ""

#: templates/js/translated/stock.js:106
msgid "Count"
msgstr ""

#: templates/js/translated/stock.js:110
msgid "Remove Stock"
msgstr ""

#: templates/js/translated/stock.js:111
msgid "Take"
msgstr ""

#: templates/js/translated/stock.js:115
msgid "Add Stock"
msgstr ""

#: templates/js/translated/stock.js:116 users/models.py:190
msgid "Add"
msgstr ""

#: templates/js/translated/stock.js:120 templates/stock_table.html:63
msgid "Delete Stock"
msgstr ""

#: templates/js/translated/stock.js:209
msgid "Quantity cannot be adjusted for serialized stock"
msgstr ""

#: templates/js/translated/stock.js:209
msgid "Specify stock quantity"
msgstr ""

#: templates/js/translated/stock.js:245
msgid "You must select at least one available stock item"
msgstr ""

#: templates/js/translated/stock.js:270
msgid "Stock transaction notes"
msgstr ""

#: templates/js/translated/stock.js:408
msgid "PASS"
msgstr ""

#: templates/js/translated/stock.js:410
msgid "FAIL"
msgstr ""

#: templates/js/translated/stock.js:415
msgid "NO RESULT"
msgstr ""

#: templates/js/translated/stock.js:441
msgid "Add test result"
msgstr ""

#: templates/js/translated/stock.js:467
msgid "No test results found"
msgstr ""

#: templates/js/translated/stock.js:515
msgid "Test Date"
msgstr ""

#: templates/js/translated/stock.js:623
msgid "In production"
msgstr ""

#: templates/js/translated/stock.js:627
msgid "Installed in Stock Item"
msgstr ""

#: templates/js/translated/stock.js:635
msgid "Assigned to Sales Order"
msgstr ""

#: templates/js/translated/stock.js:712
msgid "No stock items matching query"
msgstr ""

#: templates/js/translated/stock.js:732
msgid "items"
msgstr ""

#: templates/js/translated/stock.js:824
msgid "batches"
msgstr ""

#: templates/js/translated/stock.js:851
msgid "locations"
msgstr ""

#: templates/js/translated/stock.js:853
msgid "Undefined location"
msgstr ""

#: templates/js/translated/stock.js:954
msgid "Stock item is in production"
msgstr ""

#: templates/js/translated/stock.js:959
msgid "Stock item assigned to sales order"
msgstr ""

#: templates/js/translated/stock.js:962
msgid "Stock item assigned to customer"
msgstr ""

#: templates/js/translated/stock.js:966
msgid "Stock item has expired"
msgstr ""

#: templates/js/translated/stock.js:968
msgid "Stock item will expire soon"
msgstr ""

#: templates/js/translated/stock.js:972
msgid "Stock item has been allocated"
msgstr ""

#: templates/js/translated/stock.js:976
msgid "Stock item has been installed in another item"
msgstr ""

#: templates/js/translated/stock.js:983
msgid "Stock item has been rejected"
msgstr ""

#: templates/js/translated/stock.js:987
msgid "Stock item is lost"
msgstr ""

#: templates/js/translated/stock.js:990
msgid "Stock item is destroyed"
msgstr ""

#: templates/js/translated/stock.js:994
#: templates/js/translated/table_filters.js:148
msgid "Depleted"
msgstr ""

#: templates/js/translated/stock.js:1023
msgid "Stocktake"
msgstr ""

#: templates/js/translated/stock.js:1076
msgid "Supplier part not specified"
msgstr ""

#: templates/js/translated/stock.js:1226
msgid "Stock Status"
msgstr ""

#: templates/js/translated/stock.js:1241
msgid "Set Stock Status"
msgstr ""

#: templates/js/translated/stock.js:1255
msgid "Select Status Code"
msgstr ""

#: templates/js/translated/stock.js:1256
msgid "Status code must be selected"
msgstr ""

#: templates/js/translated/stock.js:1395
msgid "Invalid date"
msgstr ""

#: templates/js/translated/stock.js:1442
msgid "Location no longer exists"
msgstr ""

#: templates/js/translated/stock.js:1461
msgid "Purchase order no longer exists"
msgstr ""

#: templates/js/translated/stock.js:1480
msgid "Customer no longer exists"
msgstr ""

#: templates/js/translated/stock.js:1498
msgid "Stock item no longer exists"
msgstr ""

#: templates/js/translated/stock.js:1521
msgid "Added"
msgstr ""

#: templates/js/translated/stock.js:1529
msgid "Removed"
msgstr ""

#: templates/js/translated/stock.js:1573
msgid "Edit tracking entry"
msgstr ""

#: templates/js/translated/stock.js:1574
msgid "Delete tracking entry"
msgstr ""

#: templates/js/translated/stock.js:1718
msgid "No installed items"
msgstr ""

#: templates/js/translated/stock.js:1741
msgid "Serial"
msgstr ""

#: templates/js/translated/stock.js:1769
msgid "Uninstall Stock Item"
msgstr ""

#: templates/js/translated/table_filters.js:43
msgid "Trackable Part"
msgstr ""

#: templates/js/translated/table_filters.js:47
msgid "Assembled Part"
msgstr ""

#: templates/js/translated/table_filters.js:51
msgid "Validated"
msgstr ""

#: templates/js/translated/table_filters.js:59
msgid "Allow Variant Stock"
msgstr ""

#: templates/js/translated/table_filters.js:79
#: templates/js/translated/table_filters.js:143
msgid "Include sublocations"
msgstr ""

#: templates/js/translated/table_filters.js:80
msgid "Include locations"
msgstr ""

#: templates/js/translated/table_filters.js:90
#: templates/js/translated/table_filters.js:91
#: templates/js/translated/table_filters.js:314
msgid "Include subcategories"
msgstr ""

#: templates/js/translated/table_filters.js:101
#: templates/js/translated/table_filters.js:178
msgid "Is Serialized"
msgstr ""

#: templates/js/translated/table_filters.js:104
#: templates/js/translated/table_filters.js:185
msgid "Serial number GTE"
msgstr ""

#: templates/js/translated/table_filters.js:105
#: templates/js/translated/table_filters.js:186
msgid "Serial number greater than or equal to"
msgstr ""

#: templates/js/translated/table_filters.js:108
#: templates/js/translated/table_filters.js:189
msgid "Serial number LTE"
msgstr ""

#: templates/js/translated/table_filters.js:109
#: templates/js/translated/table_filters.js:190
msgid "Serial number less than or equal to"
msgstr ""

#: templates/js/translated/table_filters.js:112
#: templates/js/translated/table_filters.js:113
#: templates/js/translated/table_filters.js:181
#: templates/js/translated/table_filters.js:182
msgid "Serial number"
msgstr ""

#: templates/js/translated/table_filters.js:117
#: templates/js/translated/table_filters.js:199
msgid "Batch code"
msgstr ""

#: templates/js/translated/table_filters.js:128
#: templates/js/translated/table_filters.js:304
msgid "Active parts"
msgstr ""

#: templates/js/translated/table_filters.js:129
msgid "Show stock for active parts"
msgstr ""

#: templates/js/translated/table_filters.js:134
msgid "Part is an assembly"
msgstr ""

#: templates/js/translated/table_filters.js:138
msgid "Is allocated"
msgstr ""

#: templates/js/translated/table_filters.js:139
msgid "Item has been allocated"
msgstr ""

#: templates/js/translated/table_filters.js:144
msgid "Include stock in sublocations"
msgstr ""

#: templates/js/translated/table_filters.js:149
msgid "Show stock items which are depleted"
msgstr ""

#: templates/js/translated/table_filters.js:154
msgid "Show items which are in stock"
msgstr ""

#: templates/js/translated/table_filters.js:158
msgid "In Production"
msgstr ""

#: templates/js/translated/table_filters.js:159
msgid "Show items which are in production"
msgstr ""

#: templates/js/translated/table_filters.js:163
msgid "Include Variants"
msgstr ""

#: templates/js/translated/table_filters.js:164
msgid "Include stock items for variant parts"
msgstr ""

#: templates/js/translated/table_filters.js:168
msgid "Installed"
msgstr ""

#: templates/js/translated/table_filters.js:169
msgid "Show stock items which are installed in another item"
msgstr ""

#: templates/js/translated/table_filters.js:174
msgid "Show items which have been assigned to a customer"
msgstr ""

#: templates/js/translated/table_filters.js:194
#: templates/js/translated/table_filters.js:195
msgid "Stock status"
msgstr ""

#: templates/js/translated/table_filters.js:203
msgid "Has purchase price"
msgstr ""

#: templates/js/translated/table_filters.js:204
msgid "Show stock items which have a purchase price set"
msgstr ""

#: templates/js/translated/table_filters.js:213
msgid "Show stock items which have expired"
msgstr ""

#: templates/js/translated/table_filters.js:219
msgid "Show stock which is close to expiring"
msgstr ""

#: templates/js/translated/table_filters.js:250
msgid "Build status"
msgstr ""

#: templates/js/translated/table_filters.js:269
#: templates/js/translated/table_filters.js:286
msgid "Order status"
msgstr ""

#: templates/js/translated/table_filters.js:274
#: templates/js/translated/table_filters.js:291
msgid "Outstanding"
msgstr ""

#: templates/js/translated/table_filters.js:315
msgid "Include parts in subcategories"
msgstr ""

#: templates/js/translated/table_filters.js:319
msgid "Has IPN"
msgstr ""

#: templates/js/translated/table_filters.js:320
msgid "Part has internal part number"
msgstr ""

#: templates/js/translated/table_filters.js:325
msgid "Show active parts"
msgstr ""

#: templates/js/translated/table_filters.js:333
msgid "Stock available"
msgstr ""

#: templates/js/translated/table_filters.js:349
msgid "Starred"
msgstr ""

#: templates/js/translated/table_filters.js:361
msgid "Purchasable"
msgstr ""

#: templates/js/translated/tables.js:342
msgid "Loading data"
msgstr ""

#: templates/js/translated/tables.js:345
msgid "rows per page"
msgstr ""

#: templates/js/translated/tables.js:348
msgid "Showing"
msgstr ""

#: templates/js/translated/tables.js:348
msgid "to"
msgstr ""

#: templates/js/translated/tables.js:348
msgid "of"
msgstr ""

#: templates/js/translated/tables.js:348
msgid "rows"
msgstr ""

#: templates/js/translated/tables.js:354
msgid "No matching results"
msgstr ""

#: templates/js/translated/tables.js:357
msgid "Hide/Show pagination"
msgstr ""

#: templates/js/translated/tables.js:360
msgid "Refresh"
msgstr ""

#: templates/js/translated/tables.js:363
msgid "Toggle"
msgstr ""

#: templates/js/translated/tables.js:366
msgid "Columns"
msgstr ""

#: templates/js/translated/tables.js:369
msgid "All"
msgstr ""

#: templates/navbar.html:13
msgid "Toggle navigation"
msgstr ""

#: templates/navbar.html:33
msgid "Buy"
msgstr ""

#: templates/navbar.html:43
msgid "Sell"
msgstr ""

#: templates/navbar.html:55
msgid "Scan Barcode"
msgstr ""

#: templates/navbar.html:77 users/models.py:39
msgid "Admin"
msgstr ""

#: templates/navbar.html:79
msgid "Logout"
msgstr ""

#: templates/navbar.html:81 templates/registration/login.html:89
msgid "Login"
msgstr ""

#: templates/navbar.html:104
msgid "About InvenTree"
msgstr ""

#: templates/qr_code.html:11
msgid "QR data not provided"
msgstr ""

#: templates/registration/logged_out.html:50
msgid "You have been logged out"
msgstr ""

#: templates/registration/logged_out.html:51
#: templates/registration/password_reset_complete.html:51
#: templates/registration/password_reset_done.html:58
msgid "Return to login screen"
msgstr ""

#: templates/registration/login.html:64
msgid "Enter username"
msgstr ""

#: templates/registration/login.html:70
msgid "Password"
msgstr ""

#: templates/registration/login.html:83
msgid "Username / password combination is incorrect"
msgstr ""

#: templates/registration/login.html:95
#: templates/registration/password_reset_form.html:51
msgid "Forgotten your password?"
msgstr ""

#: templates/registration/login.html:95
msgid "Click here to reset"
msgstr ""

#: templates/registration/password_reset_complete.html:50
msgid "Password reset complete"
msgstr ""

#: templates/registration/password_reset_confirm.html:52
#: templates/registration/password_reset_confirm.html:56
msgid "Change password"
msgstr ""

#: templates/registration/password_reset_confirm.html:60
msgid "The password reset link was invalid, possibly because it has already been used. Please request a new password reset."
msgstr ""

#: templates/registration/password_reset_done.html:51
msgid "We've emailed you instructions for setting your password, if an account exists with the email you entered. You should receive them shortly."
msgstr ""

#: templates/registration/password_reset_done.html:54
msgid "If you don't receive an email, please make sure you've entered the address you registered with, and check your spam folder."
msgstr ""

#: templates/registration/password_reset_form.html:52
msgid "Enter your email address below."
msgstr ""

#: templates/registration/password_reset_form.html:53
msgid "An email will be sent with password reset instructions."
msgstr ""

#: templates/registration/password_reset_form.html:58
msgid "Send email"
msgstr ""

#: templates/stats.html:13
msgid "Instance Name"
msgstr ""

#: templates/stats.html:18
msgid "Database"
msgstr ""

#: templates/stats.html:26
msgid "Server is running in debug mode"
msgstr ""

#: templates/stats.html:33
msgid "Docker Mode"
msgstr ""

#: templates/stats.html:34
msgid "Server is deployed using docker"
msgstr ""

#: templates/stats.html:40
msgid "Server status"
msgstr ""

#: templates/stats.html:43
msgid "Healthy"
msgstr ""

#: templates/stats.html:45
msgid "Issues detected"
msgstr ""

#: templates/stats.html:52
msgid "Background Worker"
msgstr ""

#: templates/stats.html:55
msgid "Background worker not running"
msgstr ""

#: templates/stats.html:63
msgid "Email Settings"
msgstr ""

#: templates/stats.html:66
msgid "Email settings not configured"
msgstr ""

#: templates/stock_table.html:14
msgid "Export Stock Information"
msgstr ""

#: templates/stock_table.html:27
msgid "Barcode Actions"
msgstr ""

#: templates/stock_table.html:43
msgid "Print test reports"
msgstr ""

#: templates/stock_table.html:50
msgid "Stock Options"
msgstr ""

#: templates/stock_table.html:55
msgid "Add to selected stock items"
msgstr ""

#: templates/stock_table.html:56
msgid "Remove from selected stock items"
msgstr ""

#: templates/stock_table.html:57
msgid "Stocktake selected stock items"
msgstr ""

#: templates/stock_table.html:58
msgid "Move selected stock items"
msgstr ""

#: templates/stock_table.html:58
msgid "Move stock"
msgstr ""

#: templates/stock_table.html:59
msgid "Order selected items"
msgstr ""

#: templates/stock_table.html:60
msgid "Change status"
msgstr ""

#: templates/stock_table.html:60
msgid "Change stock status"
msgstr ""

#: templates/stock_table.html:63
msgid "Delete selected items"
msgstr ""

#: templates/yesnolabel.html:4
msgid "Yes"
msgstr ""

#: templates/yesnolabel.html:6
msgid "No"
msgstr ""

#: users/admin.py:64
msgid "Users"
msgstr ""

#: users/admin.py:65
msgid "Select which users are assigned to this group"
msgstr ""

#: users/admin.py:187
msgid "The following users are members of multiple groups:"
msgstr ""

#: users/admin.py:210
msgid "Personal info"
msgstr ""

#: users/admin.py:211
msgid "Permissions"
msgstr ""

#: users/admin.py:214
msgid "Important dates"
msgstr ""

#: users/models.py:177
msgid "Permission set"
msgstr ""

#: users/models.py:185
msgid "Group"
msgstr ""

#: users/models.py:188
msgid "View"
msgstr ""

#: users/models.py:188
msgid "Permission to view items"
msgstr ""

#: users/models.py:190
msgid "Permission to add items"
msgstr ""

#: users/models.py:192
msgid "Change"
msgstr ""

#: users/models.py:192
msgid "Permissions to edit items"
msgstr ""

#: users/models.py:194
msgid "Permission to delete items"
msgstr ""
<|MERGE_RESOLUTION|>--- conflicted
+++ resolved
@@ -3,11 +3,7 @@
 "Project-Id-Version: inventree\n"
 "Report-Msgid-Bugs-To: \n"
 "POT-Creation-Date: 2021-08-16 01:15+0000\n"
-<<<<<<< HEAD
-"PO-Revision-Date: 2021-08-10 14:33\n"
-=======
 "PO-Revision-Date: 2021-08-16 01:44\n"
->>>>>>> 5eb98c61
 "Last-Translator: \n"
 "Language-Team: Chinese Simplified\n"
 "Language: zh_CN\n"
@@ -209,11 +205,8 @@
 msgstr ""
 
 #: InvenTree/serializers.py:235
-<<<<<<< HEAD
-#, fuzzy
-#| msgid "File comment"
 msgid "Filename"
-msgstr "文件注释"
+msgstr ""
 
 #: InvenTree/settings.py:519
 msgid "German"
@@ -283,79 +276,6 @@
 msgid "Vietnamese"
 msgstr ""
 
-=======
-msgid "Filename"
-msgstr ""
-
-#: InvenTree/settings.py:519
-msgid "German"
-msgstr ""
-
-#: InvenTree/settings.py:520
-msgid "Greek"
-msgstr ""
-
-#: InvenTree/settings.py:521
-msgid "English"
-msgstr ""
-
-#: InvenTree/settings.py:522
-msgid "Spanish"
-msgstr ""
-
-#: InvenTree/settings.py:523
-msgid "French"
-msgstr ""
-
-#: InvenTree/settings.py:524
-msgid "Hebrew"
-msgstr ""
-
-#: InvenTree/settings.py:525
-msgid "Italian"
-msgstr ""
-
-#: InvenTree/settings.py:526
-msgid "Japanese"
-msgstr ""
-
-#: InvenTree/settings.py:527
-msgid "Korean"
-msgstr ""
-
-#: InvenTree/settings.py:528
-msgid "Dutch"
-msgstr ""
-
-#: InvenTree/settings.py:529
-msgid "Norwegian"
-msgstr ""
-
-#: InvenTree/settings.py:530
-msgid "Polish"
-msgstr ""
-
-#: InvenTree/settings.py:531
-msgid "Russian"
-msgstr ""
-
-#: InvenTree/settings.py:532
-msgid "Swedish"
-msgstr ""
-
-#: InvenTree/settings.py:533
-msgid "Thai"
-msgstr ""
-
-#: InvenTree/settings.py:534
-msgid "Turkish"
-msgstr ""
-
-#: InvenTree/settings.py:535
-msgid "Vietnamese"
-msgstr ""
-
->>>>>>> 5eb98c61
 #: InvenTree/settings.py:536
 msgid "Chinese"
 msgstr ""
