--- conflicted
+++ resolved
@@ -2,13 +2,8 @@
 msgstr ""
 "Project-Id-Version: inventree\n"
 "Report-Msgid-Bugs-To: \n"
-<<<<<<< HEAD
-"POT-Creation-Date: 2021-07-20 01:36+0000\n"
-"PO-Revision-Date: 2021-07-19 07:47\n"
-=======
 "POT-Creation-Date: 2021-07-19 21:59+0000\n"
 "PO-Revision-Date: 2021-07-19 22:24\n"
->>>>>>> d3aa8491
 "Last-Translator: \n"
 "Language-Team: Turkish\n"
 "Language: tr_TR\n"
@@ -1462,15 +1457,8 @@
 msgstr "Desteklenmeyen dosya formatı: {ext.upper()}"
 
 #: common/files.py:69
-<<<<<<< HEAD
-#, fuzzy
-#| msgid "Error reading file (invalid format)"
 msgid "Error reading file (invalid encoding)"
-msgstr "Dosya okurken hata (geçersiz biçim)"
-=======
-msgid "Error reading file (invalid encoding)"
-msgstr ""
->>>>>>> d3aa8491
+msgstr ""
 
 #: common/files.py:74
 msgid "Error reading file (invalid format)"
@@ -5983,8 +5971,7 @@
 
 #: templates/InvenTree/settings/appearance.html:29
 #, python-format
-msgid ""
-"\n"
+msgid "\n"
 "        The CSS sheet \"%(invalid_color_theme)s.css\" for the currently selected color theme was not found.<br>\n"
 "        Please select another color theme :)\n"
 "    "
@@ -7763,4 +7750,4 @@
 
 #: users/models.py:193
 msgid "Permission to delete items"
-msgstr ""+msgstr ""
