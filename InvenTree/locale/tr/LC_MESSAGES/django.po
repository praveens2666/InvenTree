--- conflicted
+++ resolved
@@ -3,11 +3,7 @@
 "Project-Id-Version: inventree\n"
 "Report-Msgid-Bugs-To: \n"
 "POT-Creation-Date: 2021-07-12 13:57+0000\n"
-<<<<<<< HEAD
-"PO-Revision-Date: 2021-07-10 04:50\n"
-=======
 "PO-Revision-Date: 2021-07-12 14:31\n"
->>>>>>> 30b99f09
 "Last-Translator: \n"
 "Language-Team: Turkish\n"
 "Language: tr_TR\n"
@@ -4483,15 +4479,8 @@
 msgstr ""
 
 #: part/templates/part/detail.html:154
-<<<<<<< HEAD
-#, fuzzy
-#| msgid "Edit notes"
 msgid "Edit Notes"
-msgstr "Notları Düzenle"
-=======
-msgid "Edit Notes"
-msgstr ""
->>>>>>> 30b99f09
+msgstr ""
 
 #: part/templates/part/detail.html:181
 msgid "Part is virtual (not a physical part)"
@@ -4558,15 +4547,8 @@
 msgstr ""
 
 #: part/templates/part/detail.html:319
-<<<<<<< HEAD
-#, fuzzy
-#| msgid "Edit notes"
 msgid "Edit Part Notes"
-msgstr "Notları Düzenle"
-=======
-msgid "Edit Part Notes"
-msgstr ""
->>>>>>> 30b99f09
+msgstr ""
 
 #: part/templates/part/import_wizard/ajax_part_upload.html:29
 #: part/templates/part/import_wizard/part_upload.html:51
@@ -5282,24 +5264,6 @@
 msgstr ""
 
 #: stock/api.py:168
-<<<<<<< HEAD
-#, fuzzy
-#| msgid "Barcode does not match a valid location"
-msgid "Primary key does not match valid stock item"
-msgstr "Barkod geçerli bir konumla eşleşmiyor"
-
-#: stock/api.py:178
-#, fuzzy
-#| msgid "Invalid quantity provided"
-msgid "Invalid quantity value"
-msgstr "Geçersiz veri sağlandı"
-
-#: stock/api.py:183
-#, fuzzy
-#| msgid "Allocation quantity must be greater than zero"
-msgid "Quantity must not be less than zero"
-msgstr "Tahsis edilen miktar sıfırdan büyük olmalıdır"
-=======
 msgid "Primary key does not match valid stock item"
 msgstr ""
 
@@ -5310,7 +5274,6 @@
 #: stock/api.py:183
 msgid "Quantity must not be less than zero"
 msgstr ""
->>>>>>> 30b99f09
 
 #: stock/api.py:211
 #, python-brace-format
@@ -5318,25 +5281,12 @@
 msgstr "{n} öge için stok güncellendi"
 
 #: stock/api.py:247 stock/api.py:280
-<<<<<<< HEAD
-#, fuzzy
-#| msgid "Allocation quantity cannot exceed stock quantity"
-msgid "Specified quantity exceeds stock quantity"
-msgstr "Tahsis miktarı stok miktarını aşamaz"
-
-#: stock/api.py:270
-#, fuzzy
-#| msgid "Build output must be specified"
-msgid "Valid location must be specified"
-msgstr "Yapım işi çıktısı belirtilmeli"
-=======
 msgid "Specified quantity exceeds stock quantity"
 msgstr ""
 
 #: stock/api.py:270
 msgid "Valid location must be specified"
 msgstr ""
->>>>>>> 30b99f09
 
 #: stock/api.py:290
 #, python-brace-format
@@ -7177,41 +7127,32 @@
 msgstr ""
 
 #: templates/js/stock.js:39
-<<<<<<< HEAD
-#, fuzzy
-#| msgid "Part Stock"
 msgid "Transfer Stock"
-msgstr "Parça Stoku"
+msgstr ""
 
 #: templates/js/stock.js:40
 msgid "Move"
 msgstr ""
 
 #: templates/js/stock.js:46
-#, fuzzy
-#| msgid "No Stock"
 msgid "Count Stock"
-msgstr "Stok Yok"
+msgstr ""
 
 #: templates/js/stock.js:47
 msgid "Count"
 msgstr ""
 
 #: templates/js/stock.js:51
-#, fuzzy
-#| msgid "No Stock"
 msgid "Remove Stock"
-msgstr "Stok Yok"
+msgstr ""
 
 #: templates/js/stock.js:52
 msgid "Take"
 msgstr ""
 
 #: templates/js/stock.js:56
-#, fuzzy
-#| msgid "Stock"
 msgid "Add Stock"
-msgstr "Stok"
+msgstr ""
 
 #: templates/js/stock.js:57 users/models.py:189
 msgid "Add"
@@ -7222,98 +7163,29 @@
 msgstr ""
 
 #: templates/js/stock.js:150
-#, fuzzy
-#| msgid "Quantity must be 1 for serialized stock"
 msgid "Quantity cannot be adjusted for serialized stock"
-msgstr "Seri numaralı stok için miktar bir olmalı"
+msgstr ""
 
 #: templates/js/stock.js:150
-#, fuzzy
-#| msgid "Stock quantity to assign"
 msgid "Specify stock quantity"
-msgstr "Atanacak stok miktarı"
+msgstr ""
 
 #: templates/js/stock.js:186
 msgid "You must select at least one available stock item"
 msgstr ""
 
 #: templates/js/stock.js:202
-#, fuzzy
-#| msgid "Destination stock location"
 msgid "Select destination stock location"
-msgstr "Hedef stok konumu"
+msgstr ""
 
 #: templates/js/stock.js:210
-#, fuzzy
-#| msgid "Stock actions"
 msgid "Stock transaction notes"
-msgstr "Stok işlemleri"
+msgstr ""
 
 #: templates/js/stock.js:347
 msgid "PASS"
 msgstr ""
 
-=======
-msgid "Transfer Stock"
-msgstr ""
-
-#: templates/js/stock.js:40
-msgid "Move"
-msgstr ""
-
-#: templates/js/stock.js:46
-msgid "Count Stock"
-msgstr ""
-
-#: templates/js/stock.js:47
-msgid "Count"
-msgstr ""
-
-#: templates/js/stock.js:51
-msgid "Remove Stock"
-msgstr ""
-
-#: templates/js/stock.js:52
-msgid "Take"
-msgstr ""
-
-#: templates/js/stock.js:56
-msgid "Add Stock"
-msgstr ""
-
-#: templates/js/stock.js:57 users/models.py:189
-msgid "Add"
-msgstr ""
-
-#: templates/js/stock.js:61 templates/stock_table.html:63
-msgid "Delete Stock"
-msgstr ""
-
-#: templates/js/stock.js:150
-msgid "Quantity cannot be adjusted for serialized stock"
-msgstr ""
-
-#: templates/js/stock.js:150
-msgid "Specify stock quantity"
-msgstr ""
-
-#: templates/js/stock.js:186
-msgid "You must select at least one available stock item"
-msgstr ""
-
-#: templates/js/stock.js:202
-msgid "Select destination stock location"
-msgstr ""
-
-#: templates/js/stock.js:210
-msgid "Stock transaction notes"
-msgstr ""
-
-#: templates/js/stock.js:347
-msgid "PASS"
-msgstr ""
-
->>>>>>> 30b99f09
 #: templates/js/stock.js:349
 msgid "FAIL"
 msgstr ""
@@ -7976,24 +7848,3 @@
 #: users/models.py:193
 msgid "Permission to delete items"
 msgstr ""
-<<<<<<< HEAD
-
-#~ msgid "Destination stock location"
-#~ msgstr "Hedef stok konumu"
-
-#~ msgid "Add note (required)"
-#~ msgstr "Not ekle (gerekli)"
-
-#~ msgid "Confirm movement of stock items"
-#~ msgstr "Stok kalemlerinin hareketini onaylayın"
-
-#~ msgid "Set Default Location"
-#~ msgstr "Varsayılan Konum Ayarla"
-
-#~ msgid "Set the destination as the default location for selected parts"
-#~ msgstr "Hedefi seçili parçalar için varsayılan konum olarak ayarla"
-
-#~ msgid "No action performed"
-#~ msgstr "Herhangi bir işlem gerçekleştirilmedi"
-=======
->>>>>>> 30b99f09
