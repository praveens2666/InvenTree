msgid ""
msgstr ""
"Project-Id-Version: inventree\n"
"Report-Msgid-Bugs-To: \n"
<<<<<<< HEAD
"POT-Creation-Date: 2021-10-11 07:56+0000\n"
"PO-Revision-Date: 2021-09-12 13:44\n"
=======
"POT-Creation-Date: 2021-10-11 06:21+0000\n"
"PO-Revision-Date: 2021-10-11 06:29\n"
>>>>>>> 62ce278f
"Last-Translator: \n"
"Language-Team: Spanish\n"
"Language: es_ES\n"
"MIME-Version: 1.0\n"
"Content-Type: text/plain; charset=UTF-8\n"
"Content-Transfer-Encoding: 8bit\n"
"Plural-Forms: nplurals=2; plural=(n != 1);\n"
"X-Crowdin-Project: inventree\n"
"X-Crowdin-Project-ID: 452300\n"
"X-Crowdin-Language: es-ES\n"
"X-Crowdin-File: /[inventree.InvenTree] l10/InvenTree/locale/en/LC_MESSAGES/django.po\n"
"X-Crowdin-File-ID: 138\n"

#: InvenTree/api.py:64
msgid "API endpoint not found"
msgstr "endpoint API no encontrado"

#: InvenTree/api.py:110
msgid "No action specified"
msgstr "No se especificó ninguna acción"

#: InvenTree/api.py:124
msgid "No matching action found"
msgstr "No se encontró ninguna acción coincidente"

#: InvenTree/fields.py:100
msgid "Enter date"
msgstr "Ingrese la fecha"

#: InvenTree/forms.py:116 build/forms.py:102 build/forms.py:123
#: build/forms.py:145 build/forms.py:173 build/forms.py:215 order/forms.py:27
#: order/forms.py:38 order/forms.py:49 order/forms.py:60 order/forms.py:71
#: part/forms.py:108 templates/account/email_confirm.html:20
#: templates/js/translated/forms.js:564
msgid "Confirm"
msgstr "Confirmar"

#: InvenTree/forms.py:132
msgid "Confirm delete"
msgstr "Confirmar eliminación"

#: InvenTree/forms.py:133
msgid "Confirm item deletion"
msgstr "Confirmar borrado de artículo"

#: InvenTree/forms.py:164
msgid "Enter password"
msgstr "Introduzca contraseña"

#: InvenTree/forms.py:165
msgid "Enter new password"
msgstr "Ingrese su nueva contraseña"

#: InvenTree/forms.py:172
msgid "Confirm password"
msgstr "Confirmar la contraseña"

#: InvenTree/forms.py:173
msgid "Confirm new password"
msgstr "Confirmar contraseña nueva"

#: InvenTree/forms.py:205
msgid "Select Category"
msgstr "Seleccionar Categoría"

#: InvenTree/forms.py:226
msgid "E-mail (again)"
msgstr ""

#: InvenTree/forms.py:230
msgid "E-mail address confirmation"
msgstr ""

#: InvenTree/forms.py:250
msgid "You must type the same email each time."
msgstr ""

#: InvenTree/helpers.py:401
#, python-brace-format
msgid "Duplicate serial: {n}"
msgstr "Número de serie duplicado: {n}"

#: InvenTree/helpers.py:408 order/models.py:315 order/models.py:437
#: stock/views.py:1340
msgid "Invalid quantity provided"
msgstr "Cantidad proporcionada no válida"

#: InvenTree/helpers.py:411
msgid "Empty serial number string"
msgstr "No se ha proporcionado un número de serie"

#: InvenTree/helpers.py:433 InvenTree/helpers.py:436 InvenTree/helpers.py:439
#: InvenTree/helpers.py:464
#, python-brace-format
msgid "Invalid group: {g}"
msgstr "Grupo no válido: un {g}"

#: InvenTree/helpers.py:469
#, python-brace-format
msgid "Duplicate serial: {g}"
msgstr "Número de serie duplicado: {g}"

#: InvenTree/helpers.py:477
msgid "No serial numbers found"
msgstr "Numeros de serie no encontrados"

#: InvenTree/helpers.py:481
#, python-brace-format
msgid "Number of unique serial number ({s}) must match quantity ({q})"
msgstr "El número de números de serie únicos ({s}) debe coincidir con la cantidad ({q})"

#: InvenTree/models.py:66 stock/models.py:1823
msgid "Attachment"
msgstr "Archivo adjunto"

#: InvenTree/models.py:67
msgid "Select file to attach"
msgstr "Seleccionar archivo para adjuntar"

#: InvenTree/models.py:69 templates/js/translated/attachment.js:87
msgid "Comment"
msgstr "Comentario"

#: InvenTree/models.py:69
msgid "File comment"
msgstr "Comentario del archivo"

#: InvenTree/models.py:75 InvenTree/models.py:76 common/models.py:1055
#: common/models.py:1056 part/models.py:2055
#: report/templates/report/inventree_test_report_base.html:91
#: templates/js/translated/stock.js:1669
msgid "User"
msgstr "Usuario"

#: InvenTree/models.py:79
msgid "upload date"
msgstr "fecha de subida"

#: InvenTree/models.py:99
msgid "Filename must not be empty"
msgstr "El nombre del archivo no debe estar vacío"

#: InvenTree/models.py:122
msgid "Invalid attachment directory"
msgstr "Directorio de archivos adjuntos no válido"

#: InvenTree/models.py:132
#, python-brace-format
msgid "Filename contains illegal character '{c}'"
msgstr "El nombre del archivo contiene el carácter ilegal '{c}'"

#: InvenTree/models.py:135
msgid "Filename missing extension"
msgstr "Falta el nombre de extensión del archivo"

#: InvenTree/models.py:142
msgid "Attachment with this filename already exists"
msgstr "Ya existe un archivo adjunto con este nombre"

#: InvenTree/models.py:149
msgid "Error renaming file"
msgstr "Error al cambiar el nombre del archivo"

#: InvenTree/models.py:184
msgid "Invalid choice"
msgstr "Selección no válida"

#: InvenTree/models.py:200 InvenTree/models.py:201 company/models.py:415
#: label/models.py:112 part/models.py:659 part/models.py:2216
#: part/templates/part/part_base.html:241 report/models.py:181
#: templates/js/translated/company.js:637 templates/js/translated/part.js:477
#: templates/js/translated/part.js:614 templates/js/translated/part.js:1141
#: templates/js/translated/stock.js:1462
msgid "Name"
msgstr "Nombre"

#: InvenTree/models.py:207 build/models.py:189
#: build/templates/build/detail.html:24 company/models.py:354
#: company/models.py:570 company/templates/company/manufacturer_part.html:76
#: company/templates/company/supplier_part.html:75 label/models.py:119
#: order/models.py:158 part/models.py:682
#: part/templates/part/part_base.html:246
#: part/templates/part/set_category.html:14 report/models.py:194
#: report/models.py:551 report/models.py:590
#: report/templates/report/inventree_build_order_base.html:118
#: templates/InvenTree/settings/header.html:9
#: templates/js/translated/bom.js:249 templates/js/translated/build.js:1217
#: templates/js/translated/build.js:1505 templates/js/translated/company.js:344
#: templates/js/translated/company.js:547
#: templates/js/translated/company.js:836 templates/js/translated/order.js:672
#: templates/js/translated/order.js:832 templates/js/translated/order.js:1056
#: templates/js/translated/part.js:536 templates/js/translated/part.js:724
#: templates/js/translated/part.js:913 templates/js/translated/part.js:1153
#: templates/js/translated/part.js:1221 templates/js/translated/stock.js:819
#: templates/js/translated/stock.js:1474 templates/js/translated/stock.js:1519
msgid "Description"
msgstr "Descripción"

#: InvenTree/models.py:208
msgid "Description (optional)"
msgstr "Descripción (opcional)"

#: InvenTree/models.py:216
msgid "parent"
msgstr "padre"

#: InvenTree/serializers.py:55 part/models.py:2475
msgid "Must be a valid number"
msgstr "Debe ser un numero valido"

#: InvenTree/serializers.py:244
msgid "Filename"
msgstr "Nombre de Archivo"

#: InvenTree/settings.py:529
msgid "German"
msgstr "Alemán"

#: InvenTree/settings.py:530
msgid "Greek"
msgstr "Griego"

#: InvenTree/settings.py:531
msgid "English"
msgstr "Inglés"

#: InvenTree/settings.py:532
msgid "Spanish"
msgstr "Español"

#: InvenTree/settings.py:533
msgid "French"
msgstr "Francés"

#: InvenTree/settings.py:534
msgid "Hebrew"
msgstr "Hebreo"

#: InvenTree/settings.py:535
msgid "Italian"
msgstr "Italiano"

#: InvenTree/settings.py:536
msgid "Japanese"
msgstr "Japonés"

#: InvenTree/settings.py:537
msgid "Korean"
msgstr "Coreano"

#: InvenTree/settings.py:538
msgid "Dutch"
msgstr "Holandés"

#: InvenTree/settings.py:539
msgid "Norwegian"
msgstr "Noruego"

#: InvenTree/settings.py:540
msgid "Polish"
msgstr "Polaco"

#: InvenTree/settings.py:541
msgid "Russian"
msgstr "Ruso"

#: InvenTree/settings.py:542
msgid "Swedish"
msgstr "Sueco"

#: InvenTree/settings.py:543
msgid "Thai"
msgstr "Tailandés"

#: InvenTree/settings.py:544
msgid "Turkish"
msgstr "Turco"

#: InvenTree/settings.py:545
msgid "Vietnamese"
msgstr "Vietnamita"

#: InvenTree/settings.py:546
msgid "Chinese"
msgstr "Chino"

#: InvenTree/status.py:94
msgid "Background worker check failed"
msgstr "Falló la comprobación en segundo plano del worker"

#: InvenTree/status.py:98
msgid "Email backend not configured"
msgstr "No se ha configurado el backend de correo"

#: InvenTree/status.py:101
msgid "InvenTree system health checks failed"
msgstr "Las comprobaciones de estado del sistema InvenTree fallaron"

#: InvenTree/status_codes.py:104 InvenTree/status_codes.py:145
#: InvenTree/status_codes.py:314
msgid "Pending"
msgstr "Pendiente"

#: InvenTree/status_codes.py:105
msgid "Placed"
msgstr "Colocado"

#: InvenTree/status_codes.py:106 InvenTree/status_codes.py:317
msgid "Complete"
msgstr "Terminado"

#: InvenTree/status_codes.py:107 InvenTree/status_codes.py:147
#: InvenTree/status_codes.py:316
msgid "Cancelled"
msgstr "Cancelado"

#: InvenTree/status_codes.py:108 InvenTree/status_codes.py:148
#: InvenTree/status_codes.py:190
msgid "Lost"
msgstr "Perdida"

#: InvenTree/status_codes.py:109 InvenTree/status_codes.py:149
#: InvenTree/status_codes.py:192
msgid "Returned"
msgstr "Devuelto"

#: InvenTree/status_codes.py:146
#: order/templates/order/sales_order_base.html:131
msgid "Shipped"
msgstr "Enviado"

#: InvenTree/status_codes.py:186
msgid "OK"
msgstr "OK"

#: InvenTree/status_codes.py:187
msgid "Attention needed"
msgstr "Atención necesaria"

#: InvenTree/status_codes.py:188
msgid "Damaged"
msgstr "Dañado"

#: InvenTree/status_codes.py:189
msgid "Destroyed"
msgstr "Destruido"

#: InvenTree/status_codes.py:191
msgid "Rejected"
msgstr "Rechazado"

#: InvenTree/status_codes.py:272
msgid "Legacy stock tracking entry"
msgstr "Entrada antigua de rastreo de stock"

#: InvenTree/status_codes.py:274
msgid "Stock item created"
msgstr "Artículo de stock creado"

#: InvenTree/status_codes.py:276
msgid "Edited stock item"
msgstr "Elemento de stock editado"

#: InvenTree/status_codes.py:277
msgid "Assigned serial number"
msgstr "Número de serie asignado"

#: InvenTree/status_codes.py:279
msgid "Stock counted"
msgstr "Stock contado"

#: InvenTree/status_codes.py:280
msgid "Stock manually added"
msgstr "Stock añadido manualmente"

#: InvenTree/status_codes.py:281
msgid "Stock manually removed"
msgstr "Stock eliminado manualmente"

#: InvenTree/status_codes.py:283
msgid "Location changed"
msgstr "Ubicación cambiada"

#: InvenTree/status_codes.py:285
msgid "Installed into assembly"
msgstr "Instalado en el ensamblaje"

#: InvenTree/status_codes.py:286
msgid "Removed from assembly"
msgstr "Retirado del ensamblaje"

#: InvenTree/status_codes.py:288
msgid "Installed component item"
msgstr "Artículo del componente instalado"

#: InvenTree/status_codes.py:289
msgid "Removed component item"
msgstr "Elemento de componente eliminado"

#: InvenTree/status_codes.py:291
msgid "Split from parent item"
msgstr "Separar del elemento principal"

#: InvenTree/status_codes.py:292
msgid "Split child item"
msgstr "Dividir elemento secundario"

#: InvenTree/status_codes.py:294 templates/js/translated/table_filters.js:186
msgid "Sent to customer"
msgstr "Enviar al cliente"

#: InvenTree/status_codes.py:295
msgid "Returned from customer"
msgstr "Devolución del cliente"

#: InvenTree/status_codes.py:297
msgid "Build order output created"
msgstr "Trabajo de ensamblaje creado"

#: InvenTree/status_codes.py:298
msgid "Build order output completed"
msgstr "Construir orden de salida completado"

#: InvenTree/status_codes.py:300
msgid "Received against purchase order"
msgstr "Recibido contra la orden de compra"

#: InvenTree/status_codes.py:315
msgid "Production"
msgstr "Producción"

#: InvenTree/validators.py:22
msgid "Not a valid currency code"
msgstr "No es un código de moneda válido"

#: InvenTree/validators.py:50
msgid "Invalid character in part name"
msgstr "Carácter no válido en el nombre del artículo"

#: InvenTree/validators.py:63
#, python-brace-format
msgid "IPN must match regex pattern {pat}"
msgstr "El IPN debe coincidir con la expresión regular {pat}"

#: InvenTree/validators.py:77 InvenTree/validators.py:91
#: InvenTree/validators.py:105
#, python-brace-format
msgid "Reference must match pattern {pattern}"
msgstr "La referencia debe coincidir con la expresión regular {pattern}"

#: InvenTree/validators.py:113
#, python-brace-format
msgid "Illegal character in name ({x})"
msgstr "Carácter ilegal en el nombre ({x})"

#: InvenTree/validators.py:132 InvenTree/validators.py:148
msgid "Overage value must not be negative"
msgstr "El valor excedente no debe ser negativo"

#: InvenTree/validators.py:150
msgid "Overage must not exceed 100%"
msgstr "El excedente no debe superar el 100%"

#: InvenTree/validators.py:157
msgid "Overage must be an integer value or a percentage"
msgstr "El excedente debe ser un valor entero o un porcentaje"

#: InvenTree/views.py:616
msgid "Delete Item"
msgstr "Eliminar elemento"

#: InvenTree/views.py:665
msgid "Check box to confirm item deletion"
msgstr "Marque la casilla para confirmar la eliminación del artículo"

#: InvenTree/views.py:680 templates/InvenTree/settings/user.html:18
msgid "Edit User Information"
msgstr "Editar datos del usuario"

#: InvenTree/views.py:691 templates/InvenTree/settings/user.html:22
msgid "Set Password"
msgstr "Configurar Contraseña"

#: InvenTree/views.py:710
msgid "Password fields must match"
msgstr "Los campos de contraseña deben coincidir"

#: InvenTree/views.py:954 templates/navbar.html:97
msgid "System Information"
msgstr "Información del sistema"

#: barcodes/api.py:53 barcodes/api.py:150
msgid "Must provide barcode_data parameter"
msgstr "Debe proporcionar el parámetro barcode_data"

#: barcodes/api.py:126
msgid "No match found for barcode data"
msgstr "No se encontró ninguna coincidencia para los datos del código de barras"

#: barcodes/api.py:128
msgid "Match found for barcode data"
msgstr "Coincidencia encontrada para datos de códigos de barras"

#: barcodes/api.py:153
msgid "Must provide stockitem parameter"
msgstr "Debe proporcionar el parámetro stockitem"

#: barcodes/api.py:160
msgid "No matching stock item found"
msgstr "No se ha encontrado ningún artículo de stock que coincida"

#: barcodes/api.py:190
msgid "Barcode already matches StockItem object"
msgstr "El código de barras ya corresponde al objeto de inventario"

#: barcodes/api.py:194
msgid "Barcode already matches StockLocation object"
msgstr "El código de barras ya corresponde a la ubicación de almacenamiento de existencias"

#: barcodes/api.py:198
msgid "Barcode already matches Part object"
msgstr "El código de barras ya corresponde a la parte"

#: barcodes/api.py:204 barcodes/api.py:216
msgid "Barcode hash already matches StockItem object"
msgstr "El código de barras ya está asignado a un objeto de inventario"

#: barcodes/api.py:222
msgid "Barcode associated with StockItem"
msgstr "Código de barras asignado al objeto de inventario"

#: build/api.py:213
msgid "Matching build order does not exist"
msgstr ""

#: build/forms.py:37
msgid "Build Order reference"
msgstr "Número de orden de construcción"

#: build/forms.py:38
msgid "Order target date"
msgstr "Fecha objetivo de pedido"

#: build/forms.py:42 build/templates/build/build_base.html:146
#: build/templates/build/detail.html:124
#: order/templates/order/order_base.html:124
#: order/templates/order/sales_order_base.html:124
#: report/templates/report/inventree_build_order_base.html:126
#: templates/js/translated/build.js:1288 templates/js/translated/order.js:689
#: templates/js/translated/order.js:1074
msgid "Target Date"
msgstr "Fecha objetivo"

#: build/forms.py:43 build/models.py:279
msgid "Target date for build completion. Build will be overdue after this date."
msgstr "Fecha límite para la finalización de la construcción. La construcción estará vencida después de esta fecha."

#: build/forms.py:48 build/forms.py:90 build/models.py:1281
#: build/templates/build/allocation_card.html:23
#: build/templates/build/build_base.html:133
#: build/templates/build/detail.html:34 common/models.py:1087
#: company/forms.py:42 company/templates/company/supplier_part.html:226
#: order/forms.py:101 order/forms.py:123 order/models.py:720
#: order/models.py:982 order/templates/order/order_wizard/match_parts.html:30
#: order/templates/order/order_wizard/select_parts.html:34 part/forms.py:249
#: part/forms.py:265 part/forms.py:281 part/models.py:2377
#: part/templates/part/bom_upload/match_parts.html:31
#: part/templates/part/detail.html:944 part/templates/part/detail.html:1030
#: part/templates/part/part_pricing.html:16
#: report/templates/report/inventree_build_order_base.html:114
#: report/templates/report/inventree_po_report.html:91
#: report/templates/report/inventree_so_report.html:91
#: report/templates/report/inventree_test_report_base.html:77
#: stock/forms.py:140 stock/templates/stock/item_base.html:269
#: stock/templates/stock/stock_adjust.html:18
#: templates/js/translated/barcode.js:386 templates/js/translated/bom.js:264
#: templates/js/translated/build.js:314 templates/js/translated/build.js:638
#: templates/js/translated/build.js:977 templates/js/translated/build.js:1515
#: templates/js/translated/model_renderers.js:74
#: templates/js/translated/order.js:868 templates/js/translated/order.js:1170
#: templates/js/translated/order.js:1248 templates/js/translated/order.js:1255
#: templates/js/translated/order.js:1344 templates/js/translated/order.js:1444
#: templates/js/translated/part.js:1364 templates/js/translated/part.js:1487
#: templates/js/translated/part.js:1565 templates/js/translated/stock.js:1654
#: templates/js/translated/stock.js:1829
msgid "Quantity"
msgstr "Cantidad"

#: build/forms.py:49
msgid "Number of items to build"
msgstr "Número de elementos para construir"

#: build/forms.py:91
msgid "Enter quantity for build output"
msgstr "Ingrese la cantidad para la producción de la construcción"

#: build/forms.py:95 order/forms.py:95 stock/forms.py:83
msgid "Serial Numbers"
msgstr "Números de serie"

#: build/forms.py:97
msgid "Enter serial numbers for build outputs"
msgstr "Introduzca los números de serie de salidas de construcción"

#: build/forms.py:103
msgid "Confirm creation of build output"
msgstr "Confirmar la creación de salida de construcción"

#: build/forms.py:124
msgid "Confirm deletion of build output"
msgstr "Confirmar eliminación de salida de construcción"

#: build/forms.py:145
msgid "Confirm unallocation of stock"
msgstr "Confirmar la desasignación de stock"

#: build/forms.py:174
msgid "Mark build as complete"
msgstr "Marcar como construcción completa"

#: build/forms.py:198 order/serializers.py:217 order/serializers.py:284
#: stock/forms.py:280 stock/serializers.py:553
#: stock/templates/stock/item_base.html:299
#: stock/templates/stock/stock_adjust.html:17
#: templates/js/translated/barcode.js:385
#: templates/js/translated/barcode.js:555 templates/js/translated/build.js:299
#: templates/js/translated/build.js:650 templates/js/translated/order.js:347
#: templates/js/translated/order.js:1155 templates/js/translated/order.js:1263
#: templates/js/translated/order.js:1269 templates/js/translated/part.js:179
#: templates/js/translated/stock.js:183 templates/js/translated/stock.js:921
#: templates/js/translated/stock.js:1546
msgid "Location"
msgstr "Unicación"

#: build/forms.py:199
msgid "Location of completed parts"
msgstr "Ubicación de las partes completadas"

#: build/forms.py:203 build/templates/build/build_base.html:138
#: build/templates/build/detail.html:62 order/models.py:563
#: order/serializers.py:238 stock/templates/stock/item_base.html:422
#: templates/js/translated/barcode.js:141 templates/js/translated/build.js:1251
#: templates/js/translated/order.js:430 templates/js/translated/order.js:676
#: templates/js/translated/order.js:1061 templates/js/translated/stock.js:896
#: templates/js/translated/stock.js:1623 templates/js/translated/stock.js:1845
msgid "Status"
msgstr "Estado"

#: build/forms.py:204
msgid "Build output stock status"
msgstr "Generar estado de stock de salida"

#: build/forms.py:211
msgid "Confirm incomplete"
msgstr "Confirmar incompleta"

#: build/forms.py:212
msgid "Confirm completion with incomplete stock allocation"
msgstr "Confirmar la finalización con una asignación de stock incompleta"

#: build/forms.py:215
msgid "Confirm build completion"
msgstr "Confirmar la terminación de construcción"

#: build/forms.py:240
msgid "Confirm cancel"
msgstr "Confirmar cancelación"

#: build/forms.py:240 build/views.py:65
msgid "Confirm build cancellation"
msgstr "Confirmar la cancelación de construcción"

#: build/models.py:115
msgid "Invalid choice for parent build"
msgstr "Opción no válida para la construcción padre"

#: build/models.py:119 build/templates/build/build_base.html:9
#: build/templates/build/build_base.html:73
#: report/templates/report/inventree_build_order_base.html:106
#: templates/js/translated/build.js:276
msgid "Build Order"
msgstr "Construir órden"

#: build/models.py:120 build/templates/build/index.html:8
#: build/templates/build/index.html:15
#: order/templates/order/sales_order_detail.html:34
#: order/templates/order/so_navbar.html:19
#: order/templates/order/so_navbar.html:22 part/templates/part/navbar.html:50
#: part/templates/part/navbar.html:53 templates/InvenTree/index.html:229
#: templates/InvenTree/search.html:171
#: templates/InvenTree/settings/navbar.html:113
#: templates/InvenTree/settings/navbar.html:115 users/models.py:44
msgid "Build Orders"
msgstr "Construir órdenes"

#: build/models.py:180
msgid "Build Order Reference"
msgstr ""

#: build/models.py:181 order/models.py:246 order/models.py:547
#: order/models.py:727 part/models.py:2386
#: part/templates/part/bom_upload/match_parts.html:30
#: report/templates/report/inventree_po_report.html:92
#: report/templates/report/inventree_so_report.html:92
#: templates/js/translated/bom.js:256 templates/js/translated/build.js:734
#: templates/js/translated/build.js:1509 templates/js/translated/order.js:863
#: templates/js/translated/order.js:1438
msgid "Reference"
msgstr "Referencia"

#: build/models.py:192
msgid "Brief description of the build"
msgstr ""

#: build/models.py:201 build/templates/build/build_base.html:163
#: build/templates/build/detail.html:80
msgid "Parent Build"
msgstr ""

#: build/models.py:202
msgid "BuildOrder to which this build is allocated"
msgstr ""

#: build/models.py:207 build/templates/build/build_base.html:128
#: build/templates/build/detail.html:29 company/models.py:705
#: order/models.py:780 order/models.py:851
#: order/templates/order/order_wizard/select_parts.html:32 part/models.py:298
#: part/models.py:2000 part/models.py:2016 part/models.py:2035
#: part/models.py:2053 part/models.py:2132 part/models.py:2254
#: part/models.py:2361 part/templates/part/detail.html:199
#: part/templates/part/part_app_base.html:8
#: part/templates/part/part_pricing.html:12
#: part/templates/part/set_category.html:13
#: report/templates/report/inventree_build_order_base.html:110
#: report/templates/report/inventree_po_report.html:90
#: report/templates/report/inventree_so_report.html:90
#: templates/InvenTree/search.html:112 templates/js/translated/barcode.js:384
#: templates/js/translated/bom.js:222 templates/js/translated/build.js:611
#: templates/js/translated/build.js:974 templates/js/translated/build.js:1222
#: templates/js/translated/build.js:1482 templates/js/translated/company.js:488
#: templates/js/translated/company.js:745 templates/js/translated/order.js:425
#: templates/js/translated/order.js:817 templates/js/translated/order.js:1422
#: templates/js/translated/part.js:705 templates/js/translated/part.js:875
#: templates/js/translated/stock.js:181 templates/js/translated/stock.js:776
#: templates/js/translated/stock.js:1817
msgid "Part"
msgstr "Parte"

#: build/models.py:215
msgid "Select part to build"
msgstr ""

#: build/models.py:220
msgid "Sales Order Reference"
msgstr ""

#: build/models.py:224
msgid "SalesOrder to which this build is allocated"
msgstr ""

#: build/models.py:229 templates/js/translated/build.js:962
msgid "Source Location"
msgstr ""

#: build/models.py:233
msgid "Select location to take stock from for this build (leave blank to take from any stock location)"
msgstr ""

#: build/models.py:238
msgid "Destination Location"
msgstr ""

#: build/models.py:242
msgid "Select location where the completed items will be stored"
msgstr ""

#: build/models.py:246
msgid "Build Quantity"
msgstr "Cantidad a crear"

#: build/models.py:249
msgid "Number of stock items to build"
msgstr "Número de objetos existentes a construir"

#: build/models.py:253
msgid "Completed items"
msgstr "Elementos completados"

#: build/models.py:255
msgid "Number of stock items which have been completed"
msgstr "Número de productos en stock que se han completado"

#: build/models.py:259 part/templates/part/part_base.html:198
msgid "Build Status"
msgstr "Estado de la construcción"

#: build/models.py:263
msgid "Build status code"
msgstr "Código de estado de construcción"

#: build/models.py:267 stock/models.py:513
msgid "Batch Code"
msgstr "Numero de lote"

#: build/models.py:271
msgid "Batch code for this build output"
msgstr "Número de lote de este producto final"

#: build/models.py:274 order/models.py:162 part/models.py:854
#: part/templates/part/part_base.html:272 templates/js/translated/order.js:1069
msgid "Creation Date"
msgstr "Fecha de Creación"

#: build/models.py:278 order/models.py:569
msgid "Target completion date"
msgstr "Fecha límite de finalización"

#: build/models.py:282 order/models.py:288
#: templates/js/translated/build.js:1293
msgid "Completion Date"
msgstr "Fecha de finalización"

#: build/models.py:288
msgid "completed by"
msgstr "terminado por"

#: build/models.py:296 templates/js/translated/build.js:1264
msgid "Issued by"
msgstr "Emitido por"

#: build/models.py:297
msgid "User who issued this build order"
msgstr "El usuario que emitió esta orden"

#: build/models.py:305 build/templates/build/build_base.html:184
#: build/templates/build/detail.html:108 order/models.py:176
#: order/templates/order/order_base.html:138
#: order/templates/order/sales_order_base.html:145 part/models.py:858
#: report/templates/report/inventree_build_order_base.html:159
#: templates/js/translated/build.js:1276
msgid "Responsible"
msgstr "Responsable"

#: build/models.py:306
msgid "User responsible for this build order"
msgstr "Usuario responsable de esta orden"

#: build/models.py:311 build/templates/build/detail.html:94
#: company/templates/company/manufacturer_part.html:83
#: company/templates/company/supplier_part.html:82
#: part/templates/part/part_base.html:266 stock/models.py:507
#: stock/templates/stock/item_base.html:359
msgid "External Link"
msgstr "Link externo"

#: build/models.py:312 part/models.py:716 stock/models.py:509
msgid "Link to external URL"
msgstr "Enlace a URL externa"

#: build/models.py:316 build/templates/build/navbar.html:52
#: company/models.py:142 company/models.py:577
#: company/templates/company/navbar.html:69
#: company/templates/company/navbar.html:72 order/models.py:180
#: order/models.py:729 order/templates/order/po_navbar.html:38
#: order/templates/order/po_navbar.html:41
#: order/templates/order/so_navbar.html:33
#: order/templates/order/so_navbar.html:36 part/models.py:843
#: part/templates/part/detail.html:105 part/templates/part/navbar.html:120
#: part/templates/part/navbar.html:123
#: report/templates/report/inventree_build_order_base.html:173
#: stock/forms.py:138 stock/forms.py:250 stock/forms.py:282 stock/models.py:579
#: stock/models.py:1723 stock/models.py:1829 stock/serializers.py:451
#: stock/templates/stock/navbar.html:57 templates/js/translated/barcode.js:59
#: templates/js/translated/bom.js:406 templates/js/translated/company.js:841
#: templates/js/translated/order.js:950 templates/js/translated/order.js:1540
#: templates/js/translated/stock.js:559 templates/js/translated/stock.js:1040
msgid "Notes"
msgstr "Notas"

#: build/models.py:317
msgid "Extra build notes"
msgstr "Notas adicionales de construcción"

#: build/models.py:714
msgid "No build output specified"
msgstr "No se ha especificado salida de construcción"

#: build/models.py:717
msgid "Build output is already completed"
msgstr "La construcción de la salida ya está completa"

#: build/models.py:720
msgid "Build output does not match Build Order"
msgstr "La salida de la construcción no coincide con el orden de construcción"

#: build/models.py:1102
msgid "Build item must specify a build output, as master part is marked as trackable"
msgstr ""

#: build/models.py:1111
#, python-brace-format
msgid "Allocated quantity ({q}) must not execed available stock quantity ({a})"
msgstr ""

#: build/models.py:1121
msgid "Stock item is over-allocated"
msgstr ""

#: build/models.py:1127 order/models.py:955
msgid "Allocation quantity must be greater than zero"
msgstr ""

#: build/models.py:1133
msgid "Quantity must be 1 for serialized stock"
msgstr ""

#: build/models.py:1191
msgid "Selected stock item not found in BOM"
msgstr ""

#: build/models.py:1251 stock/templates/stock/item_base.html:331
#: templates/InvenTree/search.html:169 templates/js/translated/build.js:1195
#: templates/navbar.html:35
msgid "Build"
msgstr ""

#: build/models.py:1252
msgid "Build to allocate parts"
msgstr ""

#: build/models.py:1268 build/serializers.py:151
#: stock/templates/stock/item_base.html:8
#: stock/templates/stock/item_base.html:31
#: stock/templates/stock/item_base.html:353
#: stock/templates/stock/stock_adjust.html:16
#: templates/js/translated/build.js:287 templates/js/translated/build.js:292
#: templates/js/translated/build.js:976 templates/js/translated/build.js:1338
#: templates/js/translated/order.js:1143 templates/js/translated/order.js:1148
#: templates/js/translated/stock.js:1605
msgid "Stock Item"
msgstr ""

#: build/models.py:1269
msgid "Source stock item"
msgstr ""

#: build/models.py:1282
msgid "Stock quantity to allocate to build"
msgstr ""

#: build/models.py:1290
msgid "Install into"
msgstr ""

#: build/models.py:1291
msgid "Destination stock item"
msgstr ""

#: build/serializers.py:133 part/models.py:2501
msgid "BOM Item"
msgstr ""

#: build/serializers.py:142
msgid "bom_item.part must point to the same part as the build order"
msgstr ""

#: build/serializers.py:157
msgid "Item must be in stock"
msgstr ""

#: build/serializers.py:171 order/models.py:313 order/serializers.py:231
#: stock/models.py:351 stock/models.py:1072
msgid "Quantity must be greater than zero"
msgstr ""

#: build/serializers.py:180
<<<<<<< HEAD
#, fuzzy
#| msgid "Build Quantity"
msgid "Build Output"
msgstr "Cantidad a crear"
=======
msgid "Build Output"
msgstr ""
>>>>>>> 62ce278f

#: build/serializers.py:213
#, python-brace-format
msgid "Available quantity ({q}) exceeded"
msgstr ""

#: build/serializers.py:219
msgid "Build output must be specified for allocation of tracked parts"
msgstr ""

#: build/serializers.py:226
msgid "Build output cannot be specified for allocation of untracked parts"
msgstr ""

#: build/serializers.py:254
msgid "Allocation items must be provided"
msgstr ""

#: build/templates/build/allocation_card.html:21
#: build/templates/build/complete_output.html:46
#: report/templates/report/inventree_test_report_base.html:75
#: stock/models.py:501 stock/templates/stock/item_base.html:251
#: templates/js/translated/build.js:636
#: templates/js/translated/model_renderers.js:72
#: templates/js/translated/order.js:1253 templates/js/translated/order.js:1342
msgid "Serial Number"
msgstr "Número de serie"

#: build/templates/build/build_base.html:18
#, python-format
msgid "This Build Order is allocated to Sales Order %(link)s"
msgstr ""

#: build/templates/build/build_base.html:25
#, python-format
msgid "This Build Order is a child of Build Order %(link)s"
msgstr ""

#: build/templates/build/build_base.html:32
msgid "Build Order is ready to mark as completed"
msgstr ""

#: build/templates/build/build_base.html:37
msgid "Build Order cannot be completed as outstanding outputs remain"
msgstr ""

#: build/templates/build/build_base.html:42
msgid "Required build quantity has not yet been completed"
msgstr ""

#: build/templates/build/build_base.html:47
msgid "Stock has not been fully allocated to this Build Order"
msgstr ""

#: build/templates/build/build_base.html:75
#: company/templates/company/company_base.html:40
#: company/templates/company/manufacturer_part.html:29
#: company/templates/company/supplier_part.html:30
#: order/templates/order/order_base.html:26
#: order/templates/order/sales_order_base.html:37
#: part/templates/part/category.html:27 part/templates/part/part_base.html:30
#: stock/templates/stock/item_base.html:62
#: stock/templates/stock/location.html:31
msgid "Admin view"
msgstr ""

#: build/templates/build/build_base.html:81
#: build/templates/build/build_base.html:150
#: order/templates/order/order_base.html:32
#: order/templates/order/order_base.html:86
#: order/templates/order/sales_order_base.html:43
#: order/templates/order/sales_order_base.html:93
#: templates/js/translated/table_filters.js:272
#: templates/js/translated/table_filters.js:300
#: templates/js/translated/table_filters.js:317
msgid "Overdue"
msgstr ""

#: build/templates/build/build_base.html:90
msgid "Print actions"
msgstr ""

#: build/templates/build/build_base.html:94
msgid "Print Build Order"
msgstr ""

#: build/templates/build/build_base.html:100
#: build/templates/build/build_base.html:222
msgid "Complete Build"
msgstr ""

#: build/templates/build/build_base.html:105
msgid "Build actions"
msgstr ""

#: build/templates/build/build_base.html:109
msgid "Edit Build"
msgstr ""

#: build/templates/build/build_base.html:111
#: build/templates/build/build_base.html:206 build/views.py:56
msgid "Cancel Build"
msgstr ""

#: build/templates/build/build_base.html:114
msgid "Delete Build"
msgstr ""

#: build/templates/build/build_base.html:124
#: build/templates/build/detail.html:15
msgid "Build Details"
msgstr ""

#: build/templates/build/build_base.html:150
#, python-format
msgid "This build was due on %(target)s"
msgstr ""

#: build/templates/build/build_base.html:157
#: build/templates/build/detail.html:67
msgid "Progress"
msgstr "Progreso"

#: build/templates/build/build_base.html:170
#: build/templates/build/detail.html:87 order/models.py:848
#: order/templates/order/sales_order_base.html:9
#: order/templates/order/sales_order_base.html:35
#: order/templates/order/sales_order_ship.html:25
#: report/templates/report/inventree_build_order_base.html:136
#: report/templates/report/inventree_so_report.html:77
#: stock/templates/stock/item_base.html:293
#: templates/js/translated/order.js:1016
msgid "Sales Order"
msgstr ""

#: build/templates/build/build_base.html:177
#: build/templates/build/detail.html:101
#: report/templates/report/inventree_build_order_base.html:153
msgid "Issued By"
msgstr "Emitido por"

#: build/templates/build/build_base.html:214
msgid "Incomplete Outputs"
msgstr ""

#: build/templates/build/build_base.html:215
msgid "Build Order cannot be completed as incomplete build outputs remain"
msgstr ""

#: build/templates/build/build_output_create.html:7
msgid "The Bill of Materials contains trackable parts"
msgstr ""

#: build/templates/build/build_output_create.html:8
msgid "Build outputs must be generated individually."
msgstr ""

#: build/templates/build/build_output_create.html:9
msgid "Multiple build outputs will be created based on the quantity specified."
msgstr ""

#: build/templates/build/build_output_create.html:15
msgid "Trackable parts can have serial numbers specified"
msgstr ""

#: build/templates/build/build_output_create.html:16
msgid "Enter serial numbers to generate multiple single build outputs"
msgstr ""

#: build/templates/build/cancel.html:5
msgid "Are you sure you wish to cancel this build?"
msgstr ""

#: build/templates/build/complete.html:8
msgid "Build Order is complete"
msgstr ""

#: build/templates/build/complete.html:12
msgid "Build Order is incomplete"
msgstr ""

#: build/templates/build/complete.html:15
msgid "Incompleted build outputs remain"
msgstr ""

#: build/templates/build/complete.html:18
msgid "Required build quantity has not been completed"
msgstr ""

#: build/templates/build/complete.html:21
msgid "Required stock has not been fully allocated"
msgstr ""

#: build/templates/build/complete_output.html:10
msgid "Stock allocation is complete for this output"
msgstr ""

#: build/templates/build/complete_output.html:14
msgid "Stock allocation is incomplete"
msgstr ""

#: build/templates/build/complete_output.html:20
msgid "tracked parts have not been fully allocated"
msgstr ""

#: build/templates/build/complete_output.html:41
msgid "The following items will be created"
msgstr ""

#: build/templates/build/detail.html:38
msgid "Stock Source"
msgstr ""

#: build/templates/build/detail.html:43
msgid "Stock can be taken from any available location."
msgstr ""

#: build/templates/build/detail.html:49 order/models.py:802 stock/forms.py:134
#: templates/js/translated/order.js:431 templates/js/translated/order.js:939
msgid "Destination"
msgstr "Destinación"

#: build/templates/build/detail.html:56
msgid "Destination location not specified"
msgstr ""

#: build/templates/build/detail.html:73
#: stock/templates/stock/item_base.html:317
#: templates/js/translated/stock.js:910 templates/js/translated/stock.js:1852
#: templates/js/translated/table_filters.js:129
#: templates/js/translated/table_filters.js:211
msgid "Batch"
msgstr "Lote"

#: build/templates/build/detail.html:119
#: order/templates/order/order_base.html:111
#: order/templates/order/sales_order_base.html:118
#: templates/js/translated/build.js:1259
msgid "Created"
msgstr ""

#: build/templates/build/detail.html:130
msgid "No target date set"
msgstr ""

#: build/templates/build/detail.html:135 templates/js/translated/build.js:1237
#: templates/js/translated/table_filters.js:282
msgid "Completed"
msgstr "Completados"

#: build/templates/build/detail.html:139
msgid "Build not complete"
msgstr ""

#: build/templates/build/detail.html:150 build/templates/build/navbar.html:35
msgid "Child Build Orders"
msgstr ""

#: build/templates/build/detail.html:166
msgid "Allocate Stock to Build"
msgstr ""

#: build/templates/build/detail.html:172
msgid "Allocate stock to build"
msgstr ""

#: build/templates/build/detail.html:173 build/templates/build/navbar.html:20
#: build/templates/build/navbar.html:23
msgid "Allocate Stock"
msgstr ""

#: build/templates/build/detail.html:175 templates/js/translated/build.js:817
msgid "Unallocate stock"
msgstr ""

#: build/templates/build/detail.html:176 build/views.py:257
msgid "Unallocate Stock"
msgstr ""

#: build/templates/build/detail.html:179
msgid "Order required parts"
msgstr ""

#: build/templates/build/detail.html:180
#: company/templates/company/detail.html:32
#: company/templates/company/detail.html:72 order/views.py:509
#: part/templates/part/category.html:140
msgid "Order Parts"
msgstr ""

#: build/templates/build/detail.html:186
msgid "Untracked stock has been fully allocated for this Build Order"
msgstr ""

#: build/templates/build/detail.html:190
msgid "Untracked stock has not been fully allocated for this Build Order"
msgstr ""

#: build/templates/build/detail.html:197
<<<<<<< HEAD
#, fuzzy
#| msgid "Completed items"
msgid "Allocate selected items"
msgstr "Elementos completados"
=======
msgid "Allocate selected items"
msgstr ""
>>>>>>> 62ce278f

#: build/templates/build/detail.html:209
msgid "This Build Order does not have any associated untracked BOM items"
msgstr ""

#: build/templates/build/detail.html:218
msgid "Incomplete Build Outputs"
msgstr ""

#: build/templates/build/detail.html:223
msgid "Create new build output"
msgstr ""

#: build/templates/build/detail.html:224
msgid "Create New Output"
msgstr ""

#: build/templates/build/detail.html:237
msgid "Create a new build output"
msgstr ""

#: build/templates/build/detail.html:238
msgid "No incomplete build outputs remain."
msgstr ""

#: build/templates/build/detail.html:239
msgid "Create a new build output using the button above"
msgstr ""

#: build/templates/build/detail.html:247
msgid "Completed Build Outputs"
msgstr ""

#: build/templates/build/detail.html:258 build/templates/build/navbar.html:42
#: build/templates/build/navbar.html:45 order/templates/order/po_navbar.html:35
#: order/templates/order/sales_order_detail.html:43
#: order/templates/order/so_navbar.html:29 part/templates/part/detail.html:173
#: part/templates/part/navbar.html:114 part/templates/part/navbar.html:117
#: stock/templates/stock/item.html:88 stock/templates/stock/navbar.html:47
#: stock/templates/stock/navbar.html:50
msgid "Attachments"
msgstr ""

#: build/templates/build/detail.html:269
msgid "Build Notes"
msgstr ""

#: build/templates/build/detail.html:273 build/templates/build/detail.html:414
#: company/templates/company/detail.html:169
#: company/templates/company/detail.html:196
#: order/templates/order/purchase_order_detail.html:71
#: order/templates/order/purchase_order_detail.html:104
#: order/templates/order/sales_order_detail.html:58
#: order/templates/order/sales_order_detail.html:85
#: part/templates/part/detail.html:109 stock/templates/stock/item.html:103
#: stock/templates/stock/item.html:188
msgid "Edit Notes"
msgstr ""

#: build/templates/build/detail.html:373
#: order/templates/order/po_attachments.html:79
#: order/templates/order/purchase_order_detail.html:166
#: order/templates/order/sales_order_detail.html:146
#: part/templates/part/detail.html:891 stock/templates/stock/item.html:253
#: templates/attachment_table.html:6
msgid "Add Attachment"
msgstr ""

#: build/templates/build/detail.html:392
#: order/templates/order/po_attachments.html:51
#: order/templates/order/purchase_order_detail.html:138
#: order/templates/order/sales_order_detail.html:119
#: part/templates/part/detail.html:845 stock/templates/stock/item.html:221
msgid "Edit Attachment"
msgstr ""

#: build/templates/build/detail.html:399
#: order/templates/order/po_attachments.html:58
#: order/templates/order/purchase_order_detail.html:145
#: order/templates/order/sales_order_detail.html:125
#: part/templates/part/detail.html:854 stock/templates/stock/item.html:230
#: templates/js/translated/order.js:1230
msgid "Confirm Delete Operation"
msgstr ""

#: build/templates/build/detail.html:400
#: order/templates/order/po_attachments.html:59
#: order/templates/order/purchase_order_detail.html:146
#: order/templates/order/sales_order_detail.html:126
#: part/templates/part/detail.html:855 stock/templates/stock/item.html:231
msgid "Delete Attachment"
msgstr ""

#: build/templates/build/detail.html:443
<<<<<<< HEAD
#, fuzzy
#| msgid "Location of completed parts"
msgid "Allocation Complete"
msgstr "Ubicación de las partes completadas"

#: build/templates/build/detail.html:444
#, fuzzy
#| msgid "Number of stock items which have been completed"
msgid "All untracked stock items have been allocated"
msgstr "Número de productos en stock que se han completado"
=======
msgid "Allocation Complete"
msgstr ""

#: build/templates/build/detail.html:444
msgid "All untracked stock items have been allocated"
msgstr ""
>>>>>>> 62ce278f

#: build/templates/build/edit_build_item.html:7
msgid "Alter the quantity of stock allocated to the build output"
msgstr ""

#: build/templates/build/index.html:28
msgid "New Build Order"
msgstr ""

#: build/templates/build/index.html:37 build/templates/build/index.html:38
msgid "Print Build Orders"
msgstr ""

#: build/templates/build/index.html:43
#: order/templates/order/purchase_orders.html:27
#: order/templates/order/sales_orders.html:27
msgid "Display calendar view"
msgstr ""

#: build/templates/build/index.html:46
#: order/templates/order/purchase_orders.html:30
#: order/templates/order/sales_orders.html:30
msgid "Display list view"
msgstr ""

#: build/templates/build/navbar.html:12
msgid "Build Order Details"
msgstr ""

#: build/templates/build/navbar.html:15 order/templates/order/po_navbar.html:15
#: templates/js/translated/stock.js:1534
msgid "Details"
msgstr "Detalles"

#: build/templates/build/navbar.html:28 build/templates/build/navbar.html:31
msgid "Build Outputs"
msgstr ""

#: build/templates/build/navbar.html:38
msgid "Child Builds"
msgstr ""

#: build/templates/build/navbar.html:49
msgid "Build Order Notes"
msgstr ""

#: build/templates/build/unallocate.html:10
msgid "Are you sure you wish to unallocate all stock for this build?"
msgstr ""

#: build/templates/build/unallocate.html:12
msgid "All incomplete stock allocations will be removed from the build"
msgstr ""

#: build/views.py:76
msgid "Build was cancelled"
msgstr ""

#: build/views.py:88
msgid "Create Build Output"
msgstr ""

#: build/views.py:106
msgid "Maximum output quantity is "
msgstr ""

#: build/views.py:122 stock/views.py:1366
msgid "Serial numbers already exist"
msgstr ""

#: build/views.py:131
msgid "Serial numbers required for trackable build output"
msgstr ""

#: build/views.py:197
msgid "Delete Build Output"
msgstr ""

#: build/views.py:218 build/views.py:308
msgid "Confirm unallocation of build stock"
msgstr ""

#: build/views.py:219 build/views.py:309 stock/views.py:381
msgid "Check the confirmation box"
msgstr ""

#: build/views.py:231
msgid "Build output does not match build"
msgstr ""

#: build/views.py:233 build/views.py:434
msgid "Build output must be specified"
msgstr ""

#: build/views.py:245
msgid "Build output deleted"
msgstr ""

#: build/views.py:343
msgid "Complete Build Order"
msgstr ""

#: build/views.py:349
msgid "Build order cannot be completed - incomplete outputs remain"
msgstr ""

#: build/views.py:360
msgid "Completed build order"
msgstr ""

#: build/views.py:376
msgid "Complete Build Output"
msgstr ""

#: build/views.py:418
msgid "Invalid stock status value selected"
msgstr ""

#: build/views.py:425
msgid "Quantity to complete cannot exceed build output quantity"
msgstr ""

#: build/views.py:431
msgid "Confirm completion of incomplete build"
msgstr ""

#: build/views.py:530
msgid "Build output completed"
msgstr ""

#: build/views.py:567
msgid "Delete Build Order"
msgstr ""

#: common/files.py:67
msgid "Unsupported file format: {ext.upper()}"
msgstr ""

#: common/files.py:69
msgid "Error reading file (invalid encoding)"
msgstr ""

#: common/files.py:74
msgid "Error reading file (invalid format)"
msgstr ""

#: common/files.py:76
msgid "Error reading file (incorrect dimension)"
msgstr ""

#: common/files.py:78
msgid "Error reading file (data could be corrupted)"
msgstr ""

#: common/forms.py:34 templates/js/translated/attachment.js:54
msgid "File"
msgstr ""

#: common/forms.py:35
msgid "Select file to upload"
msgstr ""

#: common/forms.py:50
msgid "{name.title()} File"
msgstr ""

#: common/forms.py:51
#, python-brace-format
msgid "Select {name} file to upload"
msgstr ""

#: common/models.py:308 common/models.py:887 common/models.py:1048
msgid "Settings key (must be unique - case insensitive"
msgstr ""

#: common/models.py:310
msgid "Settings value"
msgstr ""

#: common/models.py:345
msgid "Must be an integer value"
msgstr ""

#: common/models.py:368
msgid "Value must be a boolean value"
msgstr ""

#: common/models.py:379
msgid "Value must be an integer value"
msgstr ""

#: common/models.py:402
msgid "Key string must be unique"
msgstr ""

#: common/models.py:509
msgid "InvenTree Instance Name"
msgstr ""

#: common/models.py:511
msgid "String descriptor for the server instance"
msgstr ""

#: common/models.py:515
msgid "Use instance name"
msgstr ""

#: common/models.py:516
msgid "Use the instance name in the title-bar"
msgstr ""

#: common/models.py:522 company/models.py:100 company/models.py:101
msgid "Company name"
msgstr ""

#: common/models.py:523
msgid "Internal company name"
msgstr ""

#: common/models.py:528
msgid "Base URL"
msgstr ""

#: common/models.py:529
msgid "Base URL for server instance"
msgstr ""

#: common/models.py:535
msgid "Default Currency"
msgstr ""

#: common/models.py:536
msgid "Default currency"
msgstr ""

#: common/models.py:542
msgid "Download from URL"
msgstr ""

#: common/models.py:543
msgid "Allow download of remote images and files from external URL"
msgstr ""

#: common/models.py:549
msgid "Barcode Support"
msgstr ""

#: common/models.py:550
msgid "Enable barcode scanner support"
msgstr ""

#: common/models.py:556
msgid "IPN Regex"
msgstr ""

#: common/models.py:557
msgid "Regular expression pattern for matching Part IPN"
msgstr ""

#: common/models.py:561
msgid "Allow Duplicate IPN"
msgstr ""

#: common/models.py:562
msgid "Allow multiple parts to share the same IPN"
msgstr ""

#: common/models.py:568
msgid "Allow Editing IPN"
msgstr ""

#: common/models.py:569
msgid "Allow changing the IPN value while editing a part"
msgstr ""

#: common/models.py:575
msgid "Copy Part BOM Data"
msgstr ""

#: common/models.py:576
msgid "Copy BOM data by default when duplicating a part"
msgstr ""

#: common/models.py:582
msgid "Copy Part Parameter Data"
msgstr ""

#: common/models.py:583
msgid "Copy parameter data by default when duplicating a part"
msgstr ""

#: common/models.py:589
msgid "Copy Part Test Data"
msgstr ""

#: common/models.py:590
msgid "Copy test data by default when duplicating a part"
msgstr ""

#: common/models.py:596
msgid "Copy Category Parameter Templates"
msgstr ""

#: common/models.py:597
msgid "Copy category parameter templates when creating a part"
msgstr ""

#: common/models.py:603 part/models.py:2256 report/models.py:187
#: stock/forms.py:224 templates/js/translated/table_filters.js:38
#: templates/js/translated/table_filters.js:351
msgid "Template"
msgstr ""

#: common/models.py:604
msgid "Parts are templates by default"
msgstr ""

#: common/models.py:610 part/models.py:806
#: templates/js/translated/table_filters.js:146
#: templates/js/translated/table_filters.js:363
msgid "Assembly"
msgstr ""

#: common/models.py:611
msgid "Parts can be assembled from other components by default"
msgstr ""

#: common/models.py:617 part/models.py:812
#: templates/js/translated/table_filters.js:367
msgid "Component"
msgstr ""

#: common/models.py:618
msgid "Parts can be used as sub-components by default"
msgstr ""

#: common/models.py:624 part/models.py:823
msgid "Purchaseable"
msgstr ""

#: common/models.py:625
msgid "Parts are purchaseable by default"
msgstr ""

#: common/models.py:631 part/models.py:828
#: templates/js/translated/table_filters.js:375
msgid "Salable"
msgstr ""

#: common/models.py:632
msgid "Parts are salable by default"
msgstr ""

#: common/models.py:638 part/models.py:818
#: templates/js/translated/table_filters.js:46
#: templates/js/translated/table_filters.js:379
msgid "Trackable"
msgstr ""

#: common/models.py:639
msgid "Parts are trackable by default"
msgstr ""

#: common/models.py:645 part/models.py:838
#: part/templates/part/part_base.html:66
#: templates/js/translated/table_filters.js:42
msgid "Virtual"
msgstr ""

#: common/models.py:646
msgid "Parts are virtual by default"
msgstr ""

#: common/models.py:652
msgid "Show Import in Views"
msgstr ""

#: common/models.py:653
msgid "Display the import wizard in some part views"
msgstr ""

#: common/models.py:659
msgid "Show Price in Forms"
msgstr ""

#: common/models.py:660
msgid "Display part price in some forms"
msgstr ""

#: common/models.py:671
msgid "Show Price in BOM"
msgstr ""

#: common/models.py:672
msgid "Include pricing information in BOM tables"
msgstr ""

#: common/models.py:678
msgid "Show related parts"
msgstr ""

#: common/models.py:679
msgid "Display related parts for a part"
msgstr ""

#: common/models.py:685
msgid "Create initial stock"
msgstr ""

#: common/models.py:686
msgid "Create initial stock on part creation"
msgstr ""

#: common/models.py:692
msgid "Internal Prices"
msgstr ""

#: common/models.py:693
msgid "Enable internal prices for parts"
msgstr ""

#: common/models.py:699
msgid "Internal Price as BOM-Price"
msgstr ""

#: common/models.py:700
msgid "Use the internal price (if set) in BOM-price calculations"
msgstr ""

#: common/models.py:706 templates/stats.html:25
msgid "Debug Mode"
msgstr ""

#: common/models.py:707
msgid "Generate reports in debug mode (HTML output)"
msgstr ""

#: common/models.py:713
msgid "Page Size"
msgstr ""

#: common/models.py:714
msgid "Default page size for PDF reports"
msgstr ""

#: common/models.py:724
msgid "Test Reports"
msgstr ""

#: common/models.py:725
msgid "Enable generation of test reports"
msgstr ""

#: common/models.py:731
msgid "Stock Expiry"
msgstr ""

#: common/models.py:732
msgid "Enable stock expiry functionality"
msgstr ""

#: common/models.py:738
msgid "Sell Expired Stock"
msgstr ""

#: common/models.py:739
msgid "Allow sale of expired stock"
msgstr ""

#: common/models.py:745
msgid "Stock Stale Time"
msgstr ""

#: common/models.py:746
msgid "Number of days stock items are considered stale before expiring"
msgstr ""

#: common/models.py:748
msgid "days"
msgstr "días"

#: common/models.py:753
msgid "Build Expired Stock"
msgstr ""

#: common/models.py:754
msgid "Allow building with expired stock"
msgstr ""

#: common/models.py:760
msgid "Stock Ownership Control"
msgstr ""

#: common/models.py:761
msgid "Enable ownership control over stock locations and items"
msgstr ""

#: common/models.py:767
msgid "Group by Part"
msgstr ""

#: common/models.py:768
msgid "Group stock items by part reference in table views"
msgstr ""

#: common/models.py:774
msgid "Build Order Reference Prefix"
msgstr ""

#: common/models.py:775
msgid "Prefix value for build order reference"
msgstr ""

#: common/models.py:780
msgid "Build Order Reference Regex"
msgstr ""

#: common/models.py:781
msgid "Regular expression pattern for matching build order reference"
msgstr ""

#: common/models.py:785
msgid "Sales Order Reference Prefix"
msgstr ""

#: common/models.py:786
msgid "Prefix value for sales order reference"
msgstr ""

#: common/models.py:791
msgid "Purchase Order Reference Prefix"
msgstr ""

#: common/models.py:792
msgid "Prefix value for purchase order reference"
msgstr ""

#: common/models.py:798
msgid "Enable build"
msgstr ""

#: common/models.py:799
msgid "Enable build functionality in InvenTree interface"
msgstr ""

#: common/models.py:804
msgid "Enable buy"
msgstr ""

#: common/models.py:805
msgid "Enable buy functionality in InvenTree interface"
msgstr ""

#: common/models.py:810
msgid "Enable sell"
msgstr ""

#: common/models.py:811
msgid "Enable sell functionality in InvenTree interface"
msgstr ""

#: common/models.py:816
msgid "Enable stock"
msgstr ""

#: common/models.py:817
msgid "Enable stock functionality in InvenTree interface"
msgstr ""

#: common/models.py:822
msgid "Enable SO"
msgstr ""

#: common/models.py:823
msgid "Enable SO functionality in InvenTree interface"
msgstr ""

#: common/models.py:828
msgid "Enable PO"
msgstr ""

#: common/models.py:829
msgid "Enable PO functionality in InvenTree interface"
msgstr ""

#: common/models.py:836
<<<<<<< HEAD
#, fuzzy
#| msgid "Enter password"
msgid "Enable password forgot"
msgstr "Introduzca contraseña"
=======
msgid "Enable password forgot"
msgstr ""
>>>>>>> 62ce278f

#: common/models.py:837
msgid "Enable password forgot function on the login-pages"
msgstr ""

#: common/models.py:842
msgid "Enable registration"
msgstr ""

#: common/models.py:843
msgid "Enable self-registration for users on the login-pages"
msgstr ""

#: common/models.py:848
msgid "Enable SSO"
msgstr ""

#: common/models.py:849
msgid "Enable SSO on the login-pages"
msgstr ""

#: common/models.py:854
msgid "E-Mail required"
msgstr ""

#: common/models.py:855
msgid "Require user to supply mail on signup"
msgstr ""

#: common/models.py:860
msgid "Auto-fill SSO users"
msgstr ""

#: common/models.py:861
msgid "Automatically fill out user-details from SSO account-data"
msgstr ""

#: common/models.py:866
msgid "Mail twice"
msgstr ""

#: common/models.py:867
msgid "On signup ask users twice for their mail"
msgstr ""

#: common/models.py:872
<<<<<<< HEAD
#, fuzzy
#| msgid "Set Password"
msgid "Password twice"
msgstr "Configurar Contraseña"
=======
msgid "Password twice"
msgstr ""
>>>>>>> 62ce278f

#: common/models.py:873
msgid "On signup ask users twice for their password"
msgstr ""

#: common/models.py:898
msgid "Show starred parts"
msgstr ""

#: common/models.py:899
msgid "Show starred parts on the homepage"
msgstr ""

#: common/models.py:904
msgid "Show latest parts"
msgstr ""

#: common/models.py:905
msgid "Show latest parts on the homepage"
msgstr ""

#: common/models.py:910
msgid "Recent Part Count"
msgstr ""

#: common/models.py:911
msgid "Number of recent parts to display on index page"
msgstr ""

#: common/models.py:917
msgid "Show unvalidated BOMs"
msgstr ""

#: common/models.py:918
msgid "Show BOMs that await validation on the homepage"
msgstr ""

#: common/models.py:923
msgid "Show recent stock changes"
msgstr ""

#: common/models.py:924
msgid "Show recently changed stock items on the homepage"
msgstr ""

#: common/models.py:929
msgid "Recent Stock Count"
msgstr ""

#: common/models.py:930
msgid "Number of recent stock items to display on index page"
msgstr ""

#: common/models.py:935
msgid "Show low stock"
msgstr ""

#: common/models.py:936
msgid "Show low stock items on the homepage"
msgstr ""

#: common/models.py:941
msgid "Show depleted stock"
msgstr ""

#: common/models.py:942
msgid "Show depleted stock items on the homepage"
msgstr ""

#: common/models.py:947
msgid "Show needed stock"
msgstr ""

#: common/models.py:948
msgid "Show stock items needed for builds on the homepage"
msgstr ""

#: common/models.py:953
msgid "Show expired stock"
msgstr ""

#: common/models.py:954
msgid "Show expired stock items on the homepage"
msgstr ""

#: common/models.py:959
msgid "Show stale stock"
msgstr ""

#: common/models.py:960
msgid "Show stale stock items on the homepage"
msgstr ""

#: common/models.py:965
msgid "Show pending builds"
msgstr ""

#: common/models.py:966
msgid "Show pending builds on the homepage"
msgstr ""

#: common/models.py:971
msgid "Show overdue builds"
msgstr ""

#: common/models.py:972
msgid "Show overdue builds on the homepage"
msgstr ""

#: common/models.py:977
msgid "Show outstanding POs"
msgstr ""

#: common/models.py:978
msgid "Show outstanding POs on the homepage"
msgstr ""

#: common/models.py:983
msgid "Show overdue POs"
msgstr ""

#: common/models.py:984
msgid "Show overdue POs on the homepage"
msgstr ""

#: common/models.py:989
msgid "Show outstanding SOs"
msgstr ""

#: common/models.py:990
msgid "Show outstanding SOs on the homepage"
msgstr ""

#: common/models.py:995
msgid "Show overdue SOs"
msgstr ""

#: common/models.py:996
msgid "Show overdue SOs on the homepage"
msgstr ""

#: common/models.py:1002
msgid "Inline label display"
msgstr ""

#: common/models.py:1003
msgid "Display PDF labels in the browser, instead of downloading as a file"
msgstr ""

#: common/models.py:1009
msgid "Inline report display"
msgstr ""

#: common/models.py:1010
msgid "Display PDF reports in the browser, instead of downloading as a file"
msgstr ""

#: common/models.py:1016
msgid "Search Preview Results"
msgstr ""

#: common/models.py:1017
msgid "Number of results to show in search preview window"
msgstr ""

#: common/models.py:1023
msgid "Show Quantity in Forms"
msgstr ""

#: common/models.py:1024
msgid "Display available part quantity in some forms"
msgstr ""

#: common/models.py:1030
msgid "Escape Key Closes Forms"
msgstr ""

#: common/models.py:1031
msgid "Use the escape key to close modal forms"
msgstr ""

#: common/models.py:1088 company/forms.py:43
msgid "Price break quantity"
msgstr ""

#: common/models.py:1095 company/templates/company/supplier_part.html:231
#: templates/js/translated/part.js:1369
msgid "Price"
msgstr ""

#: common/models.py:1096
msgid "Unit price at specified quantity"
msgstr ""

#: common/models.py:1189
msgid "Default"
msgstr ""

#: common/templates/common/edit_setting.html:11
msgid "Current value"
msgstr ""

#: common/views.py:33
msgid "Change Setting"
msgstr ""

#: common/views.py:119
msgid "Supplied value is not allowed"
msgstr ""

#: common/views.py:128
msgid "Supplied value must be a boolean"
msgstr ""

#: common/views.py:138
msgid "Change User Setting"
msgstr ""

#: common/views.py:213 order/templates/order/order_wizard/po_upload.html:42
#: order/templates/order/po_navbar.html:19
#: order/templates/order/po_navbar.html:22
#: order/templates/order/purchase_order_detail.html:27 order/views.py:289
#: part/templates/part/bom_upload/upload_file.html:65
#: part/templates/part/import_wizard/part_upload.html:45 part/views.py:268
#: part/views.py:882
msgid "Upload File"
msgstr ""

#: common/views.py:214 order/templates/order/order_wizard/match_fields.html:52
#: order/views.py:290 part/templates/part/bom_upload/match_fields.html:52
#: part/templates/part/import_wizard/ajax_match_fields.html:45
#: part/templates/part/import_wizard/match_fields.html:52 part/views.py:269
#: part/views.py:883
msgid "Match Fields"
msgstr ""

#: common/views.py:215
msgid "Match Items"
msgstr ""

#: common/views.py:560
msgid "Fields matching failed"
msgstr ""

#: common/views.py:615
msgid "Parts imported"
msgstr ""

#: common/views.py:637 order/templates/order/order_wizard/match_fields.html:27
#: order/templates/order/order_wizard/match_parts.html:19
#: order/templates/order/order_wizard/po_upload.html:40
#: part/templates/part/bom_upload/match_fields.html:27
#: part/templates/part/bom_upload/match_parts.html:19
#: part/templates/part/bom_upload/upload_file.html:63
#: part/templates/part/import_wizard/match_fields.html:27
#: part/templates/part/import_wizard/match_references.html:19
#: part/templates/part/import_wizard/part_upload.html:43
msgid "Previous Step"
msgstr ""

#: company/forms.py:24 part/forms.py:46
msgid "URL"
msgstr ""

#: company/forms.py:25 part/forms.py:47
msgid "Image URL"
msgstr ""

#: company/models.py:105
msgid "Company description"
msgstr ""

#: company/models.py:106
msgid "Description of the company"
msgstr ""

#: company/models.py:112 company/templates/company/company_base.html:70
#: templates/js/translated/company.js:348
msgid "Website"
msgstr "Página web"

#: company/models.py:113
msgid "Company website URL"
msgstr ""

#: company/models.py:117 company/templates/company/company_base.html:88
msgid "Address"
msgstr ""

#: company/models.py:118
msgid "Company address"
msgstr ""

#: company/models.py:121
msgid "Phone number"
msgstr "Teléfono"

#: company/models.py:122
msgid "Contact phone number"
msgstr "Teléfono de contacto"

#: company/models.py:125 company/templates/company/company_base.html:102
msgid "Email"
msgstr "Email"

#: company/models.py:125
msgid "Contact email address"
msgstr ""

#: company/models.py:128 company/templates/company/company_base.html:109
msgid "Contact"
msgstr "Contacto"

#: company/models.py:129
msgid "Point of contact"
msgstr ""

#: company/models.py:131 company/models.py:348 company/models.py:564
#: order/models.py:160 part/models.py:715
#: report/templates/report/inventree_build_order_base.html:165
#: templates/js/translated/company.js:536
#: templates/js/translated/company.js:825 templates/js/translated/part.js:983
msgid "Link"
msgstr ""

#: company/models.py:131
msgid "Link to external company information"
msgstr ""

#: company/models.py:139 part/models.py:725
msgid "Image"
msgstr ""

#: company/models.py:144
msgid "is customer"
msgstr ""

#: company/models.py:144
msgid "Do you sell items to this company?"
msgstr ""

#: company/models.py:146
msgid "is supplier"
msgstr ""

#: company/models.py:146
msgid "Do you purchase items from this company?"
msgstr ""

#: company/models.py:148
msgid "is manufacturer"
msgstr ""

#: company/models.py:148
msgid "Does this company manufacture parts?"
msgstr ""

#: company/models.py:152 company/serializers.py:264
#: company/templates/company/company_base.html:76 stock/serializers.py:158
msgid "Currency"
msgstr ""

#: company/models.py:155
msgid "Default currency used for this company"
msgstr ""

#: company/models.py:320 company/models.py:535 stock/models.py:454
#: stock/templates/stock/item_base.html:237
msgid "Base Part"
msgstr ""

#: company/models.py:324 company/models.py:539 order/views.py:912
msgid "Select part"
msgstr ""

#: company/models.py:335 company/templates/company/company_base.html:116
#: company/templates/company/manufacturer_part.html:89
#: company/templates/company/supplier_part.html:98 part/bom.py:170
#: part/bom.py:247 stock/templates/stock/item_base.html:366
#: templates/js/translated/company.js:332
#: templates/js/translated/company.js:513
#: templates/js/translated/company.js:796 templates/js/translated/part.js:227
msgid "Manufacturer"
msgstr "Fabricante"

#: company/models.py:336 templates/js/translated/part.js:228
msgid "Select manufacturer"
msgstr ""

#: company/models.py:342 company/templates/company/manufacturer_part.html:93
#: company/templates/company/supplier_part.html:106 part/bom.py:171
#: part/bom.py:248 templates/js/translated/company.js:529
#: templates/js/translated/company.js:814 templates/js/translated/order.js:851
#: templates/js/translated/part.js:238
msgid "MPN"
msgstr ""

#: company/models.py:343 templates/js/translated/part.js:239
msgid "Manufacturer Part Number"
msgstr ""

#: company/models.py:349
msgid "URL for external manufacturer part link"
msgstr ""

#: company/models.py:355
msgid "Manufacturer part description"
msgstr ""

#: company/models.py:409 company/models.py:558
#: company/templates/company/manufacturer_part.html:6
#: company/templates/company/manufacturer_part.html:23
#: stock/templates/stock/item_base.html:376
msgid "Manufacturer Part"
msgstr ""

#: company/models.py:416
msgid "Parameter name"
msgstr ""

#: company/models.py:422
#: report/templates/report/inventree_test_report_base.html:90
#: stock/models.py:1816 templates/InvenTree/settings/header.html:8
#: templates/js/translated/company.js:643 templates/js/translated/part.js:623
#: templates/js/translated/stock.js:555
msgid "Value"
msgstr ""

#: company/models.py:423
msgid "Parameter value"
msgstr ""

#: company/models.py:429 part/models.py:800 part/models.py:2224
#: templates/js/translated/company.js:649 templates/js/translated/part.js:629
msgid "Units"
msgstr ""

#: company/models.py:430
msgid "Parameter units"
msgstr ""

#: company/models.py:502
msgid "Linked manufacturer part must reference the same base part"
msgstr ""

#: company/models.py:545 company/templates/company/company_base.html:121
#: company/templates/company/supplier_part.html:88 order/models.py:260
#: order/templates/order/order_base.html:92
#: order/templates/order/order_wizard/select_pos.html:30 part/bom.py:175
#: part/bom.py:292 stock/templates/stock/item_base.html:383
#: templates/js/translated/company.js:336
#: templates/js/translated/company.js:770 templates/js/translated/order.js:659
#: templates/js/translated/part.js:208
msgid "Supplier"
msgstr "Proveedor"

#: company/models.py:546 templates/js/translated/part.js:209
msgid "Select supplier"
msgstr ""

#: company/models.py:551 company/templates/company/supplier_part.html:92
#: part/bom.py:176 part/bom.py:293 templates/js/translated/order.js:838
#: templates/js/translated/part.js:219
msgid "SKU"
msgstr ""

#: company/models.py:552 templates/js/translated/part.js:220
msgid "Supplier stock keeping unit"
msgstr ""

#: company/models.py:559
msgid "Select manufacturer part"
msgstr ""

#: company/models.py:565
msgid "URL for external supplier part link"
msgstr ""

#: company/models.py:571
msgid "Supplier part description"
msgstr ""

#: company/models.py:576 company/templates/company/supplier_part.html:120
#: part/models.py:2389 report/templates/report/inventree_po_report.html:93
#: report/templates/report/inventree_so_report.html:93
msgid "Note"
msgstr "Nota"

#: company/models.py:580 part/models.py:1603
msgid "base cost"
msgstr ""

#: company/models.py:580 part/models.py:1603
msgid "Minimum charge (e.g. stocking fee)"
msgstr ""

#: company/models.py:582 company/templates/company/supplier_part.html:113
#: stock/models.py:478 stock/templates/stock/item_base.html:324
#: templates/js/translated/company.js:846 templates/js/translated/stock.js:1036
msgid "Packaging"
msgstr ""

#: company/models.py:582
msgid "Part packaging"
msgstr ""

#: company/models.py:584 part/models.py:1605
msgid "multiple"
msgstr ""

#: company/models.py:584
msgid "Order multiple"
msgstr ""

#: company/serializers.py:68
msgid "Default currency used for this supplier"
msgstr ""

#: company/serializers.py:69
msgid "Currency Code"
msgstr ""

#: company/templates/company/company_base.html:9
#: company/templates/company/company_base.html:35
#: templates/InvenTree/search.html:208 templates/js/translated/company.js:321
msgid "Company"
msgstr ""

#: company/templates/company/company_base.html:25
#: part/templates/part/part_thumb.html:21
msgid "Upload new image"
msgstr ""

#: company/templates/company/company_base.html:27
#: part/templates/part/part_thumb.html:23
msgid "Download image from URL"
msgstr ""

#: company/templates/company/company_base.html:46
#: templates/js/translated/order.js:120
msgid "Create Purchase Order"
msgstr ""

#: company/templates/company/company_base.html:51
msgid "Edit company information"
msgstr ""

#: company/templates/company/company_base.html:56
#: company/templates/company/company_base.html:153
msgid "Delete Company"
msgstr ""

#: company/templates/company/company_base.html:64
msgid "Company Details"
msgstr ""

#: company/templates/company/company_base.html:81
msgid "Uses default currency"
msgstr ""

#: company/templates/company/company_base.html:95
msgid "Phone"
msgstr "Teléfono"

#: company/templates/company/company_base.html:126 order/models.py:558
#: order/templates/order/sales_order_base.html:99 stock/models.py:496
#: stock/models.py:497 stock/templates/stock/item_base.html:276
#: templates/js/translated/company.js:328 templates/js/translated/order.js:1038
#: templates/js/translated/stock.js:1587
msgid "Customer"
msgstr "Cliente"

#: company/templates/company/company_base.html:199
#: part/templates/part/part_base.html:424
msgid "Upload Image"
msgstr ""

#: company/templates/company/detail.html:14
#: company/templates/company/manufacturer_part_navbar.html:18
#: templates/InvenTree/search.html:150
msgid "Supplier Parts"
msgstr ""

#: company/templates/company/detail.html:22
#: order/templates/order/order_wizard/select_parts.html:44
msgid "Create new supplier part"
msgstr ""

#: company/templates/company/detail.html:23
#: company/templates/company/manufacturer_part.html:109
#: part/templates/part/detail.html:289
msgid "New Supplier Part"
msgstr ""

#: company/templates/company/detail.html:27
#: company/templates/company/detail.html:67
#: company/templates/company/manufacturer_part.html:112
#: company/templates/company/manufacturer_part.html:136
#: part/templates/part/category.html:135 part/templates/part/detail.html:292
#: part/templates/part/detail.html:315
msgid "Options"
msgstr "Opciones"

#: company/templates/company/detail.html:32
#: company/templates/company/detail.html:72
#: part/templates/part/category.html:140
msgid "Order parts"
msgstr ""

#: company/templates/company/detail.html:35
#: company/templates/company/detail.html:75
msgid "Delete parts"
msgstr ""

#: company/templates/company/detail.html:35
#: company/templates/company/detail.html:75
msgid "Delete Parts"
msgstr ""

#: company/templates/company/detail.html:54 templates/InvenTree/search.html:135
msgid "Manufacturer Parts"
msgstr ""

#: company/templates/company/detail.html:62
msgid "Create new manufacturer part"
msgstr ""

#: company/templates/company/detail.html:63 part/templates/part/detail.html:312
msgid "New Manufacturer Part"
msgstr ""

#: company/templates/company/detail.html:93
msgid "Supplier Stock"
msgstr ""

#: company/templates/company/detail.html:102
#: company/templates/company/navbar.html:46
#: company/templates/company/navbar.html:49
#: order/templates/order/purchase_orders.html:8
#: order/templates/order/purchase_orders.html:13
#: part/templates/part/detail.html:50 part/templates/part/navbar.html:82
#: part/templates/part/navbar.html:85 templates/InvenTree/index.html:260
#: templates/InvenTree/search.html:229
#: templates/InvenTree/settings/navbar.html:119
#: templates/InvenTree/settings/navbar.html:121 templates/navbar.html:44
#: users/models.py:45
msgid "Purchase Orders"
msgstr ""

#: company/templates/company/detail.html:108
#: order/templates/order/purchase_orders.html:20
msgid "Create new purchase order"
msgstr ""

#: company/templates/company/detail.html:109
#: order/templates/order/purchase_orders.html:21
msgid "New Purchase Order"
msgstr ""

#: company/templates/company/detail.html:124
#: company/templates/company/navbar.html:55
#: company/templates/company/navbar.html:58
#: order/templates/order/sales_orders.html:8
#: order/templates/order/sales_orders.html:13
#: part/templates/part/detail.html:71 part/templates/part/navbar.html:91
#: part/templates/part/navbar.html:94 templates/InvenTree/index.html:291
#: templates/InvenTree/search.html:249
#: templates/InvenTree/settings/navbar.html:125
#: templates/InvenTree/settings/navbar.html:127 templates/navbar.html:55
#: users/models.py:46
msgid "Sales Orders"
msgstr ""

#: company/templates/company/detail.html:130
#: order/templates/order/sales_orders.html:20
msgid "Create new sales order"
msgstr ""

#: company/templates/company/detail.html:131
#: order/templates/order/sales_orders.html:21
msgid "New Sales Order"
msgstr ""

#: company/templates/company/detail.html:147
#: company/templates/company/navbar.html:61
#: company/templates/company/navbar.html:64
#: templates/js/translated/build.js:622
msgid "Assigned Stock"
msgstr ""

#: company/templates/company/detail.html:165
msgid "Company Notes"
msgstr ""

#: company/templates/company/detail.html:364
#: company/templates/company/manufacturer_part.html:200
#: part/templates/part/detail.html:357
msgid "Delete Supplier Parts?"
msgstr ""

#: company/templates/company/detail.html:365
#: company/templates/company/manufacturer_part.html:201
#: part/templates/part/detail.html:358
msgid "All selected supplier parts will be deleted"
msgstr ""

#: company/templates/company/index.html:8
msgid "Supplier List"
msgstr ""

#: company/templates/company/manufacturer_part.html:40
#: company/templates/company/supplier_part.html:40
#: company/templates/company/supplier_part.html:146
#: part/templates/part/detail.html:55 part/templates/part/part_base.html:116
msgid "Order part"
msgstr ""

#: company/templates/company/manufacturer_part.html:45
#: templates/js/translated/company.js:561
msgid "Edit manufacturer part"
msgstr ""

#: company/templates/company/manufacturer_part.html:49
#: templates/js/translated/company.js:562
msgid "Delete manufacturer part"
msgstr ""

#: company/templates/company/manufacturer_part.html:61
msgid "Manufacturer Part Details"
msgstr ""

#: company/templates/company/manufacturer_part.html:66
#: company/templates/company/supplier_part.html:65
msgid "Internal Part"
msgstr ""

#: company/templates/company/manufacturer_part.html:103
#: company/templates/company/manufacturer_part_navbar.html:21
#: company/views.py:49 part/templates/part/navbar.html:75
#: part/templates/part/navbar.html:78 part/templates/part/prices.html:163
#: templates/InvenTree/search.html:220 templates/navbar.html:41
msgid "Suppliers"
msgstr ""

#: company/templates/company/manufacturer_part.html:114
#: part/templates/part/detail.html:294
msgid "Delete supplier parts"
msgstr ""

#: company/templates/company/manufacturer_part.html:114
#: company/templates/company/manufacturer_part.html:138
#: company/templates/company/manufacturer_part.html:239
#: part/templates/part/detail.html:214 part/templates/part/detail.html:294
#: part/templates/part/detail.html:317 templates/js/translated/company.js:424
#: templates/js/translated/helpers.js:31 users/models.py:199
msgid "Delete"
msgstr "Eliminar"

#: company/templates/company/manufacturer_part.html:127
#: company/templates/company/manufacturer_part_navbar.html:11
#: company/templates/company/manufacturer_part_navbar.html:14
#: part/templates/part/category_navbar.html:38
#: part/templates/part/category_navbar.html:41
#: part/templates/part/detail.html:155 part/templates/part/navbar.html:20
#: part/templates/part/navbar.html:23
msgid "Parameters"
msgstr ""

#: company/templates/company/manufacturer_part.html:133
#: part/templates/part/detail.html:162
#: templates/InvenTree/settings/category.html:26
#: templates/InvenTree/settings/part.html:63
msgid "New Parameter"
msgstr ""

#: company/templates/company/manufacturer_part.html:138
msgid "Delete parameters"
msgstr ""

#: company/templates/company/manufacturer_part.html:176
#: part/templates/part/detail.html:805
msgid "Add Parameter"
msgstr ""

#: company/templates/company/manufacturer_part.html:224
msgid "Selected parameters will be deleted"
msgstr ""

#: company/templates/company/manufacturer_part.html:236
msgid "Delete Parameters"
msgstr ""

#: company/templates/company/manufacturer_part_navbar.html:26
msgid "Manufacturer Part Stock"
msgstr ""

#: company/templates/company/manufacturer_part_navbar.html:29
#: company/templates/company/navbar.html:39
#: company/templates/company/supplier_part_navbar.html:15
#: part/templates/part/navbar.html:38 stock/api.py:52
#: stock/templates/stock/loc_link.html:7 stock/templates/stock/location.html:36
#: stock/templates/stock/stock_app_base.html:10
#: templates/InvenTree/index.html:150 templates/InvenTree/search.html:182
#: templates/InvenTree/settings/navbar.html:107
#: templates/InvenTree/settings/navbar.html:109
#: templates/js/translated/part.js:540 templates/js/translated/part.js:769
#: templates/js/translated/part.js:945 templates/js/translated/stock.js:182
#: templates/js/translated/stock.js:829 templates/navbar.html:32
msgid "Stock"
msgstr ""

#: company/templates/company/manufacturer_part_navbar.html:33
msgid "Manufacturer Part Orders"
msgstr ""

#: company/templates/company/manufacturer_part_navbar.html:36
#: company/templates/company/supplier_part_navbar.html:22
msgid "Orders"
msgstr ""

#: company/templates/company/navbar.html:17
#: company/templates/company/navbar.html:20
msgid "Manufactured Parts"
msgstr ""

#: company/templates/company/navbar.html:26
#: company/templates/company/navbar.html:29
msgid "Supplied Parts"
msgstr ""

#: company/templates/company/navbar.html:36 part/templates/part/navbar.html:35
#: stock/templates/stock/location.html:119
#: stock/templates/stock/location.html:134
#: stock/templates/stock/location.html:148
#: stock/templates/stock/location_navbar.html:18
#: stock/templates/stock/location_navbar.html:21
#: templates/InvenTree/search.html:184 templates/js/translated/stock.js:1486
#: templates/stats.html:93 templates/stats.html:102 users/models.py:43
msgid "Stock Items"
msgstr ""

#: company/templates/company/supplier_part.html:7
#: company/templates/company/supplier_part.html:24 stock/models.py:463
#: stock/templates/stock/item_base.html:388
#: templates/js/translated/company.js:786 templates/js/translated/stock.js:993
msgid "Supplier Part"
msgstr ""

#: company/templates/company/supplier_part.html:44
#: templates/js/translated/company.js:859
msgid "Edit supplier part"
msgstr ""

#: company/templates/company/supplier_part.html:48
#: templates/js/translated/company.js:860
msgid "Delete supplier part"
msgstr ""

#: company/templates/company/supplier_part.html:60
msgid "Supplier Part Details"
msgstr ""

#: company/templates/company/supplier_part.html:131
#: company/templates/company/supplier_part_navbar.html:12
msgid "Supplier Part Stock"
msgstr ""

#: company/templates/company/supplier_part.html:140
#: company/templates/company/supplier_part_navbar.html:19
msgid "Supplier Part Orders"
msgstr ""

#: company/templates/company/supplier_part.html:147
#: part/templates/part/detail.html:56
msgid "Order Part"
msgstr ""

#: company/templates/company/supplier_part.html:158
#: part/templates/part/navbar.html:67 part/templates/part/prices.html:7
msgid "Pricing Information"
msgstr ""

#: company/templates/company/supplier_part.html:164
#: company/templates/company/supplier_part.html:265
#: part/templates/part/prices.html:271 part/views.py:1730
msgid "Add Price Break"
msgstr ""

#: company/templates/company/supplier_part.html:185
msgid "No price break information found"
msgstr ""

#: company/templates/company/supplier_part.html:199 part/views.py:1792
msgid "Delete Price Break"
msgstr ""

#: company/templates/company/supplier_part.html:213 part/views.py:1778
msgid "Edit Price Break"
msgstr ""

#: company/templates/company/supplier_part.html:238
msgid "Edit price break"
msgstr ""

#: company/templates/company/supplier_part.html:239
msgid "Delete price break"
msgstr ""

#: company/templates/company/supplier_part_navbar.html:26
msgid "Supplier Part Pricing"
msgstr ""

#: company/templates/company/supplier_part_navbar.html:29
msgid "Pricing"
msgstr ""

#: company/views.py:50
msgid "New Supplier"
msgstr ""

#: company/views.py:55 part/templates/part/prices.html:167
#: templates/InvenTree/search.html:210 templates/navbar.html:42
msgid "Manufacturers"
msgstr "Fabricantes"

#: company/views.py:56
msgid "New Manufacturer"
msgstr ""

#: company/views.py:61 templates/InvenTree/search.html:240
#: templates/navbar.html:53
msgid "Customers"
msgstr ""

#: company/views.py:62
msgid "New Customer"
msgstr ""

#: company/views.py:69
msgid "Companies"
msgstr ""

#: company/views.py:70
msgid "New Company"
msgstr ""

#: company/views.py:129 part/views.py:608
msgid "Download Image"
msgstr ""

#: company/views.py:158 part/views.py:640
msgid "Image size exceeds maximum allowable size for download"
msgstr ""

#: company/views.py:165 part/views.py:647
#, python-brace-format
msgid "Invalid response: {code}"
msgstr ""

#: company/views.py:174 part/views.py:656
msgid "Supplied URL is not a valid image file"
msgstr ""

#: label/api.py:57 report/api.py:201
msgid "No valid objects provided to template"
msgstr ""

#: label/models.py:113
msgid "Label name"
msgstr ""

#: label/models.py:120
msgid "Label description"
msgstr ""

#: label/models.py:127 stock/forms.py:167
msgid "Label"
msgstr ""

#: label/models.py:128
msgid "Label template file"
msgstr ""

#: label/models.py:134 report/models.py:298
msgid "Enabled"
msgstr ""

#: label/models.py:135
msgid "Label template is enabled"
msgstr ""

#: label/models.py:140
msgid "Width [mm]"
msgstr ""

#: label/models.py:141
msgid "Label width, specified in mm"
msgstr ""

#: label/models.py:147
msgid "Height [mm]"
msgstr ""

#: label/models.py:148
msgid "Label height, specified in mm"
msgstr ""

#: label/models.py:154 report/models.py:291
msgid "Filename Pattern"
msgstr ""

#: label/models.py:155
msgid "Pattern for generating label filenames"
msgstr ""

#: label/models.py:258
msgid "Query filters (comma-separated list of key=value pairs),"
msgstr ""

#: label/models.py:259 label/models.py:319 label/models.py:366
#: report/models.py:322 report/models.py:457 report/models.py:495
msgid "Filters"
msgstr ""

#: label/models.py:318
msgid "Query filters (comma-separated list of key=value pairs"
msgstr ""

#: label/models.py:365
msgid "Part query filters (comma-separated value of key=value pairs)"
msgstr ""

#: order/api.py:250
msgid "Matching purchase order does not exist"
msgstr ""

#: order/forms.py:27 order/templates/order/order_base.html:50
msgid "Place order"
msgstr ""

#: order/forms.py:38 order/templates/order/order_base.html:57
msgid "Mark order as complete"
msgstr ""

#: order/forms.py:49 order/forms.py:60 order/templates/order/order_base.html:62
#: order/templates/order/sales_order_base.html:64
msgid "Cancel order"
msgstr ""

#: order/forms.py:71 order/templates/order/sales_order_base.html:61
msgid "Ship order"
msgstr ""

#: order/forms.py:97
msgid "Enter stock item serial numbers"
msgstr ""

#: order/forms.py:103
msgid "Enter quantity of stock items"
msgstr ""

#: order/models.py:158
msgid "Order description"
msgstr ""

#: order/models.py:160
msgid "Link to external page"
msgstr ""

#: order/models.py:168
msgid "Created By"
msgstr ""

#: order/models.py:175
msgid "User or group responsible for this order"
msgstr ""

#: order/models.py:180
msgid "Order notes"
msgstr ""

#: order/models.py:247 order/models.py:548
msgid "Order reference"
msgstr ""

#: order/models.py:252 order/models.py:563
msgid "Purchase order status"
msgstr ""

#: order/models.py:261
msgid "Company from which the items are being ordered"
msgstr ""

#: order/models.py:264 order/templates/order/order_base.html:98
#: templates/js/translated/order.js:668
msgid "Supplier Reference"
msgstr ""

#: order/models.py:264
msgid "Supplier order reference code"
msgstr ""

#: order/models.py:271
msgid "received by"
msgstr ""

#: order/models.py:276
msgid "Issue Date"
msgstr ""

#: order/models.py:277
msgid "Date order was issued"
msgstr ""

#: order/models.py:282
msgid "Target Delivery Date"
msgstr ""

#: order/models.py:283
msgid "Expected date for order delivery. Order will be overdue after this date."
msgstr ""

#: order/models.py:289
msgid "Date order was completed"
msgstr ""

#: order/models.py:318
msgid "Part supplier must match PO supplier"
msgstr ""

#: order/models.py:428
msgid "Quantity must be an integer"
msgstr ""

#: order/models.py:432
msgid "Quantity must be a positive number"
msgstr ""

#: order/models.py:559
msgid "Company to which the items are being sold"
msgstr ""

#: order/models.py:565
msgid "Customer Reference "
msgstr ""

#: order/models.py:565
msgid "Customer order reference code"
msgstr ""

#: order/models.py:570
msgid "Target date for order completion. Order will be overdue after this date."
msgstr ""

#: order/models.py:573 templates/js/translated/order.js:1079
msgid "Shipment Date"
msgstr ""

#: order/models.py:580
msgid "shipped by"
msgstr ""

#: order/models.py:624
msgid "SalesOrder cannot be shipped as it is not currently pending"
msgstr ""

#: order/models.py:721
msgid "Item quantity"
msgstr ""

#: order/models.py:727
msgid "Line item reference"
msgstr ""

#: order/models.py:729
msgid "Line item notes"
msgstr ""

#: order/models.py:759 order/models.py:847
#: templates/js/translated/order.js:1131
msgid "Order"
msgstr ""

#: order/models.py:760 order/templates/order/order_base.html:9
#: order/templates/order/order_base.html:24
#: report/templates/report/inventree_po_report.html:77
#: stock/templates/stock/item_base.html:338
#: templates/js/translated/order.js:637 templates/js/translated/stock.js:970
#: templates/js/translated/stock.js:1568
msgid "Purchase Order"
msgstr ""

#: order/models.py:781
msgid "Supplier part"
msgstr ""

#: order/models.py:788 order/templates/order/order_base.html:131
#: order/templates/order/sales_order_base.html:138
#: templates/js/translated/order.js:428 templates/js/translated/order.js:919
msgid "Received"
msgstr ""

#: order/models.py:789
msgid "Number of items received"
msgstr ""

#: order/models.py:796 part/templates/part/prices.html:176 stock/models.py:588
#: stock/serializers.py:150 stock/templates/stock/item_base.html:345
#: templates/js/translated/stock.js:1024
msgid "Purchase Price"
msgstr ""

#: order/models.py:797
msgid "Unit purchase price"
msgstr ""

#: order/models.py:805
msgid "Where does the Purchaser want this item to be stored?"
msgstr ""

#: order/models.py:857 part/templates/part/part_pricing.html:112
#: part/templates/part/prices.html:116 part/templates/part/prices.html:284
msgid "Sale Price"
msgstr ""

#: order/models.py:858
msgid "Unit sale price"
msgstr ""

#: order/models.py:937 order/models.py:939
msgid "Stock item has not been assigned"
msgstr ""

#: order/models.py:943
msgid "Cannot allocate stock item to a line with a different part"
msgstr ""

#: order/models.py:945
msgid "Cannot allocate stock to a line without a part"
msgstr ""

#: order/models.py:948
msgid "Allocation quantity cannot exceed stock quantity"
msgstr ""

#: order/models.py:952
msgid "StockItem is over-allocated"
msgstr ""

#: order/models.py:958
msgid "Quantity must be 1 for serialized stock item"
msgstr ""

#: order/models.py:966
msgid "Line"
msgstr ""

#: order/models.py:978
msgid "Item"
msgstr ""

#: order/models.py:979
msgid "Select stock item to allocate"
msgstr ""

#: order/models.py:982
msgid "Enter stock allocation quantity"
msgstr ""

#: order/serializers.py:167
msgid "Purchase price currency"
msgstr ""

#: order/serializers.py:202
msgid "Line Item"
msgstr ""

#: order/serializers.py:208
msgid "Line item does not match purchase order"
msgstr ""

#: order/serializers.py:218 order/serializers.py:285
msgid "Select destination location for received items"
msgstr ""

#: order/serializers.py:242
msgid "Barcode Hash"
msgstr ""

#: order/serializers.py:243
msgid "Unique identifier field"
msgstr ""

#: order/serializers.py:259
msgid "Barcode is already in use"
msgstr ""

#: order/serializers.py:297
msgid "Line items must be provided"
msgstr ""

#: order/serializers.py:314
msgid "Destination location must be specified"
msgstr ""

#: order/serializers.py:325
msgid "Supplied barcode values must be unique"
msgstr ""

#: order/serializers.py:569
msgid "Sale price currency"
msgstr ""

#: order/templates/order/delete_attachment.html:5
#: stock/templates/stock/attachment_delete.html:5
#: templates/attachment_delete.html:5
msgid "Are you sure you want to delete this attachment?"
msgstr ""

#: order/templates/order/order_base.html:39
#: order/templates/order/sales_order_base.html:50
msgid "Print"
msgstr ""

#: order/templates/order/order_base.html:42
#: order/templates/order/sales_order_base.html:53
msgid "Export order to file"
msgstr ""

#: order/templates/order/order_base.html:46
#: order/templates/order/sales_order_base.html:57
msgid "Edit order information"
msgstr ""

#: order/templates/order/order_base.html:54
msgid "Receive items"
msgstr ""

#: order/templates/order/order_base.html:72
#: order/templates/order/po_navbar.html:12
msgid "Purchase Order Details"
msgstr ""

#: order/templates/order/order_base.html:77
#: order/templates/order/sales_order_base.html:84
msgid "Order Reference"
msgstr ""

#: order/templates/order/order_base.html:82
#: order/templates/order/sales_order_base.html:89
msgid "Order Status"
msgstr ""

#: order/templates/order/order_base.html:117
#: report/templates/report/inventree_build_order_base.html:122
msgid "Issued"
msgstr ""

#: order/templates/order/order_base.html:185
msgid "Edit Purchase Order"
msgstr ""

#: order/templates/order/order_cancel.html:8
msgid "Cancelling this order means that the order and line items will no longer be editable."
msgstr ""

#: order/templates/order/order_complete.html:7
msgid "Mark this order as complete?"
msgstr ""

#: order/templates/order/order_complete.html:10
msgid "This order has line items which have not been marked as received."
msgstr ""

#: order/templates/order/order_complete.html:11
msgid "Completing this order means that the order and line items will no longer be editable."
msgstr ""

#: order/templates/order/order_issue.html:8
msgid "After placing this purchase order, line items will no longer be editable."
msgstr ""

#: order/templates/order/order_wizard/match_fields.html:9
#: part/templates/part/bom_upload/match_fields.html:9
#: part/templates/part/import_wizard/ajax_match_fields.html:9
#: part/templates/part/import_wizard/match_fields.html:9
msgid "Missing selections for the following required columns"
msgstr ""

#: order/templates/order/order_wizard/match_fields.html:20
#: part/templates/part/bom_upload/match_fields.html:20
#: part/templates/part/import_wizard/ajax_match_fields.html:20
#: part/templates/part/import_wizard/match_fields.html:20
msgid "Duplicate selections found, see below. Fix them then retry submitting."
msgstr ""

#: order/templates/order/order_wizard/match_fields.html:29
#: order/templates/order/order_wizard/match_parts.html:21
#: part/templates/part/bom_upload/match_fields.html:29
#: part/templates/part/bom_upload/match_parts.html:21
#: part/templates/part/import_wizard/match_fields.html:29
#: part/templates/part/import_wizard/match_references.html:21
msgid "Submit Selections"
msgstr ""

#: order/templates/order/order_wizard/match_fields.html:35
#: part/templates/part/bom_upload/match_fields.html:35
#: part/templates/part/import_wizard/ajax_match_fields.html:28
#: part/templates/part/import_wizard/match_fields.html:35
msgid "File Fields"
msgstr ""

#: order/templates/order/order_wizard/match_fields.html:42
#: part/templates/part/bom_upload/match_fields.html:42
#: part/templates/part/import_wizard/ajax_match_fields.html:35
#: part/templates/part/import_wizard/match_fields.html:42
msgid "Remove column"
msgstr ""

#: order/templates/order/order_wizard/match_fields.html:60
#: part/templates/part/bom_upload/match_fields.html:60
#: part/templates/part/import_wizard/ajax_match_fields.html:53
#: part/templates/part/import_wizard/match_fields.html:60
msgid "Duplicate selection"
msgstr ""

#: order/templates/order/order_wizard/match_fields.html:71
#: order/templates/order/order_wizard/match_parts.html:52
#: part/templates/part/bom_upload/match_fields.html:71
#: part/templates/part/bom_upload/match_parts.html:53
#: part/templates/part/import_wizard/ajax_match_fields.html:64
#: part/templates/part/import_wizard/ajax_match_references.html:42
#: part/templates/part/import_wizard/match_fields.html:71
#: part/templates/part/import_wizard/match_references.html:49
#: templates/js/translated/build.js:869 templates/js/translated/order.js:376
msgid "Remove row"
msgstr ""

#: order/templates/order/order_wizard/match_parts.html:12
#: part/templates/part/bom_upload/match_parts.html:12
#: part/templates/part/import_wizard/ajax_match_references.html:12
#: part/templates/part/import_wizard/match_references.html:12
msgid "Errors exist in the submitted data"
msgstr ""

#: order/templates/order/order_wizard/match_parts.html:28
#: part/templates/part/bom_upload/match_parts.html:28
#: part/templates/part/import_wizard/ajax_match_references.html:21
#: part/templates/part/import_wizard/match_references.html:28
msgid "Row"
msgstr ""

#: order/templates/order/order_wizard/match_parts.html:29
msgid "Select Supplier Part"
msgstr ""

#: order/templates/order/order_wizard/po_upload.html:11
msgid "Upload File for Purchase Order"
msgstr ""

#: order/templates/order/order_wizard/po_upload.html:18
#: part/templates/part/bom_upload/upload_file.html:34
#: part/templates/part/import_wizard/ajax_part_upload.html:10
#: part/templates/part/import_wizard/part_upload.html:21
#, python-format
msgid "Step %(step)s of %(count)s"
msgstr ""

#: order/templates/order/order_wizard/po_upload.html:48
msgid "Order is already processed. Files cannot be uploaded."
msgstr ""

#: order/templates/order/order_wizard/select_parts.html:11
msgid "Step 1 of 2 - Select Part Suppliers"
msgstr ""

#: order/templates/order/order_wizard/select_parts.html:16
msgid "Select suppliers"
msgstr ""

#: order/templates/order/order_wizard/select_parts.html:20
msgid "No purchaseable parts selected"
msgstr ""

#: order/templates/order/order_wizard/select_parts.html:33
msgid "Select Supplier"
msgstr ""

#: order/templates/order/order_wizard/select_parts.html:57
msgid "No price"
msgstr ""

#: order/templates/order/order_wizard/select_parts.html:65
#, python-format
msgid "Select a supplier for <em>%(name)s</em>"
msgstr ""

#: order/templates/order/order_wizard/select_parts.html:77
#: part/templates/part/set_category.html:32
msgid "Remove part"
msgstr ""

#: order/templates/order/order_wizard/select_pos.html:8
msgid "Step 2 of 2 - Select Purchase Orders"
msgstr ""

#: order/templates/order/order_wizard/select_pos.html:12
msgid "Select existing purchase orders, or create new orders."
msgstr ""

#: order/templates/order/order_wizard/select_pos.html:31
#: templates/js/translated/order.js:694 templates/js/translated/order.js:1084
msgid "Items"
msgstr ""

#: order/templates/order/order_wizard/select_pos.html:32
msgid "Select Purchase Order"
msgstr ""

#: order/templates/order/order_wizard/select_pos.html:45
#, python-format
msgid "Create new purchase order for %(name)s"
msgstr ""

#: order/templates/order/order_wizard/select_pos.html:68
#, python-format
msgid "Select a purchase order for %(name)s"
msgstr ""

#: order/templates/order/po_attachments.html:12
#: order/templates/order/po_navbar.html:32
#: order/templates/order/purchase_order_detail.html:56
msgid "Purchase Order Attachments"
msgstr ""

#: order/templates/order/po_navbar.html:26
msgid "Received Stock Items"
msgstr ""

#: order/templates/order/po_navbar.html:29
#: order/templates/order/po_received_items.html:12
#: order/templates/order/purchase_order_detail.html:47
msgid "Received Items"
msgstr ""

#: order/templates/order/purchase_order_detail.html:17
msgid "Purchase Order Items"
msgstr ""

#: order/templates/order/purchase_order_detail.html:24
#: order/templates/order/purchase_order_detail.html:212
#: order/templates/order/sales_order_detail.html:23
#: order/templates/order/sales_order_detail.html:177
msgid "Add Line Item"
msgstr ""

#: order/templates/order/purchase_order_detail.html:30
<<<<<<< HEAD
#, fuzzy
#| msgid "Completed items"
msgid "Receive selected items"
msgstr "Elementos completados"

#: order/templates/order/purchase_order_detail.html:31
#, fuzzy
#| msgid "Delete Item"
msgid "Receive Items"
msgstr "Eliminar elemento"
=======
msgid "Receive selected items"
msgstr ""

#: order/templates/order/purchase_order_detail.html:31
msgid "Receive Items"
msgstr ""
>>>>>>> 62ce278f

#: order/templates/order/purchase_order_detail.html:67
#: order/templates/order/sales_order_detail.html:54
msgid "Order Notes"
msgstr ""

#: order/templates/order/purchase_orders.html:24
#: order/templates/order/sales_orders.html:24
msgid "Print Order Reports"
msgstr ""

#: order/templates/order/sales_order_base.html:16
msgid "This Sales Order has not been fully allocated"
msgstr ""

#: order/templates/order/sales_order_base.html:70
msgid "Packing List"
msgstr ""

#: order/templates/order/sales_order_base.html:79
msgid "Sales Order Details"
msgstr ""

#: order/templates/order/sales_order_base.html:105
#: templates/js/translated/order.js:1051
msgid "Customer Reference"
msgstr ""

#: order/templates/order/sales_order_base.html:183
msgid "Edit Sales Order"
msgstr ""

#: order/templates/order/sales_order_cancel.html:8
#: order/templates/order/sales_order_ship.html:9
#: part/templates/part/bom_duplicate.html:12
#: stock/templates/stock/stockitem_convert.html:13
msgid "Warning"
msgstr ""

#: order/templates/order/sales_order_cancel.html:9
msgid "Cancelling this order means that the order will no longer be editable."
msgstr ""

#: order/templates/order/sales_order_detail.html:17
msgid "Sales Order Items"
msgstr ""

#: order/templates/order/sales_order_ship.html:10
msgid "This order has not been fully allocated. If the order is marked as shipped, it can no longer be adjusted."
msgstr ""

#: order/templates/order/sales_order_ship.html:12
msgid "Ensure that the order allocation is correct before shipping the order."
msgstr ""

#: order/templates/order/sales_order_ship.html:18
msgid "Some line items in this order have been over-allocated"
msgstr ""

#: order/templates/order/sales_order_ship.html:20
msgid "Ensure that this is correct before shipping the order."
msgstr ""

#: order/templates/order/sales_order_ship.html:27
msgid "Shipping this order means that the order will no longer be editable."
msgstr ""

#: order/templates/order/so_allocate_by_serial.html:9
msgid "Allocate stock items by serial number"
msgstr ""

#: order/templates/order/so_navbar.html:12
msgid "Sales Order Line Items"
msgstr ""

#: order/templates/order/so_navbar.html:15
msgid "Order Items"
msgstr ""

#: order/templates/order/so_navbar.html:26
msgid "Sales Order Attachments"
msgstr ""

#: order/views.py:103
msgid "Cancel Order"
msgstr ""

#: order/views.py:112 order/views.py:138
msgid "Confirm order cancellation"
msgstr ""

#: order/views.py:115 order/views.py:141
msgid "Order cannot be cancelled"
msgstr ""

#: order/views.py:129
msgid "Cancel sales order"
msgstr ""

#: order/views.py:155
msgid "Issue Order"
msgstr ""

#: order/views.py:164
msgid "Confirm order placement"
msgstr ""

#: order/views.py:174
msgid "Purchase order issued"
msgstr ""

#: order/views.py:185
msgid "Complete Order"
msgstr ""

#: order/views.py:201
msgid "Confirm order completion"
msgstr ""

#: order/views.py:212
msgid "Purchase order completed"
msgstr ""

#: order/views.py:222
msgid "Ship Order"
msgstr ""

#: order/views.py:238
msgid "Confirm order shipment"
msgstr ""

#: order/views.py:244
msgid "Could not ship order"
msgstr ""

#: order/views.py:291
msgid "Match Supplier Parts"
msgstr ""

#: order/views.py:535
msgid "Update prices"
msgstr ""

#: order/views.py:793
#, python-brace-format
msgid "Ordered {n} parts"
msgstr ""

#: order/views.py:846
msgid "Allocate Serial Numbers"
msgstr ""

#: order/views.py:891
#, python-brace-format
msgid "Allocated {n} items"
msgstr ""

#: order/views.py:907
msgid "Select line item"
msgstr ""

#: order/views.py:938
#, python-brace-format
msgid "No matching item for serial {serial}"
msgstr ""

#: order/views.py:948
#, python-brace-format
msgid "{serial} is not in stock"
msgstr ""

#: order/views.py:956
#, python-brace-format
msgid "{serial} already allocated to an order"
msgstr ""

#: order/views.py:1072
msgid "Sales order not found"
msgstr ""

#: order/views.py:1078
msgid "Price not found"
msgstr ""

#: order/views.py:1081
#, python-brace-format
msgid "Updated {part} unit-price to {price}"
msgstr ""

#: order/views.py:1086
#, python-brace-format
msgid "Updated {part} unit-price to {price} and quantity to {qty}"
msgstr ""

#: part/api.py:54 part/models.py:299 part/templates/part/cat_link.html:7
#: part/templates/part/category.html:108 part/templates/part/category.html:122
#: part/templates/part/category_navbar.html:21
#: part/templates/part/category_navbar.html:24
#: templates/InvenTree/index.html:102 templates/InvenTree/search.html:114
#: templates/InvenTree/settings/navbar.html:95
#: templates/InvenTree/settings/navbar.html:97
#: templates/js/translated/part.js:1165 templates/navbar.html:29
#: templates/stats.html:80 templates/stats.html:89 users/models.py:41
msgid "Parts"
msgstr ""

#: part/api.py:700
msgid "Must be greater than zero"
msgstr ""

#: part/api.py:704
msgid "Must be a valid quantity"
msgstr ""

#: part/api.py:719
msgid "Specify location for initial part stock"
msgstr ""

#: part/api.py:750 part/api.py:754 part/api.py:769 part/api.py:773
msgid "This field is required"
msgstr ""

#: part/bom.py:133 part/models.py:76 part/models.py:734
#: part/templates/part/category.html:75 part/templates/part/part_base.html:290
msgid "Default Location"
msgstr ""

#: part/bom.py:134 part/templates/part/part_base.html:156
msgid "Available Stock"
msgstr ""

#: part/forms.py:63
msgid "File Format"
msgstr ""

#: part/forms.py:63
msgid "Select output file format"
msgstr ""

#: part/forms.py:65
msgid "Cascading"
msgstr ""

#: part/forms.py:65
msgid "Download cascading / multi-level BOM"
msgstr ""

#: part/forms.py:67
msgid "Levels"
msgstr ""

#: part/forms.py:67
msgid "Select maximum number of BOM levels to export (0 = all levels)"
msgstr ""

#: part/forms.py:69
msgid "Include Parameter Data"
msgstr ""

#: part/forms.py:69
msgid "Include part parameters data in exported BOM"
msgstr ""

#: part/forms.py:71
msgid "Include Stock Data"
msgstr ""

#: part/forms.py:71
msgid "Include part stock data in exported BOM"
msgstr ""

#: part/forms.py:73
msgid "Include Manufacturer Data"
msgstr ""

#: part/forms.py:73
msgid "Include part manufacturer data in exported BOM"
msgstr ""

#: part/forms.py:75
msgid "Include Supplier Data"
msgstr ""

#: part/forms.py:75
msgid "Include part supplier data in exported BOM"
msgstr ""

#: part/forms.py:96 part/models.py:2254
msgid "Parent Part"
msgstr ""

#: part/forms.py:97 part/templates/part/bom_duplicate.html:7
msgid "Select parent part to copy BOM from"
msgstr ""

#: part/forms.py:103
msgid "Clear existing BOM items"
msgstr ""

#: part/forms.py:109
msgid "Confirm BOM duplication"
msgstr ""

#: part/forms.py:127
msgid "validate"
msgstr ""

#: part/forms.py:127
msgid "Confirm that the BOM is correct"
msgstr ""

#: part/forms.py:170
msgid "Related Part"
msgstr ""

#: part/forms.py:177
msgid "Select part category"
msgstr ""

#: part/forms.py:226
msgid "Add parameter template to same level categories"
msgstr ""

#: part/forms.py:230
msgid "Add parameter template to all categories"
msgstr ""

#: part/forms.py:250
msgid "Input quantity for price calculation"
msgstr ""

#: part/models.py:77
msgid "Default location for parts in this category"
msgstr ""

#: part/models.py:80
msgid "Default keywords"
msgstr ""

#: part/models.py:80
msgid "Default keywords for parts in this category"
msgstr ""

#: part/models.py:90 part/models.py:2300
#: part/templates/part/part_app_base.html:10
msgid "Part Category"
msgstr ""

#: part/models.py:91 part/templates/part/category.html:32
#: part/templates/part/category.html:103 templates/InvenTree/search.html:127
#: templates/stats.html:84 users/models.py:40
msgid "Part Categories"
msgstr ""

#: part/models.py:384
msgid "Invalid choice for parent part"
msgstr ""

#: part/models.py:436 part/models.py:448
#, python-brace-format
msgid "Part '{p1}' is  used in BOM for '{p2}' (recursive)"
msgstr ""

#: part/models.py:545
msgid "Next available serial numbers are"
msgstr ""

#: part/models.py:549
msgid "Next available serial number is"
msgstr ""

#: part/models.py:554
msgid "Most recent serial number is"
msgstr ""

#: part/models.py:633
msgid "Duplicate IPN not allowed in part settings"
msgstr ""

#: part/models.py:658
msgid "Part name"
msgstr ""

#: part/models.py:665
msgid "Is Template"
msgstr ""

#: part/models.py:666
msgid "Is this part a template part?"
msgstr ""

#: part/models.py:676
msgid "Is this part a variant of another part?"
msgstr ""

#: part/models.py:677
msgid "Variant Of"
msgstr ""

#: part/models.py:683
msgid "Part description"
msgstr ""

#: part/models.py:688 part/templates/part/category.html:82
#: part/templates/part/part_base.html:259
msgid "Keywords"
msgstr ""

#: part/models.py:689
msgid "Part keywords to improve visibility in search results"
msgstr ""

#: part/models.py:696 part/models.py:2299
#: part/templates/part/set_category.html:15
#: templates/InvenTree/settings/settings.html:169
#: templates/js/translated/part.js:927
msgid "Category"
msgstr ""

#: part/models.py:697
msgid "Part category"
msgstr ""

#: part/models.py:702 part/templates/part/part_base.html:235
#: templates/js/translated/part.js:528 templates/js/translated/part.js:760
msgid "IPN"
msgstr ""

#: part/models.py:703
msgid "Internal Part Number"
msgstr ""

#: part/models.py:709
msgid "Part revision or version number"
msgstr ""

#: part/models.py:710 part/templates/part/part_base.html:252
#: report/models.py:200 templates/js/translated/part.js:532
msgid "Revision"
msgstr ""

#: part/models.py:732
msgid "Where is this item normally stored?"
msgstr ""

#: part/models.py:779 part/templates/part/part_base.html:297
msgid "Default Supplier"
msgstr ""

#: part/models.py:780
msgid "Default supplier part"
msgstr ""

#: part/models.py:787
msgid "Default Expiry"
msgstr ""

#: part/models.py:788
msgid "Expiry time (in days) for stock items of this part"
msgstr ""

#: part/models.py:793
msgid "Minimum Stock"
msgstr ""

#: part/models.py:794
msgid "Minimum allowed stock level"
msgstr ""

#: part/models.py:801
msgid "Stock keeping units for this part"
msgstr ""

#: part/models.py:807
msgid "Can this part be built from other parts?"
msgstr ""

#: part/models.py:813
msgid "Can this part be used to build other parts?"
msgstr ""

#: part/models.py:819
msgid "Does this part have tracking for unique items?"
msgstr ""

#: part/models.py:824
msgid "Can this part be purchased from external suppliers?"
msgstr ""

#: part/models.py:829
msgid "Can this part be sold to customers?"
msgstr ""

#: part/models.py:833 templates/js/translated/table_filters.js:34
#: templates/js/translated/table_filters.js:82
#: templates/js/translated/table_filters.js:268
#: templates/js/translated/table_filters.js:346
msgid "Active"
msgstr ""

#: part/models.py:834
msgid "Is this part active?"
msgstr ""

#: part/models.py:839
msgid "Is this a virtual part, such as a software product or license?"
msgstr ""

#: part/models.py:844
msgid "Part notes - supports Markdown formatting"
msgstr ""

#: part/models.py:847
msgid "BOM checksum"
msgstr ""

#: part/models.py:847
msgid "Stored BOM checksum"
msgstr ""

#: part/models.py:850
msgid "BOM checked by"
msgstr ""

#: part/models.py:852
msgid "BOM checked date"
msgstr ""

#: part/models.py:856
msgid "Creation User"
msgstr ""

#: part/models.py:1605
msgid "Sell multiple"
msgstr ""

#: part/models.py:2100
msgid "Test templates can only be created for trackable parts"
msgstr ""

#: part/models.py:2117
msgid "Test with this name already exists for this part"
msgstr ""

#: part/models.py:2137 templates/js/translated/part.js:1216
#: templates/js/translated/stock.js:535
msgid "Test Name"
msgstr ""

#: part/models.py:2138
msgid "Enter a name for the test"
msgstr ""

#: part/models.py:2143
msgid "Test Description"
msgstr ""

#: part/models.py:2144
msgid "Enter description for this test"
msgstr ""

#: part/models.py:2149 templates/js/translated/part.js:1225
#: templates/js/translated/table_filters.js:254
msgid "Required"
msgstr ""

#: part/models.py:2150
msgid "Is this test required to pass?"
msgstr ""

#: part/models.py:2155 templates/js/translated/part.js:1233
msgid "Requires Value"
msgstr ""

#: part/models.py:2156
msgid "Does this test require a value when adding a test result?"
msgstr ""

#: part/models.py:2161 templates/js/translated/part.js:1240
msgid "Requires Attachment"
msgstr ""

#: part/models.py:2162
msgid "Does this test require a file attachment when adding a test result?"
msgstr ""

#: part/models.py:2173
#, python-brace-format
msgid "Illegal character in template name ({c})"
msgstr ""

#: part/models.py:2209
msgid "Parameter template name must be unique"
msgstr ""

#: part/models.py:2217
msgid "Parameter Name"
msgstr ""

#: part/models.py:2224
msgid "Parameter Units"
msgstr ""

#: part/models.py:2256 part/models.py:2305 part/models.py:2306
#: templates/InvenTree/settings/settings.html:164
msgid "Parameter Template"
msgstr ""

#: part/models.py:2258
msgid "Data"
msgstr ""

#: part/models.py:2258
msgid "Parameter Value"
msgstr ""

#: part/models.py:2310 templates/InvenTree/settings/settings.html:173
msgid "Default Value"
msgstr ""

#: part/models.py:2311
msgid "Default Parameter Value"
msgstr ""

#: part/models.py:2362
msgid "Select parent part"
msgstr ""

#: part/models.py:2370
msgid "Sub part"
msgstr ""

#: part/models.py:2371
msgid "Select part to be used in BOM"
msgstr ""

#: part/models.py:2377
msgid "BOM quantity for this BOM item"
msgstr ""

#: part/models.py:2379 templates/js/translated/bom.js:275
#: templates/js/translated/bom.js:335
msgid "Optional"
msgstr ""

#: part/models.py:2379
msgid "This BOM item is optional"
msgstr ""

#: part/models.py:2382
msgid "Overage"
msgstr ""

#: part/models.py:2383
msgid "Estimated build wastage quantity (absolute or percentage)"
msgstr ""

#: part/models.py:2386
msgid "BOM item reference"
msgstr ""

#: part/models.py:2389
msgid "BOM item notes"
msgstr ""

#: part/models.py:2391
msgid "Checksum"
msgstr ""

#: part/models.py:2391
msgid "BOM line checksum"
msgstr ""

#: part/models.py:2395 templates/js/translated/bom.js:352
#: templates/js/translated/bom.js:359
#: templates/js/translated/table_filters.js:68
msgid "Inherited"
msgstr ""

#: part/models.py:2396
msgid "This BOM item is inherited by BOMs for variant parts"
msgstr ""

#: part/models.py:2401 templates/js/translated/bom.js:344
msgid "Allow Variants"
msgstr ""

#: part/models.py:2402
msgid "Stock items for variant parts can be used for this BOM item"
msgstr ""

#: part/models.py:2487 stock/models.py:341
msgid "Quantity must be integer value for trackable parts"
msgstr ""

#: part/models.py:2496 part/models.py:2498
msgid "Sub part must be specified"
msgstr ""

#: part/models.py:2620
msgid "Part 1"
msgstr ""

#: part/models.py:2624
msgid "Part 2"
msgstr ""

#: part/models.py:2624
msgid "Select Related Part"
msgstr ""

#: part/models.py:2656
msgid "Error creating relationship: check that the part is not related to itself and that the relationship is unique"
msgstr ""

#: part/templates/part/bom.html:6
msgid "You do not have permission to edit the BOM."
msgstr ""

#: part/templates/part/bom.html:14
#, python-format
msgid "The BOM for <em>%(part)s</em> has changed, and must be validated.<br>"
msgstr ""

#: part/templates/part/bom.html:16
#, python-format
msgid "The BOM for <em>%(part)s</em> was last checked by %(checker)s on %(check_date)s"
msgstr ""

#: part/templates/part/bom.html:20
#, python-format
msgid "The BOM for <em>%(part)s</em> has not been validated."
msgstr ""

#: part/templates/part/bom.html:27
msgid "Remove selected BOM items"
msgstr ""

#: part/templates/part/bom.html:30
msgid "Import BOM data"
msgstr ""

#: part/templates/part/bom.html:34
msgid "Copy BOM from parent part"
msgstr ""

#: part/templates/part/bom.html:38
msgid "New BOM Item"
msgstr ""

#: part/templates/part/bom.html:41
msgid "Finish Editing"
msgstr ""

#: part/templates/part/bom.html:46
msgid "Edit BOM"
msgstr ""

#: part/templates/part/bom.html:50
msgid "Validate Bill of Materials"
msgstr ""

#: part/templates/part/bom.html:56 part/views.py:1220
msgid "Export Bill of Materials"
msgstr ""

#: part/templates/part/bom.html:59
msgid "Print BOM Report"
msgstr ""

#: part/templates/part/bom_duplicate.html:13
msgid "This part already has a Bill of Materials"
msgstr ""

#: part/templates/part/bom_upload/match_parts.html:29
msgid "Select Part"
msgstr ""

#: part/templates/part/bom_upload/upload_file.html:13
#: part/templates/part/bom_upload/upload_file.html:16
msgid "Return To BOM"
msgstr ""

#: part/templates/part/bom_upload/upload_file.html:27
msgid "Upload Bill of Materials"
msgstr ""

#: part/templates/part/bom_upload/upload_file.html:46
msgid "Requirements for BOM upload"
msgstr ""

#: part/templates/part/bom_upload/upload_file.html:48
msgid "The BOM file must contain the required named columns as provided in the "
msgstr ""

#: part/templates/part/bom_upload/upload_file.html:48
msgid "BOM Upload Template"
msgstr ""

#: part/templates/part/bom_upload/upload_file.html:49
msgid "Each part must already exist in the database"
msgstr ""

#: part/templates/part/bom_validate.html:6
#, python-format
msgid "Confirm that the Bill of Materials (BOM) is valid for:<br><em>%(part)s</em>"
msgstr ""

#: part/templates/part/bom_validate.html:9
msgid "This will validate each line in the BOM."
msgstr ""

#: part/templates/part/category.html:33
msgid "All parts"
msgstr ""

#: part/templates/part/category.html:38
msgid "Create new part category"
msgstr ""

#: part/templates/part/category.html:44
msgid "Edit part category"
msgstr ""

#: part/templates/part/category.html:49
msgid "Delete part category"
msgstr ""

#: part/templates/part/category.html:59 part/templates/part/category.html:98
msgid "Category Details"
msgstr ""

#: part/templates/part/category.html:64
msgid "Category Path"
msgstr ""

#: part/templates/part/category.html:69
msgid "Category Description"
msgstr ""

#: part/templates/part/category.html:88 part/templates/part/category.html:175
#: part/templates/part/category_navbar.html:14
#: part/templates/part/category_navbar.html:17
msgid "Subcategories"
msgstr ""

#: part/templates/part/category.html:93
msgid "Parts (Including subcategories)"
msgstr ""

#: part/templates/part/category.html:126
msgid "Export Part Data"
msgstr ""

#: part/templates/part/category.html:127 part/templates/part/category.html:142
msgid "Export"
msgstr "Exportar"

#: part/templates/part/category.html:130
msgid "Create new part"
msgstr ""

#: part/templates/part/category.html:131 templates/js/translated/bom.js:39
msgid "New Part"
msgstr ""

#: part/templates/part/category.html:138
msgid "Set category"
msgstr ""

#: part/templates/part/category.html:138
msgid "Set Category"
msgstr ""

#: part/templates/part/category.html:141
msgid "Print Labels"
msgstr ""

#: part/templates/part/category.html:142
msgid "Export Data"
msgstr ""

#: part/templates/part/category.html:146
msgid "View list display"
msgstr ""

#: part/templates/part/category.html:149
msgid "View grid display"
msgstr ""

#: part/templates/part/category.html:165
msgid "Part Parameters"
msgstr ""

#: part/templates/part/category.html:254
msgid "Create Part Category"
msgstr ""

#: part/templates/part/category.html:281
msgid "Create Part"
msgstr ""

#: part/templates/part/category_delete.html:5
msgid "Are you sure you want to delete category"
msgstr ""

#: part/templates/part/category_delete.html:8
#, python-format
msgid "This category contains %(count)s child categories"
msgstr ""

#: part/templates/part/category_delete.html:9
msgid "If this category is deleted, these child categories will be moved to the"
msgstr ""

#: part/templates/part/category_delete.html:11
msgid "category"
msgstr ""

#: part/templates/part/category_delete.html:13
msgid "top level Parts category"
msgstr ""

#: part/templates/part/category_delete.html:25
#, python-format
msgid "This category contains %(count)s parts"
msgstr ""

#: part/templates/part/category_delete.html:27
#, python-format
msgid "If this category is deleted, these parts will be moved to the parent category %(path)s"
msgstr ""

#: part/templates/part/category_delete.html:29
msgid "If this category is deleted, these parts will be moved to the top-level category Teile"
msgstr ""

#: part/templates/part/category_navbar.html:29
#: part/templates/part/category_navbar.html:32
msgid "Import Parts"
msgstr ""

#: part/templates/part/copy_part.html:9 templates/js/translated/part.js:363
msgid "Duplicate Part"
msgstr ""

#: part/templates/part/copy_part.html:10
#, python-format
msgid "Make a copy of part '%(full_name)s'."
msgstr ""

#: part/templates/part/copy_part.html:14
#: part/templates/part/create_part.html:11
msgid "Possible Matching Parts"
msgstr ""

#: part/templates/part/copy_part.html:15
#: part/templates/part/create_part.html:12
msgid "The new part may be a duplicate of these existing parts"
msgstr ""

#: part/templates/part/create_part.html:17
#, python-format
msgid "%(full_name)s - <em>%(desc)s</em> (%(match_per)s%% match)"
msgstr ""

#: part/templates/part/detail.html:16
msgid "Part Stock"
msgstr ""

#: part/templates/part/detail.html:21
#, python-format
msgid "Showing stock for all variants of <em>%(full_name)s</em>"
msgstr ""

#: part/templates/part/detail.html:30 part/templates/part/navbar.html:99
msgid "Part Test Templates"
msgstr ""

#: part/templates/part/detail.html:36
msgid "Add Test Template"
msgstr ""

#: part/templates/part/detail.html:77
msgid "New sales order"
msgstr ""

#: part/templates/part/detail.html:77
msgid "New Order"
msgstr ""

#: part/templates/part/detail.html:90
msgid "Sales Order Allocations"
msgstr ""

#: part/templates/part/detail.html:130 part/templates/part/navbar.html:27
msgid "Part Variants"
msgstr ""

#: part/templates/part/detail.html:137
msgid "Create new variant"
msgstr ""

#: part/templates/part/detail.html:138
msgid "New Variant"
msgstr ""

#: part/templates/part/detail.html:161
msgid "Add new parameter"
msgstr ""

#: part/templates/part/detail.html:182 part/templates/part/navbar.html:107
#: part/templates/part/navbar.html:110
msgid "Related Parts"
msgstr ""

#: part/templates/part/detail.html:188
msgid "Add Related"
msgstr ""

#: part/templates/part/detail.html:228 part/templates/part/navbar.html:43
#: part/templates/part/navbar.html:46
msgid "Bill of Materials"
msgstr ""

#: part/templates/part/detail.html:237
msgid "Assemblies"
msgstr ""

#: part/templates/part/detail.html:253
msgid "Part Builds"
msgstr ""

#: part/templates/part/detail.html:260
msgid "Start New Build"
msgstr ""

#: part/templates/part/detail.html:274
msgid "Build Order Allocations"
msgstr ""

#: part/templates/part/detail.html:283
msgid "Part Suppliers"
msgstr ""

#: part/templates/part/detail.html:305
msgid "Part Manufacturers"
msgstr ""

#: part/templates/part/detail.html:317
msgid "Delete manufacturer parts"
msgstr ""

#: part/templates/part/detail.html:502
msgid "Delete selected BOM items?"
msgstr ""

#: part/templates/part/detail.html:503
msgid "All selected BOM items will be deleted"
msgstr ""

#: part/templates/part/detail.html:554
msgid "Create BOM Item"
msgstr ""

#: part/templates/part/detail.html:699
msgid "Add Test Result Template"
msgstr ""

#: part/templates/part/detail.html:755
msgid "Edit Part Notes"
msgstr ""

#: part/templates/part/detail.html:907
#, python-format
msgid "Purchase Unit Price - %(currency)s"
msgstr ""

#: part/templates/part/detail.html:919
#, python-format
msgid "Unit Price-Cost Difference - %(currency)s"
msgstr ""

#: part/templates/part/detail.html:931
#, python-format
msgid "Supplier Unit Cost - %(currency)s"
msgstr ""

#: part/templates/part/detail.html:1020
#, python-format
msgid "Unit Price - %(currency)s"
msgstr ""

#: part/templates/part/import_wizard/ajax_part_upload.html:29
#: part/templates/part/import_wizard/part_upload.html:51
msgid "Unsuffitient privileges."
msgstr ""

#: part/templates/part/import_wizard/part_upload.html:14
msgid "Import Parts from File"
msgstr ""

#: part/templates/part/navbar.html:30
msgid "Variants"
msgstr ""

#: part/templates/part/navbar.html:59 part/templates/part/navbar.html:62
msgid "Used In"
msgstr ""

#: part/templates/part/navbar.html:70
msgid "Prices"
msgstr ""

#: part/templates/part/navbar.html:102
msgid "Test Templates"
msgstr ""

#: part/templates/part/part_app_base.html:12
msgid "Part List"
msgstr ""

#: part/templates/part/part_base.html:35
msgid "Part is a template part (variants can be made from this part)"
msgstr ""

#: part/templates/part/part_base.html:38
msgid "Part can be assembled from other parts"
msgstr ""

#: part/templates/part/part_base.html:41
msgid "Part can be used in assemblies"
msgstr ""

#: part/templates/part/part_base.html:44
msgid "Part stock is tracked by serial number"
msgstr ""

#: part/templates/part/part_base.html:47
msgid "Part can be purchased from external suppliers"
msgstr ""

#: part/templates/part/part_base.html:50
msgid "Part can be sold to customers"
msgstr ""

#: part/templates/part/part_base.html:57 part/templates/part/part_base.html:65
msgid "Part is virtual (not a physical part)"
msgstr ""

#: part/templates/part/part_base.html:58 templates/js/translated/company.js:504
#: templates/js/translated/company.js:761 templates/js/translated/part.js:443
#: templates/js/translated/part.js:520
msgid "Inactive"
msgstr ""

#: part/templates/part/part_base.html:73
msgid "Star this part"
msgstr ""

#: part/templates/part/part_base.html:80
#: stock/templates/stock/item_base.html:75
#: stock/templates/stock/location.html:51
msgid "Barcode actions"
msgstr ""

#: part/templates/part/part_base.html:82
#: stock/templates/stock/item_base.html:77
#: stock/templates/stock/location.html:53 templates/qr_button.html:1
msgid "Show QR Code"
msgstr ""

#: part/templates/part/part_base.html:83
#: stock/templates/stock/item_base.html:93
#: stock/templates/stock/location.html:54
msgid "Print Label"
msgstr ""

#: part/templates/part/part_base.html:89
msgid "Show pricing information"
msgstr ""

#: part/templates/part/part_base.html:95
#: stock/templates/stock/item_base.html:142
#: stock/templates/stock/location.html:62
msgid "Stock actions"
msgstr ""

#: part/templates/part/part_base.html:102
msgid "Count part stock"
msgstr ""

#: part/templates/part/part_base.html:108
msgid "Transfer part stock"
msgstr ""

#: part/templates/part/part_base.html:125
msgid "Part actions"
msgstr ""

#: part/templates/part/part_base.html:128
msgid "Duplicate part"
msgstr ""

#: part/templates/part/part_base.html:131
msgid "Edit part"
msgstr ""

#: part/templates/part/part_base.html:134
msgid "Delete part"
msgstr ""

#: part/templates/part/part_base.html:146
#, python-format
msgid "This part is a variant of %(link)s"
msgstr ""

#: part/templates/part/part_base.html:161
#: templates/js/translated/model_renderers.js:169
#: templates/js/translated/order.js:1503
#: templates/js/translated/table_filters.js:166
msgid "In Stock"
msgstr ""

#: part/templates/part/part_base.html:167 templates/js/translated/part.js:960
msgid "On Order"
msgstr ""

#: part/templates/part/part_base.html:174 templates/InvenTree/index.html:186
msgid "Required for Build Orders"
msgstr ""

#: part/templates/part/part_base.html:181
msgid "Required for Sales Orders"
msgstr ""

#: part/templates/part/part_base.html:188
msgid "Allocated to Orders"
msgstr ""

#: part/templates/part/part_base.html:203 templates/js/translated/bom.js:373
msgid "Can Build"
msgstr ""

#: part/templates/part/part_base.html:209 templates/js/translated/part.js:776
#: templates/js/translated/part.js:964
msgid "Building"
msgstr ""

#: part/templates/part/part_base.html:223
#: part/templates/part/part_base.html:531
#: part/templates/part/part_base.html:557
msgid "Show Part Details"
msgstr ""

#: part/templates/part/part_base.html:283
msgid "Latest Serial Number"
msgstr ""

#: part/templates/part/part_base.html:402 part/templates/part/prices.html:144
msgid "Calculate"
msgstr ""

#: part/templates/part/part_base.html:445
msgid "No matching images found"
msgstr ""

#: part/templates/part/part_base.html:526
#: part/templates/part/part_base.html:551
msgid "Hide Part Details"
msgstr ""

#: part/templates/part/part_pricing.html:22 part/templates/part/prices.html:21
msgid "Supplier Pricing"
msgstr ""

#: part/templates/part/part_pricing.html:26
#: part/templates/part/part_pricing.html:52
#: part/templates/part/part_pricing.html:100
#: part/templates/part/part_pricing.html:115 part/templates/part/prices.html:25
#: part/templates/part/prices.html:52 part/templates/part/prices.html:103
#: part/templates/part/prices.html:120
msgid "Unit Cost"
msgstr ""

#: part/templates/part/part_pricing.html:32
#: part/templates/part/part_pricing.html:58
#: part/templates/part/part_pricing.html:104
#: part/templates/part/part_pricing.html:119 part/templates/part/prices.html:32
#: part/templates/part/prices.html:59 part/templates/part/prices.html:108
#: part/templates/part/prices.html:125
msgid "Total Cost"
msgstr ""

#: part/templates/part/part_pricing.html:40 part/templates/part/prices.html:40
#: templates/js/translated/bom.js:327
msgid "No supplier pricing available"
msgstr ""

#: part/templates/part/part_pricing.html:48 part/templates/part/prices.html:49
#: part/templates/part/prices.html:243
msgid "BOM Pricing"
msgstr ""

#: part/templates/part/part_pricing.html:65 part/templates/part/prices.html:69
msgid "Unit Purchase Price"
msgstr ""

#: part/templates/part/part_pricing.html:71 part/templates/part/prices.html:76
msgid "Total Purchase Price"
msgstr ""

#: part/templates/part/part_pricing.html:81 part/templates/part/prices.html:86
msgid "Note: BOM pricing is incomplete for this part"
msgstr ""

#: part/templates/part/part_pricing.html:88 part/templates/part/prices.html:93
msgid "No BOM pricing available"
msgstr ""

#: part/templates/part/part_pricing.html:97 part/templates/part/prices.html:102
msgid "Internal Price"
msgstr ""

#: part/templates/part/part_pricing.html:128
#: part/templates/part/prices.html:134
msgid "No pricing information is available for this part."
msgstr ""

#: part/templates/part/part_thumb.html:20
msgid "Select from existing images"
msgstr ""

#: part/templates/part/partial_delete.html:9
#, python-format
msgid ""
"Part '<strong>%(full_name)s</strong>' cannot be deleted as it is still marked as <strong>active</strong>.\n"
"    <br>Disable the \"Active\" part attribute and re-try.\n"
"    "
msgstr ""

#: part/templates/part/partial_delete.html:17
#, python-format
msgid "Are you sure you want to delete part '<strong>%(full_name)s</strong>'?"
msgstr ""

#: part/templates/part/partial_delete.html:22
#, python-format
msgid "This part is used in BOMs for %(count)s other parts. If you delete this part, the BOMs for the following parts will be updated"
msgstr ""

#: part/templates/part/partial_delete.html:32
#, python-format
msgid "There are %(count)s stock entries defined for this part. If you delete this part, the following stock entries will also be deleted:"
msgstr ""

#: part/templates/part/partial_delete.html:43
#, python-format
msgid "There are %(count)s manufacturers defined for this part. If you delete this part, the following manufacturer parts will also be deleted:"
msgstr ""

#: part/templates/part/partial_delete.html:54
#, python-format
msgid "There are %(count)s suppliers defined for this part. If you delete this part, the following supplier parts will also be deleted:"
msgstr ""

#: part/templates/part/partial_delete.html:65
#, python-format
msgid "There are %(count)s unique parts tracked for '%(full_name)s'. Deleting this part will permanently remove this tracking information."
msgstr ""

#: part/templates/part/prices.html:16
msgid "Pricing ranges"
msgstr ""

#: part/templates/part/prices.html:22
msgid "Show supplier cost"
msgstr ""

#: part/templates/part/prices.html:23
msgid "Show purchase price"
msgstr ""

#: part/templates/part/prices.html:50
msgid "Show BOM cost"
msgstr ""

#: part/templates/part/prices.html:117
msgid "Show sale cost"
msgstr ""

#: part/templates/part/prices.html:118
msgid "Show sale price"
msgstr ""

#: part/templates/part/prices.html:140
msgid "Calculation parameters"
msgstr ""

#: part/templates/part/prices.html:155 templates/js/translated/bom.js:321
msgid "Supplier Cost"
msgstr ""

#: part/templates/part/prices.html:156 part/templates/part/prices.html:177
#: part/templates/part/prices.html:201 part/templates/part/prices.html:231
#: part/templates/part/prices.html:257 part/templates/part/prices.html:285
msgid "Jump to overview"
msgstr ""

#: part/templates/part/prices.html:181
msgid "Stock Pricing"
msgstr ""

#: part/templates/part/prices.html:190
msgid "No stock pricing history is available for this part."
msgstr ""

#: part/templates/part/prices.html:200
msgid "Internal Cost"
msgstr ""

#: part/templates/part/prices.html:215 part/views.py:1801
msgid "Add Internal Price Break"
msgstr ""

#: part/templates/part/prices.html:230
msgid "BOM Cost"
msgstr ""

#: part/templates/part/prices.html:256
msgid "Sale Cost"
msgstr ""

#: part/templates/part/prices.html:296
msgid "No sale pice history available for this part."
msgstr ""

#: part/templates/part/set_category.html:9
msgid "Set category for the following parts"
msgstr ""

#: part/templates/part/stock_count.html:7 templates/js/translated/bom.js:297
#: templates/js/translated/model_renderers.js:167
#: templates/js/translated/part.js:766 templates/js/translated/part.js:968
msgid "No Stock"
msgstr ""

#: part/templates/part/stock_count.html:9 templates/InvenTree/index.html:166
msgid "Low Stock"
msgstr ""

#: part/templates/part/variant_part.html:9
msgid "Create new part variant"
msgstr ""

#: part/templates/part/variant_part.html:10
#, python-format
msgid "Create a new variant of template <em>'%(full_name)s'</em>."
msgstr ""

#: part/templatetags/inventree_extras.py:106
msgid "Unknown database"
msgstr ""

#: part/views.py:94
msgid "Add Related Part"
msgstr ""

#: part/views.py:149
msgid "Delete Related Part"
msgstr ""

#: part/views.py:160
msgid "Set Part Category"
msgstr ""

#: part/views.py:210
#, python-brace-format
msgid "Set category for {n} parts"
msgstr ""

#: part/views.py:270
msgid "Match References"
msgstr ""

#: part/views.py:526
msgid "None"
msgstr ""

#: part/views.py:585
msgid "Part QR Code"
msgstr ""

#: part/views.py:687
msgid "Select Part Image"
msgstr ""

#: part/views.py:713
msgid "Updated part image"
msgstr ""

#: part/views.py:716
msgid "Part image not found"
msgstr ""

#: part/views.py:728
msgid "Duplicate BOM"
msgstr ""

#: part/views.py:758
msgid "Confirm duplication of BOM from parent"
msgstr ""

#: part/views.py:779
msgid "Validate BOM"
msgstr ""

#: part/views.py:800
msgid "Confirm that the BOM is valid"
msgstr ""

#: part/views.py:811
msgid "Validated Bill of Materials"
msgstr ""

#: part/views.py:884
msgid "Match Parts"
msgstr ""

#: part/views.py:1272
msgid "Confirm Part Deletion"
msgstr ""

#: part/views.py:1279
msgid "Part was deleted"
msgstr ""

#: part/views.py:1288
msgid "Part Pricing"
msgstr ""

#: part/views.py:1437
msgid "Create Part Parameter Template"
msgstr ""

#: part/views.py:1447
msgid "Edit Part Parameter Template"
msgstr ""

#: part/views.py:1454
msgid "Delete Part Parameter Template"
msgstr ""

#: part/views.py:1502 templates/js/translated/part.js:308
msgid "Edit Part Category"
msgstr ""

#: part/views.py:1540
msgid "Delete Part Category"
msgstr ""

#: part/views.py:1546
msgid "Part category was deleted"
msgstr ""

#: part/views.py:1555
msgid "Create Category Parameter Template"
msgstr ""

#: part/views.py:1656
msgid "Edit Category Parameter Template"
msgstr ""

#: part/views.py:1712
msgid "Delete Category Parameter Template"
msgstr ""

#: part/views.py:1734
msgid "Added new price break"
msgstr ""

#: part/views.py:1810
msgid "Edit Internal Price Break"
msgstr ""

#: part/views.py:1818
msgid "Delete Internal Price Break"
msgstr ""

#: report/models.py:182
msgid "Template name"
msgstr ""

#: report/models.py:188
msgid "Report template file"
msgstr ""

#: report/models.py:195
msgid "Report template description"
msgstr ""

#: report/models.py:201
msgid "Report revision number (auto-increments)"
msgstr ""

#: report/models.py:292
msgid "Pattern for generating report filenames"
msgstr ""

#: report/models.py:299
msgid "Report template is enabled"
msgstr ""

#: report/models.py:323
msgid "StockItem query filters (comma-separated list of key=value pairs)"
msgstr ""

#: report/models.py:331
msgid "Include Installed Tests"
msgstr ""

#: report/models.py:332
msgid "Include test results for stock items installed inside assembled item"
msgstr ""

#: report/models.py:380
msgid "Build Filters"
msgstr ""

#: report/models.py:381
msgid "Build query filters (comma-separated list of key=value pairs"
msgstr ""

#: report/models.py:423
msgid "Part Filters"
msgstr ""

#: report/models.py:424
msgid "Part query filters (comma-separated list of key=value pairs"
msgstr ""

#: report/models.py:458
msgid "Purchase order query filters"
msgstr ""

#: report/models.py:496
msgid "Sales order query filters"
msgstr ""

#: report/models.py:546
msgid "Snippet"
msgstr ""

#: report/models.py:547
msgid "Report snippet file"
msgstr ""

#: report/models.py:551
msgid "Snippet file description"
msgstr ""

#: report/models.py:586
msgid "Asset"
msgstr ""

#: report/models.py:587
msgid "Report asset file"
msgstr ""

#: report/models.py:590
msgid "Asset file description"
msgstr ""

#: report/templates/report/inventree_build_order_base.html:147
msgid "Required For"
msgstr ""

#: report/templates/report/inventree_po_report.html:85
#: report/templates/report/inventree_so_report.html:85
msgid "Line Items"
msgstr ""

#: report/templates/report/inventree_test_report_base.html:21
msgid "Stock Item Test Report"
msgstr ""

#: report/templates/report/inventree_test_report_base.html:83
msgid "Test Results"
msgstr ""

#: report/templates/report/inventree_test_report_base.html:88
#: stock/models.py:1804
msgid "Test"
msgstr ""

#: report/templates/report/inventree_test_report_base.html:89
#: stock/models.py:1810
msgid "Result"
msgstr ""

#: report/templates/report/inventree_test_report_base.html:92
#: templates/js/translated/order.js:684 templates/js/translated/stock.js:1502
msgid "Date"
msgstr ""

#: report/templates/report/inventree_test_report_base.html:103
msgid "Pass"
msgstr ""

#: report/templates/report/inventree_test_report_base.html:105
msgid "Fail"
msgstr ""

#: stock/forms.py:79 stock/forms.py:307 stock/models.py:556
#: stock/templates/stock/item_base.html:395
#: templates/js/translated/stock.js:946
msgid "Expiry Date"
msgstr ""

#: stock/forms.py:80 stock/forms.py:308
msgid "Expiration date for this stock item"
msgstr ""

#: stock/forms.py:83
msgid "Enter unique serial numbers (or leave blank)"
msgstr ""

#: stock/forms.py:134
msgid "Destination for serialized stock (by default, will remain in current location)"
msgstr ""

#: stock/forms.py:136
msgid "Serial numbers"
msgstr ""

#: stock/forms.py:136
msgid "Unique serial numbers (must match quantity)"
msgstr ""

#: stock/forms.py:138 stock/forms.py:282
msgid "Add transaction note (optional)"
msgstr ""

#: stock/forms.py:168 stock/forms.py:224
msgid "Select test report template"
msgstr ""

#: stock/forms.py:240
msgid "Stock item to install"
msgstr ""

#: stock/forms.py:270
msgid "Must not exceed available quantity"
msgstr ""

#: stock/forms.py:280
msgid "Destination location for uninstalled items"
msgstr ""

#: stock/forms.py:284
msgid "Confirm uninstall"
msgstr ""

#: stock/forms.py:284
msgid "Confirm removal of installed stock items"
msgstr ""

#: stock/models.py:57 stock/models.py:593
msgid "Owner"
msgstr ""

#: stock/models.py:58 stock/models.py:594
msgid "Select Owner"
msgstr ""

#: stock/models.py:322
msgid "StockItem with this serial number already exists"
msgstr ""

#: stock/models.py:358
#, python-brace-format
msgid "Part type ('{pf}') must be {pe}"
msgstr ""

#: stock/models.py:368 stock/models.py:377
msgid "Quantity must be 1 for item with a serial number"
msgstr ""

#: stock/models.py:369
msgid "Serial number cannot be set if quantity greater than 1"
msgstr ""

#: stock/models.py:391
msgid "Item cannot belong to itself"
msgstr ""

#: stock/models.py:397
msgid "Item must have a build reference if is_building=True"
msgstr ""

#: stock/models.py:404
msgid "Build reference does not point to the same part object"
msgstr ""

#: stock/models.py:446
msgid "Parent Stock Item"
msgstr ""

#: stock/models.py:455
msgid "Base part"
msgstr ""

#: stock/models.py:464
msgid "Select a matching supplier part for this stock item"
msgstr ""

#: stock/models.py:469 stock/templates/stock/stock_app_base.html:8
msgid "Stock Location"
msgstr ""

#: stock/models.py:472
msgid "Where is this stock item located?"
msgstr ""

#: stock/models.py:479
msgid "Packaging this stock item is stored in"
msgstr ""

#: stock/models.py:484 stock/templates/stock/item_base.html:284
msgid "Installed In"
msgstr ""

#: stock/models.py:487
msgid "Is this item installed in another item?"
msgstr ""

#: stock/models.py:503
msgid "Serial number for this item"
msgstr ""

#: stock/models.py:515
msgid "Batch code for this stock item"
msgstr ""

#: stock/models.py:519
msgid "Stock Quantity"
msgstr ""

#: stock/models.py:528
msgid "Source Build"
msgstr ""

#: stock/models.py:530
msgid "Build for this stock item"
msgstr ""

#: stock/models.py:541
msgid "Source Purchase Order"
msgstr ""

#: stock/models.py:544
msgid "Purchase order for this stock item"
msgstr ""

#: stock/models.py:550
msgid "Destination Sales Order"
msgstr ""

#: stock/models.py:557
msgid "Expiry date for stock item. Stock will be considered expired after this date"
msgstr ""

#: stock/models.py:570
msgid "Delete on deplete"
msgstr ""

#: stock/models.py:570
msgid "Delete this Stock Item when stock is depleted"
msgstr ""

#: stock/models.py:580 stock/templates/stock/item.html:99
#: stock/templates/stock/navbar.html:54
msgid "Stock Item Notes"
msgstr ""

#: stock/models.py:589
msgid "Single unit purchase price at time of purchase"
msgstr ""

#: stock/models.py:599
msgid "Scheduled for deletion"
msgstr ""

#: stock/models.py:600
msgid "This StockItem will be deleted by the background worker"
msgstr ""

#: stock/models.py:1063
msgid "Part is not set as trackable"
msgstr ""

#: stock/models.py:1069
msgid "Quantity must be integer"
msgstr ""

#: stock/models.py:1075
#, python-brace-format
msgid "Quantity must not exceed available stock quantity ({n})"
msgstr ""

#: stock/models.py:1078
msgid "Serial numbers must be a list of integers"
msgstr ""

#: stock/models.py:1081
msgid "Quantity does not match serial numbers"
msgstr ""

#: stock/models.py:1088
#, python-brace-format
msgid "Serial numbers already exist: {exists}"
msgstr ""

#: stock/models.py:1246
msgid "StockItem cannot be moved as it is not in stock"
msgstr ""

#: stock/models.py:1724
msgid "Entry notes"
msgstr ""

#: stock/models.py:1781
msgid "Value must be provided for this test"
msgstr ""

#: stock/models.py:1787
msgid "Attachment must be uploaded for this test"
msgstr ""

#: stock/models.py:1805
msgid "Test name"
msgstr ""

#: stock/models.py:1811 templates/js/translated/table_filters.js:244
msgid "Test result"
msgstr ""

#: stock/models.py:1817
msgid "Test output value"
msgstr ""

#: stock/models.py:1824
msgid "Test result attachment"
msgstr ""

#: stock/models.py:1830
msgid "Test notes"
msgstr ""

#: stock/serializers.py:424
msgid "StockItem primary key value"
msgstr ""

#: stock/serializers.py:452
msgid "Stock transaction notes"
msgstr ""

#: stock/serializers.py:462
<<<<<<< HEAD
#, fuzzy
#| msgid "Number of stock items to build"
msgid "A list of stock items must be provided"
msgstr "Número de objetos existentes a construir"

#: stock/serializers.py:554
#, fuzzy
#| msgid "No matching stock item found"
msgid "Destination stock location"
msgstr "No se ha encontrado ningún artículo de stock que coincida"
=======
msgid "A list of stock items must be provided"
msgstr ""

#: stock/serializers.py:554
msgid "Destination stock location"
msgstr ""
>>>>>>> 62ce278f

#: stock/templates/stock/item.html:17
msgid "Stock Tracking Information"
msgstr ""

#: stock/templates/stock/item.html:30
msgid "New Entry"
msgstr ""

#: stock/templates/stock/item.html:43
msgid "Child Stock Items"
msgstr ""

#: stock/templates/stock/item.html:50
msgid "This stock item does not have any child items"
msgstr ""

#: stock/templates/stock/item.html:58 stock/templates/stock/navbar.html:19
#: stock/templates/stock/navbar.html:22
msgid "Test Data"
msgstr ""

#: stock/templates/stock/item.html:66
msgid "Delete Test Data"
msgstr ""

#: stock/templates/stock/item.html:70
msgid "Add Test Data"
msgstr ""

#: stock/templates/stock/item.html:73 stock/templates/stock/item_base.html:95
msgid "Test Report"
msgstr ""

#: stock/templates/stock/item.html:120 stock/templates/stock/navbar.html:27
msgid "Installed Stock Items"
msgstr ""

#: stock/templates/stock/item.html:125 stock/views.py:511
msgid "Install Stock Item"
msgstr ""

#: stock/templates/stock/item.html:301 stock/templates/stock/item.html:326
msgid "Add Test Result"
msgstr ""

#: stock/templates/stock/item.html:346
msgid "Edit Test Result"
msgstr ""

#: stock/templates/stock/item.html:360
msgid "Delete Test Result"
msgstr ""

#: stock/templates/stock/item_base.html:33
#: stock/templates/stock/item_base.html:399
#: templates/js/translated/table_filters.js:225
msgid "Expired"
msgstr ""

#: stock/templates/stock/item_base.html:43
#: stock/templates/stock/item_base.html:401
#: templates/js/translated/table_filters.js:231
msgid "Stale"
msgstr ""

#: stock/templates/stock/item_base.html:80
#: templates/js/translated/barcode.js:331
#: templates/js/translated/barcode.js:336
msgid "Unlink Barcode"
msgstr ""

#: stock/templates/stock/item_base.html:82
msgid "Link Barcode"
msgstr ""

#: stock/templates/stock/item_base.html:84 templates/stock_table.html:31
msgid "Scan to Location"
msgstr ""

#: stock/templates/stock/item_base.html:91
msgid "Printing actions"
msgstr ""

#: stock/templates/stock/item_base.html:104
msgid "Stock adjustment actions"
msgstr ""

#: stock/templates/stock/item_base.html:108
#: stock/templates/stock/location.html:69 templates/stock_table.html:57
msgid "Count stock"
msgstr ""

#: stock/templates/stock/item_base.html:111 templates/stock_table.html:55
msgid "Add stock"
msgstr ""

#: stock/templates/stock/item_base.html:114 templates/stock_table.html:56
msgid "Remove stock"
msgstr ""

#: stock/templates/stock/item_base.html:117
msgid "Serialize stock"
msgstr ""

#: stock/templates/stock/item_base.html:121
#: stock/templates/stock/location.html:75
msgid "Transfer stock"
msgstr ""

#: stock/templates/stock/item_base.html:124
msgid "Assign to customer"
msgstr ""

#: stock/templates/stock/item_base.html:127
msgid "Return to stock"
msgstr ""

#: stock/templates/stock/item_base.html:130
msgid "Uninstall stock item"
msgstr ""

#: stock/templates/stock/item_base.html:130
msgid "Uninstall"
msgstr ""

#: stock/templates/stock/item_base.html:133
msgid "Install stock item"
msgstr ""

#: stock/templates/stock/item_base.html:133
msgid "Install"
msgstr ""

#: stock/templates/stock/item_base.html:145
msgid "Convert to variant"
msgstr ""

#: stock/templates/stock/item_base.html:148
msgid "Duplicate stock item"
msgstr ""

#: stock/templates/stock/item_base.html:150
msgid "Edit stock item"
msgstr ""

#: stock/templates/stock/item_base.html:153
msgid "Delete stock item"
msgstr ""

#: stock/templates/stock/item_base.html:173
msgid "You are not in the list of owners of this item. This stock item cannot be edited."
msgstr ""

#: stock/templates/stock/item_base.html:180
msgid "This stock item is in production and cannot be edited."
msgstr ""

#: stock/templates/stock/item_base.html:181
msgid "Edit the stock item from the build view."
msgstr ""

#: stock/templates/stock/item_base.html:194
msgid "This stock item has not passed all required tests"
msgstr ""

#: stock/templates/stock/item_base.html:202
#, python-format
msgid "This stock item is allocated to Sales Order %(link)s (Quantity: %(qty)s)"
msgstr ""

#: stock/templates/stock/item_base.html:210
#, python-format
msgid "This stock item is allocated to Build %(link)s (Quantity: %(qty)s)"
msgstr ""

#: stock/templates/stock/item_base.html:216
msgid "This stock item is serialized - it has a unique serial number and the quantity cannot be adjusted."
msgstr ""

#: stock/templates/stock/item_base.html:220
msgid "This stock item cannot be deleted as it has child items"
msgstr ""

#: stock/templates/stock/item_base.html:224
msgid "This stock item will be automatically deleted when all stock is depleted."
msgstr ""

#: stock/templates/stock/item_base.html:232
msgid "Stock Item Details"
msgstr ""

#: stock/templates/stock/item_base.html:254
msgid "previous page"
msgstr ""

#: stock/templates/stock/item_base.html:260
msgid "next page"
msgstr ""

#: stock/templates/stock/item_base.html:303
#: templates/js/translated/build.js:658
msgid "No location set"
msgstr ""

#: stock/templates/stock/item_base.html:310
msgid "Barcode Identifier"
msgstr ""

#: stock/templates/stock/item_base.html:352
msgid "Parent Item"
msgstr ""

#: stock/templates/stock/item_base.html:370
msgid "No manufacturer set"
msgstr ""

#: stock/templates/stock/item_base.html:399
#, python-format
msgid "This StockItem expired on %(item.expiry_date)s"
msgstr ""

#: stock/templates/stock/item_base.html:401
#, python-format
msgid "This StockItem expires on %(item.expiry_date)s"
msgstr ""

#: stock/templates/stock/item_base.html:408
#: templates/js/translated/stock.js:959
msgid "Last Updated"
msgstr ""

#: stock/templates/stock/item_base.html:413
msgid "Last Stocktake"
msgstr ""

#: stock/templates/stock/item_base.html:417
msgid "No stocktake performed"
msgstr ""

#: stock/templates/stock/item_base.html:428
msgid "Tests"
msgstr ""

#: stock/templates/stock/item_base.html:516
msgid "Save"
msgstr "Guardar"

#: stock/templates/stock/item_base.html:528
msgid "Edit Stock Status"
msgstr ""

#: stock/templates/stock/item_delete.html:9
msgid "Are you sure you want to delete this stock item?"
msgstr ""

#: stock/templates/stock/item_delete.html:12
#, python-format
msgid "This will remove <strong>%(qty)s</strong> units of <strong>%(full_name)s</strong> from stock."
msgstr ""

#: stock/templates/stock/item_install.html:8
msgid "Install another Stock Item into this item."
msgstr ""

#: stock/templates/stock/item_install.html:11
#: stock/templates/stock/item_install.html:24
msgid "Stock items can only be installed if they meet the following criteria"
msgstr ""

#: stock/templates/stock/item_install.html:14
msgid "The Stock Item links to a Part which is in the BOM for this Stock Item"
msgstr ""

#: stock/templates/stock/item_install.html:15
msgid "The Stock Item is currently in stock"
msgstr ""

#: stock/templates/stock/item_install.html:16
msgid "The Stock Item is serialized and does not belong to another item"
msgstr ""

#: stock/templates/stock/item_install.html:21
msgid "Install this Stock Item in another stock item."
msgstr ""

#: stock/templates/stock/item_install.html:27
msgid "The part associated to this Stock Item belongs to another part's BOM"
msgstr ""

#: stock/templates/stock/item_install.html:28
msgid "This Stock Item is serialized and does not belong to another item"
msgstr ""

#: stock/templates/stock/item_serialize.html:5
msgid "Create serialized items from this stock item."
msgstr ""

#: stock/templates/stock/item_serialize.html:7
msgid "Select quantity to serialize, and unique serial numbers."
msgstr ""

#: stock/templates/stock/location.html:20
msgid "You are not in the list of owners of this location. This stock location cannot be edited."
msgstr ""

#: stock/templates/stock/location.html:37
msgid "All stock items"
msgstr ""

#: stock/templates/stock/location.html:42
msgid "Create new stock location"
msgstr ""

#: stock/templates/stock/location.html:55
msgid "Check-in Items"
msgstr ""

#: stock/templates/stock/location.html:83
msgid "Location actions"
msgstr ""

#: stock/templates/stock/location.html:85
msgid "Edit location"
msgstr ""

#: stock/templates/stock/location.html:87
msgid "Delete location"
msgstr ""

#: stock/templates/stock/location.html:99
msgid "Location Details"
msgstr ""

#: stock/templates/stock/location.html:104
msgid "Location Path"
msgstr ""

#: stock/templates/stock/location.html:109
msgid "Location Description"
msgstr ""

#: stock/templates/stock/location.html:114
#: stock/templates/stock/location.html:155
#: stock/templates/stock/location_navbar.html:11
#: stock/templates/stock/location_navbar.html:14
msgid "Sublocations"
msgstr ""

#: stock/templates/stock/location.html:124
msgid "Stock Details"
msgstr ""

#: stock/templates/stock/location.html:129 templates/InvenTree/search.html:196
#: templates/stats.html:97 users/models.py:42
msgid "Stock Locations"
msgstr ""

#: stock/templates/stock/location.html:162 templates/stock_table.html:37
msgid "Printing Actions"
msgstr ""

#: stock/templates/stock/location.html:166 templates/stock_table.html:41
msgid "Print labels"
msgstr ""

#: stock/templates/stock/location.html:250
msgid "New Location"
msgstr ""

#: stock/templates/stock/location.html:251
msgid "Create new location"
msgstr ""

#: stock/templates/stock/location_delete.html:7
msgid "Are you sure you want to delete this stock location?"
msgstr ""

#: stock/templates/stock/navbar.html:11
msgid "Stock Item Tracking"
msgstr ""

#: stock/templates/stock/navbar.html:14
msgid "History"
msgstr ""

#: stock/templates/stock/navbar.html:30
msgid "Installed Items"
msgstr ""

#: stock/templates/stock/navbar.html:38
msgid "Child Items"
msgstr ""

#: stock/templates/stock/navbar.html:41
msgid "Children"
msgstr ""

#: stock/templates/stock/stock_adjust.html:43
msgid "Remove item"
msgstr ""

#: stock/templates/stock/stock_app_base.html:16
msgid "Loading..."
msgstr ""

#: stock/templates/stock/stock_uninstall.html:8
msgid "The following stock items will be uninstalled"
msgstr ""

#: stock/templates/stock/stockitem_convert.html:7 stock/views.py:909
msgid "Convert Stock Item"
msgstr ""

#: stock/templates/stock/stockitem_convert.html:8
#, python-format
msgid "This stock item is current an instance of <em>%(part)s</em>"
msgstr ""

#: stock/templates/stock/stockitem_convert.html:9
msgid "It can be converted to one of the part variants listed below."
msgstr ""

#: stock/templates/stock/stockitem_convert.html:14
msgid "This action cannot be easily undone"
msgstr ""

#: stock/templates/stock/tracking_delete.html:6
msgid "Are you sure you want to delete this stock tracking entry?"
msgstr ""

#: stock/views.py:158
msgid "Edit Stock Location"
msgstr ""

#: stock/views.py:265 stock/views.py:888 stock/views.py:1010
#: stock/views.py:1375
msgid "Owner is required (ownership control is enabled)"
msgstr ""

#: stock/views.py:280
msgid "Stock Location QR code"
msgstr ""

#: stock/views.py:299
msgid "Assign to Customer"
msgstr ""

#: stock/views.py:308
msgid "Customer must be specified"
msgstr ""

#: stock/views.py:332
msgid "Return to Stock"
msgstr ""

#: stock/views.py:341
msgid "Specify a valid location"
msgstr ""

#: stock/views.py:352
msgid "Stock item returned from customer"
msgstr ""

#: stock/views.py:363
msgid "Delete All Test Data"
msgstr ""

#: stock/views.py:380
msgid "Confirm test data deletion"
msgstr ""

#: stock/views.py:485
msgid "Stock Item QR Code"
msgstr ""

#: stock/views.py:660
msgid "Uninstall Stock Items"
msgstr ""

#: stock/views.py:757 templates/js/translated/stock.js:321
msgid "Confirm stock adjustment"
msgstr ""

#: stock/views.py:768
msgid "Uninstalled stock items"
msgstr ""

#: stock/views.py:790
msgid "Edit Stock Item"
msgstr ""

#: stock/views.py:936
msgid "Create new Stock Location"
msgstr ""

#: stock/views.py:1027
msgid "Serialize Stock"
msgstr ""

#: stock/views.py:1120
msgid "Create new Stock Item"
msgstr ""

#: stock/views.py:1262
msgid "Duplicate Stock Item"
msgstr ""

#: stock/views.py:1344
msgid "Quantity cannot be negative"
msgstr ""

#: stock/views.py:1444
msgid "Delete Stock Location"
msgstr ""

#: stock/views.py:1457
msgid "Delete Stock Item"
msgstr ""

#: stock/views.py:1468
msgid "Delete Stock Tracking Entry"
msgstr ""

#: stock/views.py:1475
msgid "Edit Stock Tracking Entry"
msgstr ""

#: stock/views.py:1484
msgid "Add Stock Tracking Entry"
msgstr ""

#: templates/403.html:5 templates/403.html:11
msgid "Permission Denied"
msgstr ""

#: templates/403.html:14
msgid "You do not have permission to view this page."
msgstr ""

#: templates/404.html:5 templates/404.html:11
msgid "Page Not Found"
msgstr ""

#: templates/404.html:14
msgid "The requested page does not exist"
msgstr ""

#: templates/InvenTree/index.html:7
msgid "Index"
msgstr ""

#: templates/InvenTree/index.html:105
msgid "Starred Parts"
msgstr ""

#: templates/InvenTree/index.html:115
msgid "Latest Parts"
msgstr ""

#: templates/InvenTree/index.html:126
msgid "BOM Waiting Validation"
msgstr ""

#: templates/InvenTree/index.html:153
msgid "Recently Updated"
msgstr ""

#: templates/InvenTree/index.html:176
msgid "Depleted Stock"
msgstr ""

#: templates/InvenTree/index.html:199
msgid "Expired Stock"
msgstr ""

#: templates/InvenTree/index.html:210
msgid "Stale Stock"
msgstr ""

#: templates/InvenTree/index.html:232
msgid "Build Orders In Progress"
msgstr ""

#: templates/InvenTree/index.html:243
msgid "Overdue Build Orders"
msgstr ""

#: templates/InvenTree/index.html:263
msgid "Outstanding Purchase Orders"
msgstr ""

#: templates/InvenTree/index.html:274
msgid "Overdue Purchase Orders"
msgstr ""

#: templates/InvenTree/index.html:294
msgid "Outstanding Sales Orders"
msgstr ""

#: templates/InvenTree/index.html:305
msgid "Overdue Sales Orders"
msgstr ""

#: templates/InvenTree/search.html:8 templates/InvenTree/search.html:14
msgid "Search Results"
msgstr ""

#: templates/InvenTree/search.html:24
msgid "Enter a search query"
msgstr ""

#: templates/InvenTree/settings/barcode.html:8
msgid "Barcode Settings"
msgstr ""

#: templates/InvenTree/settings/build.html:8
msgid "Build Order Settings"
msgstr ""

#: templates/InvenTree/settings/category.html:7
msgid "Category Settings"
msgstr ""

#: templates/InvenTree/settings/currencies.html:8
msgid "Currency Settings"
msgstr ""

#: templates/InvenTree/settings/currencies.html:23
msgid "Base Currency"
msgstr ""

#: templates/InvenTree/settings/currencies.html:27
msgid "Exchange Rates"
msgstr ""

#: templates/InvenTree/settings/currencies.html:37
msgid "Last Update"
msgstr ""

#: templates/InvenTree/settings/currencies.html:43
msgid "Never"
msgstr ""

#: templates/InvenTree/settings/currencies.html:48
msgid "Update Now"
msgstr ""

#: templates/InvenTree/settings/global.html:9
msgid "Server Settings"
msgstr ""

#: templates/InvenTree/settings/header.html:7
msgid "Setting"
msgstr ""

#: templates/InvenTree/settings/login.html:9
msgid "Login Settings"
msgstr ""

#: templates/InvenTree/settings/login.html:22 templates/account/signup.html:5
msgid "Signup"
msgstr ""

#: templates/InvenTree/settings/navbar.html:12
#: templates/InvenTree/settings/user_settings.html:9
msgid "User Settings"
msgstr ""

#: templates/InvenTree/settings/navbar.html:15
#: templates/InvenTree/settings/navbar.html:17
msgid "Account"
msgstr ""

#: templates/InvenTree/settings/navbar.html:21
#: templates/InvenTree/settings/navbar.html:23
msgid "Home Page"
msgstr ""

#: templates/InvenTree/settings/navbar.html:27
#: templates/InvenTree/settings/navbar.html:29
#: templates/js/translated/tables.js:375 templates/search_form.html:6
#: templates/search_form.html:8
msgid "Search"
msgstr ""

#: templates/InvenTree/settings/navbar.html:33
#: templates/InvenTree/settings/navbar.html:35
msgid "Labels"
msgstr ""

#: templates/InvenTree/settings/navbar.html:39
#: templates/InvenTree/settings/navbar.html:41
msgid "Reports"
msgstr ""

#: templates/InvenTree/settings/navbar.html:45
#: templates/InvenTree/settings/navbar.html:47
msgid "Forms"
msgstr ""

#: templates/InvenTree/settings/navbar.html:52
#: templates/InvenTree/settings/navbar.html:54
#: templates/InvenTree/settings/settings.html:8 templates/navbar.html:90
msgid "Settings"
msgstr ""

#: templates/InvenTree/settings/navbar.html:62
msgid "InvenTree Settings"
msgstr ""

#: templates/InvenTree/settings/navbar.html:65
#: templates/InvenTree/settings/navbar.html:67 templates/stats.html:9
msgid "Server"
msgstr ""

#: templates/InvenTree/settings/navbar.html:71
#: templates/InvenTree/settings/navbar.html:73 templates/navbar.html:87
msgid "Login"
msgstr ""

#: templates/InvenTree/settings/navbar.html:77
#: templates/InvenTree/settings/navbar.html:79
msgid "Barcodes"
msgstr ""

#: templates/InvenTree/settings/navbar.html:83
#: templates/InvenTree/settings/navbar.html:85
msgid "Currencies"
msgstr ""

#: templates/InvenTree/settings/navbar.html:89
#: templates/InvenTree/settings/navbar.html:91
msgid "Reporting"
msgstr ""

#: templates/InvenTree/settings/navbar.html:101
#: templates/InvenTree/settings/navbar.html:103
msgid "Categories"
msgstr ""

#: templates/InvenTree/settings/part.html:7
msgid "Part Settings"
msgstr ""

#: templates/InvenTree/settings/part.html:12
msgid "Part Options"
msgstr ""

#: templates/InvenTree/settings/part.html:43
msgid "Part Import"
msgstr ""

#: templates/InvenTree/settings/part.html:46
msgid "Import Part"
msgstr ""

#: templates/InvenTree/settings/part.html:59
msgid "Part Parameter Templates"
msgstr ""

#: templates/InvenTree/settings/po.html:9
msgid "Purchase Order Settings"
msgstr ""

#: templates/InvenTree/settings/report.html:10
#: templates/InvenTree/settings/user_reports.html:9
msgid "Report Settings"
msgstr ""

#: templates/InvenTree/settings/setting.html:29
msgid "No value set"
msgstr ""

#: templates/InvenTree/settings/setting.html:41
msgid "Edit setting"
msgstr ""

#: templates/InvenTree/settings/settings.html:154
msgid "No category parameter templates found"
msgstr ""

#: templates/InvenTree/settings/settings.html:176
#: templates/InvenTree/settings/settings.html:275
msgid "Edit Template"
msgstr ""

#: templates/InvenTree/settings/settings.html:177
#: templates/InvenTree/settings/settings.html:276
msgid "Delete Template"
msgstr ""

#: templates/InvenTree/settings/settings.html:255
msgid "No part parameter templates found"
msgstr ""

#: templates/InvenTree/settings/so.html:7
msgid "Sales Order Settings"
msgstr ""

#: templates/InvenTree/settings/stock.html:7
msgid "Stock Settings"
msgstr ""

#: templates/InvenTree/settings/user.html:11
msgid "Account Settings"
msgstr ""

#: templates/InvenTree/settings/user.html:19
#: templates/js/translated/helpers.js:26
msgid "Edit"
msgstr ""

#: templates/InvenTree/settings/user.html:21
#: templates/account/password_reset_from_key.html:4
#: templates/account/password_reset_from_key.html:7
msgid "Change Password"
msgstr ""

#: templates/InvenTree/settings/user.html:28
msgid "Username"
msgstr ""

#: templates/InvenTree/settings/user.html:32
msgid "First Name"
msgstr ""

#: templates/InvenTree/settings/user.html:36
msgid "Last Name"
msgstr ""

#: templates/InvenTree/settings/user.html:42
msgid "E-Mail"
msgstr ""

#: templates/InvenTree/settings/user.html:47
msgid "The following e-mail addresses are associated with your account:"
msgstr ""

#: templates/InvenTree/settings/user.html:61
msgid "Verified"
msgstr ""

#: templates/InvenTree/settings/user.html:63
msgid "Unverified"
msgstr ""

#: templates/InvenTree/settings/user.html:65
msgid "Primary"
msgstr ""

#: templates/InvenTree/settings/user.html:71
msgid "Make Primary"
msgstr ""

#: templates/InvenTree/settings/user.html:72
msgid "Re-send Verification"
msgstr ""

#: templates/InvenTree/settings/user.html:73
#: templates/InvenTree/settings/user.html:130
msgid "Remove"
msgstr ""

#: templates/InvenTree/settings/user.html:80
msgid "Warning:"
msgstr ""

#: templates/InvenTree/settings/user.html:81
msgid "You currently do not have any e-mail address set up. You should really add an e-mail address so you can receive notifications, reset your password, etc."
msgstr ""

#: templates/InvenTree/settings/user.html:88
msgid "Add E-mail Address"
msgstr ""

#: templates/InvenTree/settings/user.html:93
<<<<<<< HEAD
#, fuzzy
#| msgid "Email"
msgid "Add E-mail"
msgstr "Email"

#: templates/InvenTree/settings/user.html:100
#, fuzzy
#| msgid "Stock counted"
msgid "Social Accounts"
msgstr "Stock contado"
=======
msgid "Add E-mail"
msgstr ""

#: templates/InvenTree/settings/user.html:100
msgid "Social Accounts"
msgstr ""
>>>>>>> 62ce278f

#: templates/InvenTree/settings/user.html:105
msgid "You can sign in to your account using any of the following third party accounts:"
msgstr ""

#: templates/InvenTree/settings/user.html:138
msgid "You currently have no social network accounts connected to this account."
msgstr ""

#: templates/InvenTree/settings/user.html:142
msgid "Add a 3rd Party Account"
msgstr ""

#: templates/InvenTree/settings/user.html:153
msgid "Theme Settings"
msgstr ""

#: templates/InvenTree/settings/user.html:174
msgid "Set Theme"
msgstr ""

#: templates/InvenTree/settings/user.html:181
msgid "Language Settings"
msgstr ""

#: templates/InvenTree/settings/user.html:200
#, python-format
msgid "%(lang_translated)s%% translated"
msgstr ""

#: templates/InvenTree/settings/user.html:202
msgid "No translations available"
msgstr ""

#: templates/InvenTree/settings/user.html:209
msgid "Set Language"
msgstr ""

#: templates/InvenTree/settings/user.html:214
msgid "Help the translation efforts!"
msgstr ""

#: templates/InvenTree/settings/user.html:215
#, python-format
msgid "Native language translation of the InvenTree web application is <a href=\"%(link)s\">community contributed via crowdin</a>. Contributions are welcomed and encouraged."
msgstr ""

#: templates/InvenTree/settings/user.html:223
msgid "Do you really want to remove the selected e-mail address?"
msgstr ""

#: templates/InvenTree/settings/user_forms.html:9
msgid "Form Settings"
msgstr ""

#: templates/InvenTree/settings/user_homepage.html:9
msgid "Home Page Settings"
msgstr ""

#: templates/InvenTree/settings/user_labels.html:9
msgid "Label Settings"
msgstr ""

#: templates/InvenTree/settings/user_search.html:9
msgid "Search Settings"
msgstr ""

#: templates/about.html:13
msgid "InvenTree Version Information"
msgstr ""

#: templates/about.html:22
msgid "InvenTree Version"
msgstr ""

#: templates/about.html:27
msgid "Development Version"
msgstr ""

#: templates/about.html:30
msgid "Up to Date"
msgstr ""

#: templates/about.html:32
msgid "Update Available"
msgstr ""

#: templates/about.html:42
msgid "Commit Hash"
msgstr ""

#: templates/about.html:49
msgid "Commit Date"
msgstr ""

#: templates/about.html:55
msgid "InvenTree Documentation"
msgstr ""

#: templates/about.html:60
msgid "API Version"
msgstr ""

#: templates/about.html:65
msgid "Python Version"
msgstr ""

#: templates/about.html:70
msgid "Django Version"
msgstr ""

#: templates/about.html:75
msgid "View Code on GitHub"
msgstr ""

#: templates/about.html:80
msgid "Credits"
msgstr ""

#: templates/about.html:85
msgid "Mobile App"
msgstr ""

#: templates/about.html:90
msgid "Submit Bug Report"
msgstr ""

#: templates/about.html:97 templates/clip.html:4
msgid "copy to clipboard"
msgstr ""

#: templates/about.html:97
msgid "copy version information"
msgstr ""

#: templates/about.html:107 templates/js/translated/modals.js:50
#: templates/js/translated/modals.js:584 templates/js/translated/modals.js:678
#: templates/js/translated/modals.js:982 templates/modals.html:29
#: templates/modals.html:54
msgid "Close"
msgstr ""

#: templates/account/email_confirm.html:6
#: templates/account/email_confirm.html:10
msgid "Confirm E-mail Address"
msgstr ""

#: templates/account/email_confirm.html:16
#, python-format
msgid "Please confirm that <a href=\"mailto:%(email)s\">%(email)s</a> is an e-mail address for user %(user_display)s."
msgstr ""

#: templates/account/email_confirm.html:27
#, python-format
msgid "This e-mail confirmation link expired or is invalid. Please <a href=\"%(email_url)s\">issue a new e-mail confirmation request</a>."
msgstr ""

#: templates/account/login.html:5 templates/account/login.html:14
#: templates/account/login.html:36
msgid "Sign In"
msgstr ""

#: templates/account/login.html:19
#, python-format
<<<<<<< HEAD
msgid ""
"Please sign in with one\n"
=======
msgid "Please sign in with one\n"
>>>>>>> 62ce278f
"of your existing third party accounts or  <a class=\"btn btn-primary btn-small\" href=\"%(signup_url)s\">sign up</a>\n"
"for a account and sign in below:"
msgstr ""

#: templates/account/login.html:23
#, python-format
<<<<<<< HEAD
msgid ""
"If you have not created an account yet, then please\n"
=======
msgid "If you have not created an account yet, then please\n"
>>>>>>> 62ce278f
"<a href=\"%(signup_url)s\">sign up</a> first."
msgstr ""

#: templates/account/login.html:38
<<<<<<< HEAD
#, fuzzy
#| msgid "Set Password"
msgid "Forgot Password?"
msgstr "Configurar Contraseña"
=======
msgid "Forgot Password?"
msgstr ""
>>>>>>> 62ce278f

#: templates/account/login.html:45
msgid "or use SSO"
msgstr ""

#: templates/account/logout.html:5 templates/account/logout.html:8
#: templates/account/logout.html:17
msgid "Sign Out"
msgstr ""

#: templates/account/logout.html:10
msgid "Are you sure you want to sign out?"
msgstr ""

#: templates/account/password_reset.html:5
#: templates/account/password_reset.html:12
<<<<<<< HEAD
#, fuzzy
#| msgid "Set Password"
msgid "Password Reset"
msgstr "Configurar Contraseña"
=======
msgid "Password Reset"
msgstr ""
>>>>>>> 62ce278f

#: templates/account/password_reset.html:18
msgid "Forgotten your password? Enter your e-mail address below, and we'll send you an e-mail allowing you to reset it."
msgstr ""

#: templates/account/password_reset.html:23
<<<<<<< HEAD
#, fuzzy
#| msgid "Set Password"
msgid "Reset My Password"
msgstr "Configurar Contraseña"
=======
msgid "Reset My Password"
msgstr ""
>>>>>>> 62ce278f

#: templates/account/password_reset.html:27 templates/account/signup.html:36
msgid "This function is currently disabled. Please contact an administrator."
msgstr ""

#: templates/account/password_reset_from_key.html:7
msgid "Bad Token"
msgstr ""

#: templates/account/password_reset_from_key.html:11
#, python-format
msgid "The password reset link was invalid, possibly because it has already been used.  Please request a <a href=\"%(passwd_reset_url)s\">new password reset</a>."
msgstr ""

#: templates/account/password_reset_from_key.html:17
<<<<<<< HEAD
#, fuzzy
#| msgid "Enter password"
msgid "change password"
msgstr "Introduzca contraseña"
=======
msgid "change password"
msgstr ""
>>>>>>> 62ce278f

#: templates/account/password_reset_from_key.html:20
msgid "Your password is now changed."
msgstr ""

#: templates/account/signup.html:11 templates/account/signup.html:22
msgid "Sign Up"
msgstr ""

#: templates/account/signup.html:13
#, python-format
msgid "Already have an account? Then please <a href=\"%(login_url)s\">sign in</a>."
msgstr ""

#: templates/account/signup.html:27
msgid "Or use a SSO-provider for signup"
msgstr ""

#: templates/image_download.html:8
msgid "Specify URL for downloading image"
msgstr ""

#: templates/image_download.html:11
msgid "Must be a valid image URL"
msgstr ""

#: templates/image_download.html:12
msgid "Remote server must be accessible"
msgstr ""

#: templates/image_download.html:13
msgid "Remote image must not exceed maximum allowable file size"
msgstr ""

#: templates/js/report.js:47 templates/js/translated/report.js:67
msgid "items selected"
msgstr ""

#: templates/js/report.js:55 templates/js/translated/report.js:75
msgid "Select Report Template"
msgstr ""

#: templates/js/report.js:70 templates/js/translated/report.js:90
msgid "Select Test Report Template"
msgstr ""

#: templates/js/report.js:98 templates/js/translated/label.js:29
#: templates/js/translated/report.js:118 templates/js/translated/stock.js:297
msgid "Select Stock Items"
msgstr ""

#: templates/js/report.js:99 templates/js/translated/report.js:119
msgid "Stock item(s) must be selected before printing reports"
msgstr ""

#: templates/js/report.js:116 templates/js/report.js:169
#: templates/js/report.js:223 templates/js/report.js:277
#: templates/js/report.js:331 templates/js/translated/report.js:136
#: templates/js/translated/report.js:189 templates/js/translated/report.js:243
#: templates/js/translated/report.js:297 templates/js/translated/report.js:351
msgid "No Reports Found"
msgstr ""

#: templates/js/report.js:117 templates/js/translated/report.js:137
msgid "No report templates found which match selected stock item(s)"
msgstr ""

#: templates/js/report.js:152 templates/js/translated/report.js:172
msgid "Select Builds"
msgstr ""

#: templates/js/report.js:153 templates/js/translated/report.js:173
msgid "Build(s) must be selected before printing reports"
msgstr ""

#: templates/js/report.js:170 templates/js/translated/report.js:190
msgid "No report templates found which match selected build(s)"
msgstr ""

#: templates/js/report.js:205 templates/js/translated/build.js:948
#: templates/js/translated/label.js:134 templates/js/translated/report.js:225
msgid "Select Parts"
msgstr ""

#: templates/js/report.js:206 templates/js/translated/report.js:226
msgid "Part(s) must be selected before printing reports"
msgstr ""

#: templates/js/report.js:224 templates/js/translated/report.js:244
msgid "No report templates found which match selected part(s)"
msgstr ""

#: templates/js/report.js:259 templates/js/translated/report.js:279
msgid "Select Purchase Orders"
msgstr ""

#: templates/js/report.js:260 templates/js/translated/report.js:280
msgid "Purchase Order(s) must be selected before printing report"
msgstr ""

#: templates/js/report.js:278 templates/js/report.js:332
#: templates/js/translated/report.js:298 templates/js/translated/report.js:352
msgid "No report templates found which match selected orders"
msgstr ""

#: templates/js/report.js:313 templates/js/translated/report.js:333
msgid "Select Sales Orders"
msgstr ""

#: templates/js/report.js:314 templates/js/translated/report.js:334
msgid "Sales Order(s) must be selected before printing report"
msgstr ""

#: templates/js/translated/api.js:174 templates/js/translated/modals.js:1052
msgid "No Response"
msgstr ""

#: templates/js/translated/api.js:175 templates/js/translated/modals.js:1053
msgid "No response from the InvenTree server"
msgstr ""

#: templates/js/translated/api.js:181
msgid "Error 400: Bad request"
msgstr ""

#: templates/js/translated/api.js:182
msgid "API request returned error code 400"
msgstr ""

#: templates/js/translated/api.js:186 templates/js/translated/modals.js:1062
msgid "Error 401: Not Authenticated"
msgstr ""

#: templates/js/translated/api.js:187 templates/js/translated/modals.js:1063
msgid "Authentication credentials not supplied"
msgstr ""

#: templates/js/translated/api.js:191 templates/js/translated/modals.js:1067
msgid "Error 403: Permission Denied"
msgstr ""

#: templates/js/translated/api.js:192 templates/js/translated/modals.js:1068
msgid "You do not have the required permissions to access this function"
msgstr ""

#: templates/js/translated/api.js:196 templates/js/translated/modals.js:1072
msgid "Error 404: Resource Not Found"
msgstr ""

#: templates/js/translated/api.js:197 templates/js/translated/modals.js:1073
msgid "The requested resource could not be located on the server"
msgstr ""

#: templates/js/translated/api.js:201 templates/js/translated/modals.js:1077
msgid "Error 408: Timeout"
msgstr ""

#: templates/js/translated/api.js:202 templates/js/translated/modals.js:1078
msgid "Connection timeout while requesting data from server"
msgstr ""

#: templates/js/translated/api.js:205
msgid "Unhandled Error Code"
msgstr ""

#: templates/js/translated/api.js:206
msgid "Error code"
msgstr ""

#: templates/js/translated/attachment.js:27
msgid "No attachments found"
msgstr ""

#: templates/js/translated/attachment.js:91
msgid "Upload Date"
msgstr ""

#: templates/js/translated/attachment.js:104
msgid "Edit attachment"
msgstr ""

#: templates/js/translated/attachment.js:111
msgid "Delete attachment"
msgstr ""

#: templates/js/translated/barcode.js:30
msgid "Scan barcode data here using wedge scanner"
msgstr ""

#: templates/js/translated/barcode.js:32
msgid "Enter barcode data"
msgstr ""

#: templates/js/translated/barcode.js:36
msgid "Barcode"
msgstr ""

#: templates/js/translated/barcode.js:54
msgid "Enter optional notes for stock transfer"
msgstr ""

#: templates/js/translated/barcode.js:55
msgid "Enter notes"
msgstr ""

#: templates/js/translated/barcode.js:93
msgid "Server error"
msgstr ""

#: templates/js/translated/barcode.js:114
msgid "Unknown response from server"
msgstr ""

#: templates/js/translated/barcode.js:141
#: templates/js/translated/modals.js:1042
msgid "Invalid server response"
msgstr ""

#: templates/js/translated/barcode.js:234
msgid "Scan barcode data below"
msgstr ""

#: templates/js/translated/barcode.js:281 templates/navbar.html:65
msgid "Scan Barcode"
msgstr ""

#: templates/js/translated/barcode.js:292
msgid "No URL in response"
msgstr ""

#: templates/js/translated/barcode.js:310
msgid "Link Barcode to Stock Item"
msgstr ""

#: templates/js/translated/barcode.js:333
msgid "This will remove the association between this stock item and the barcode"
msgstr ""

#: templates/js/translated/barcode.js:339
msgid "Unlink"
msgstr ""

#: templates/js/translated/barcode.js:398 templates/js/translated/stock.js:273
msgid "Remove stock item"
msgstr ""

#: templates/js/translated/barcode.js:440
msgid "Check Stock Items into Location"
msgstr ""

#: templates/js/translated/barcode.js:444
#: templates/js/translated/barcode.js:571
msgid "Check In"
msgstr ""

#: templates/js/translated/barcode.js:486
#: templates/js/translated/barcode.js:610
msgid "Error transferring stock"
msgstr ""

#: templates/js/translated/barcode.js:505
msgid "Stock Item already scanned"
msgstr ""

#: templates/js/translated/barcode.js:509
msgid "Stock Item already in this location"
msgstr ""

#: templates/js/translated/barcode.js:516
msgid "Added stock item"
msgstr ""

#: templates/js/translated/barcode.js:523
msgid "Barcode does not match Stock Item"
msgstr ""

#: templates/js/translated/barcode.js:566
msgid "Check Into Location"
msgstr ""

#: templates/js/translated/barcode.js:629
msgid "Barcode does not match a valid location"
msgstr ""

#: templates/js/translated/bom.js:234 templates/js/translated/build.js:1495
msgid "Open subassembly"
msgstr ""

#: templates/js/translated/bom.js:288 templates/js/translated/build.js:744
#: templates/js/translated/build.js:1345 templates/js/translated/build.js:1522
msgid "Available"
msgstr ""

#: templates/js/translated/bom.js:307
msgid "Purchase Price Range"
msgstr ""

#: templates/js/translated/bom.js:314
msgid "Purchase Price Average"
msgstr ""

#: templates/js/translated/bom.js:363 templates/js/translated/bom.js:449
msgid "View BOM"
msgstr ""

#: templates/js/translated/bom.js:415 templates/js/translated/build.js:798
#: templates/js/translated/build.js:1545 templates/js/translated/order.js:1285
msgid "Actions"
msgstr ""

#: templates/js/translated/bom.js:423
msgid "Validate BOM Item"
msgstr ""

#: templates/js/translated/bom.js:425
msgid "This line has been validated"
msgstr ""

#: templates/js/translated/bom.js:427 templates/js/translated/bom.js:590
msgid "Edit BOM Item"
msgstr ""

#: templates/js/translated/bom.js:429 templates/js/translated/bom.js:575
msgid "Delete BOM Item"
msgstr ""

#: templates/js/translated/bom.js:520 templates/js/translated/build.js:485
#: templates/js/translated/build.js:1593
msgid "No BOM items found"
msgstr ""

#: templates/js/translated/build.js:71
msgid "Edit Build Order"
msgstr ""

#: templates/js/translated/build.js:105
msgid "Create Build Order"
msgstr ""

#: templates/js/translated/build.js:138
<<<<<<< HEAD
#, fuzzy
#| msgid "Batch code for this build output"
msgid "Allocate stock items to this build output"
msgstr "Número de lote de este producto final"
=======
msgid "Allocate stock items to this build output"
msgstr ""
>>>>>>> 62ce278f

#: templates/js/translated/build.js:146
msgid "Unallocate stock from build output"
msgstr ""

#: templates/js/translated/build.js:155
msgid "Complete build output"
msgstr ""

#: templates/js/translated/build.js:164
msgid "Delete build output"
msgstr ""

#: templates/js/translated/build.js:265
msgid "No build order allocations found"
msgstr ""

#: templates/js/translated/build.js:303 templates/js/translated/order.js:1159
msgid "Location not specified"
msgstr ""

#: templates/js/translated/build.js:675 templates/js/translated/build.js:1356
#: templates/js/translated/order.js:1292
msgid "Edit stock allocation"
<<<<<<< HEAD
msgstr ""

#: templates/js/translated/build.js:677 templates/js/translated/build.js:1357
#: templates/js/translated/order.js:1293
msgid "Delete stock allocation"
msgstr ""

#: templates/js/translated/build.js:695
#, fuzzy
#| msgid "Confirm stock allocation"
msgid "Edit Allocation"
msgstr "Confirmar asignación de stock"
=======
msgstr ""

#: templates/js/translated/build.js:677 templates/js/translated/build.js:1357
#: templates/js/translated/order.js:1293
msgid "Delete stock allocation"
msgstr ""

#: templates/js/translated/build.js:695
msgid "Edit Allocation"
msgstr ""
>>>>>>> 62ce278f

#: templates/js/translated/build.js:705
msgid "Remove Allocation"
msgstr ""

#: templates/js/translated/build.js:718
msgid "Required Part"
msgstr ""

#: templates/js/translated/build.js:739
msgid "Quantity Per"
msgstr ""

#: templates/js/translated/build.js:749 templates/js/translated/build.js:975
#: templates/js/translated/build.js:1352 templates/js/translated/order.js:1514
msgid "Allocated"
msgstr ""

#: templates/js/translated/build.js:805 templates/js/translated/build.js:1553
#: templates/js/translated/order.js:1567
msgid "Build stock"
msgstr ""

#: templates/js/translated/build.js:809 templates/js/translated/build.js:1557
#: templates/stock_table.html:59
msgid "Order stock"
msgstr ""

#: templates/js/translated/build.js:812 templates/js/translated/order.js:1560
msgid "Allocate stock"
msgstr ""

#: templates/js/translated/build.js:880
<<<<<<< HEAD
#, fuzzy
#| msgid "Confirm stock allocation"
msgid "Specify stock allocation quantity"
msgstr "Confirmar asignación de stock"

#: templates/js/translated/build.js:949
#, fuzzy
#| msgid "Select quantity of stock to allocate"
msgid "You must select at least one part to allocate"
msgstr "Seleccione la cantidad de stock para asignar"
=======
msgid "Specify stock allocation quantity"
msgstr ""

#: templates/js/translated/build.js:949
msgid "You must select at least one part to allocate"
msgstr ""
>>>>>>> 62ce278f

#: templates/js/translated/build.js:963
msgid "Select source location (leave blank to take from all locations)"
msgstr ""

#: templates/js/translated/build.js:992
msgid "Confirm stock allocation"
msgstr "Confirmar asignación de stock"

#: templates/js/translated/build.js:993
msgid "Allocate Stock Items to Build Order"
msgstr ""

#: templates/js/translated/build.js:1004
<<<<<<< HEAD
#, fuzzy
#| msgid "No matching stock item found"
msgid "No matching stock locations"
msgstr "No se ha encontrado ningún artículo de stock que coincida"

#: templates/js/translated/build.js:1048
#, fuzzy
#| msgid "No matching stock item found"
msgid "No matching stock items"
msgstr "No se ha encontrado ningún artículo de stock que coincida"
=======
msgid "No matching stock locations"
msgstr ""

#: templates/js/translated/build.js:1048
msgid "No matching stock items"
msgstr ""
>>>>>>> 62ce278f

#: templates/js/translated/build.js:1172
msgid "No builds matching query"
msgstr ""

#: templates/js/translated/build.js:1189 templates/js/translated/part.js:856
#: templates/js/translated/part.js:1134 templates/js/translated/stock.js:762
#: templates/js/translated/stock.js:1456
msgid "Select"
msgstr ""

#: templates/js/translated/build.js:1209
msgid "Build order is overdue"
msgstr ""

#: templates/js/translated/build.js:1270 templates/js/translated/stock.js:1675
msgid "No user information"
msgstr ""

#: templates/js/translated/build.js:1282
msgid "No information"
msgstr ""

#: templates/js/translated/build.js:1333
msgid "No parts allocated for"
msgstr ""

#: templates/js/translated/company.js:65
msgid "Add Manufacturer"
msgstr ""

#: templates/js/translated/company.js:78 templates/js/translated/company.js:176
msgid "Add Manufacturer Part"
msgstr ""

#: templates/js/translated/company.js:99
msgid "Edit Manufacturer Part"
msgstr ""

#: templates/js/translated/company.js:108
msgid "Delete Manufacturer Part"
msgstr ""

#: templates/js/translated/company.js:164 templates/js/translated/order.js:89
msgid "Add Supplier"
msgstr ""

#: templates/js/translated/company.js:192
msgid "Add Supplier Part"
msgstr ""

#: templates/js/translated/company.js:207
msgid "Edit Supplier Part"
msgstr ""

#: templates/js/translated/company.js:217
msgid "Delete Supplier Part"
msgstr ""

#: templates/js/translated/company.js:264
msgid "Edit Company"
msgstr ""

#: templates/js/translated/company.js:285
msgid "Add new Company"
msgstr ""

#: templates/js/translated/company.js:362
msgid "Parts Supplied"
msgstr ""

#: templates/js/translated/company.js:371
msgid "Parts Manufactured"
msgstr ""

#: templates/js/translated/company.js:385
msgid "No company information found"
msgstr ""

#: templates/js/translated/company.js:404
msgid "The following manufacturer parts will be deleted"
msgstr ""

#: templates/js/translated/company.js:421
msgid "Delete Manufacturer Parts"
msgstr ""

#: templates/js/translated/company.js:476
msgid "No manufacturer parts found"
msgstr ""

#: templates/js/translated/company.js:496
#: templates/js/translated/company.js:753 templates/js/translated/part.js:427
#: templates/js/translated/part.js:512
msgid "Template part"
msgstr ""

#: templates/js/translated/company.js:500
#: templates/js/translated/company.js:757 templates/js/translated/part.js:431
#: templates/js/translated/part.js:516
msgid "Assembled part"
msgstr ""

#: templates/js/translated/company.js:627 templates/js/translated/part.js:604
msgid "No parameters found"
msgstr ""

#: templates/js/translated/company.js:664 templates/js/translated/part.js:646
msgid "Edit parameter"
msgstr ""

#: templates/js/translated/company.js:665 templates/js/translated/part.js:647
msgid "Delete parameter"
msgstr ""

#: templates/js/translated/company.js:684 templates/js/translated/part.js:664
msgid "Edit Parameter"
msgstr ""

#: templates/js/translated/company.js:695 templates/js/translated/part.js:676
msgid "Delete Parameter"
msgstr ""

#: templates/js/translated/company.js:733
msgid "No supplier parts found"
msgstr ""

#: templates/js/translated/filters.js:178
#: templates/js/translated/filters.js:407
msgid "true"
msgstr ""

#: templates/js/translated/filters.js:182
#: templates/js/translated/filters.js:408
msgid "false"
msgstr ""

#: templates/js/translated/filters.js:204
msgid "Select filter"
msgstr ""

#: templates/js/translated/filters.js:284
msgid "Reload data"
msgstr ""

#: templates/js/translated/filters.js:286
msgid "Add new filter"
msgstr ""

#: templates/js/translated/filters.js:289
msgid "Clear all filters"
msgstr ""

#: templates/js/translated/filters.js:317
msgid "Create filter"
msgstr ""

#: templates/js/translated/forms.js:323 templates/js/translated/forms.js:336
#: templates/js/translated/forms.js:348 templates/js/translated/forms.js:360
msgid "Action Prohibited"
msgstr ""

#: templates/js/translated/forms.js:324
msgid "Create operation not allowed"
msgstr ""

#: templates/js/translated/forms.js:337
msgid "Update operation not allowed"
msgstr ""

#: templates/js/translated/forms.js:349
msgid "Delete operation not allowed"
msgstr ""

#: templates/js/translated/forms.js:361
msgid "View operation not allowed"
msgstr ""

#: templates/js/translated/forms.js:968 templates/modals.html:21
#: templates/modals.html:47
msgid "Form errors exist"
msgstr ""

#: templates/js/translated/forms.js:1323
<<<<<<< HEAD
#, fuzzy
#| msgid "No serial numbers found"
msgid "No results found"
msgstr "Numeros de serie no encontrados"
=======
msgid "No results found"
msgstr ""
>>>>>>> 62ce278f

#: templates/js/translated/forms.js:1525
msgid "Searching"
msgstr ""

#: templates/js/translated/forms.js:1742
msgid "Clear input"
msgstr ""

#: templates/js/translated/helpers.js:19
msgid "YES"
msgstr ""

#: templates/js/translated/helpers.js:21
msgid "NO"
msgstr ""

#: templates/js/translated/label.js:30
msgid "Stock item(s) must be selected before printing labels"
msgstr ""

#: templates/js/translated/label.js:48 templates/js/translated/label.js:98
#: templates/js/translated/label.js:153
msgid "No Labels Found"
msgstr ""

#: templates/js/translated/label.js:49
msgid "No labels found which match selected stock item(s)"
msgstr ""

#: templates/js/translated/label.js:80
msgid "Select Stock Locations"
msgstr ""

#: templates/js/translated/label.js:81
msgid "Stock location(s) must be selected before printing labels"
msgstr ""

#: templates/js/translated/label.js:99
msgid "No labels found which match selected stock location(s)"
msgstr ""

#: templates/js/translated/label.js:135
msgid "Part(s) must be selected before printing labels"
msgstr ""

#: templates/js/translated/label.js:154
msgid "No labels found which match the selected part(s)"
msgstr ""

#: templates/js/translated/label.js:228
msgid "stock items selected"
msgstr ""

#: templates/js/translated/label.js:236
msgid "Select Label"
msgstr ""

#: templates/js/translated/label.js:251
msgid "Select Label Template"
msgstr ""

#: templates/js/translated/modals.js:76 templates/js/translated/modals.js:120
#: templates/js/translated/modals.js:610
msgid "Cancel"
msgstr ""

#: templates/js/translated/modals.js:77 templates/js/translated/modals.js:119
#: templates/js/translated/modals.js:677 templates/js/translated/modals.js:981
#: templates/modals.html:30 templates/modals.html:55
msgid "Submit"
msgstr ""

#: templates/js/translated/modals.js:118
msgid "Form Title"
msgstr ""

#: templates/js/translated/modals.js:397
msgid "Waiting for server..."
msgstr ""

#: templates/js/translated/modals.js:556
msgid "Show Error Information"
msgstr ""

#: templates/js/translated/modals.js:609
msgid "Accept"
msgstr ""

#: templates/js/translated/modals.js:666
msgid "Loading Data"
msgstr ""

#: templates/js/translated/modals.js:933
msgid "Invalid response from server"
msgstr ""

#: templates/js/translated/modals.js:933
msgid "Form data missing from server response"
msgstr ""

#: templates/js/translated/modals.js:945
msgid "Error posting form data"
msgstr ""

#: templates/js/translated/modals.js:1042
msgid "JSON response missing form data"
msgstr ""

#: templates/js/translated/modals.js:1057
msgid "Error 400: Bad Request"
msgstr ""

#: templates/js/translated/modals.js:1058
msgid "Server returned error code 400"
msgstr ""

#: templates/js/translated/modals.js:1081
msgid "Error requesting form data"
msgstr ""

#: templates/js/translated/model_renderers.js:40
msgid "Company ID"
msgstr ""

#: templates/js/translated/model_renderers.js:90
msgid "Stock ID"
msgstr ""

#: templates/js/translated/model_renderers.js:125
msgid "Location ID"
msgstr ""

#: templates/js/translated/model_renderers.js:142
msgid "Build ID"
msgstr ""

#: templates/js/translated/model_renderers.js:177
msgid "Part ID"
msgstr ""

#: templates/js/translated/model_renderers.js:231
msgid "Order ID"
msgstr ""

#: templates/js/translated/model_renderers.js:251
msgid "Category ID"
msgstr ""

#: templates/js/translated/model_renderers.js:288
msgid "Manufacturer Part ID"
msgstr ""

#: templates/js/translated/model_renderers.js:317
msgid "Supplier Part ID"
msgstr ""

#: templates/js/translated/order.js:48
msgid "Add Customer"
msgstr ""

#: templates/js/translated/order.js:73
msgid "Create Sales Order"
msgstr ""

#: templates/js/translated/order.js:207
<<<<<<< HEAD
#, fuzzy
#| msgid "Export"
msgid "Export Order"
msgstr "Exportar"
=======
msgid "Export Order"
msgstr ""
>>>>>>> 62ce278f

#: templates/js/translated/order.js:210 templates/js/translated/stock.js:96
msgid "Format"
msgstr ""

#: templates/js/translated/order.js:211 templates/js/translated/stock.js:97
msgid "Select file format"
msgstr ""

#: templates/js/translated/order.js:299
<<<<<<< HEAD
#, fuzzy
#| msgid "Delete Item"
msgid "Select Line Items"
msgstr "Eliminar elemento"
=======
msgid "Select Line Items"
msgstr ""
>>>>>>> 62ce278f

#: templates/js/translated/order.js:300
msgid "At least one line item must be selected"
msgstr ""

#: templates/js/translated/order.js:325
msgid "Quantity to receive"
msgstr ""

#: templates/js/translated/order.js:359 templates/js/translated/stock.js:1343
msgid "Stock Status"
msgstr ""

#: templates/js/translated/order.js:426
msgid "Order Code"
msgstr ""

#: templates/js/translated/order.js:427
msgid "Ordered"
msgstr ""

#: templates/js/translated/order.js:429
msgid "Receive"
msgstr ""

#: templates/js/translated/order.js:448
<<<<<<< HEAD
#, fuzzy
#| msgid "Confirm delete"
msgid "Confirm receipt of items"
msgstr "Confirmar eliminación"

#: templates/js/translated/order.js:449
#, fuzzy
#| msgid "Received against purchase order"
msgid "Receive Purchase Order Items"
msgstr "Recibido contra la orden de compra"
=======
msgid "Confirm receipt of items"
msgstr ""

#: templates/js/translated/order.js:449
msgid "Receive Purchase Order Items"
msgstr ""
>>>>>>> 62ce278f

#: templates/js/translated/order.js:626
msgid "No purchase orders found"
msgstr ""

#: templates/js/translated/order.js:651 templates/js/translated/order.js:1028
msgid "Order is overdue"
msgstr ""

#: templates/js/translated/order.js:749 templates/js/translated/order.js:1602
msgid "Edit Line Item"
msgstr ""

#: templates/js/translated/order.js:761 templates/js/translated/order.js:1613
msgid "Delete Line Item"
msgstr ""

#: templates/js/translated/order.js:800
msgid "No line items found"
msgstr ""

#: templates/js/translated/order.js:827 templates/js/translated/order.js:1432
msgid "Total"
msgstr ""

#: templates/js/translated/order.js:880 templates/js/translated/order.js:1457
#: templates/js/translated/part.js:1343 templates/js/translated/part.js:1554
msgid "Unit Price"
msgstr ""

#: templates/js/translated/order.js:889 templates/js/translated/order.js:1464
msgid "Total price"
msgstr ""

#: templates/js/translated/order.js:962 templates/js/translated/order.js:1573
msgid "Edit line item"
msgstr ""

#: templates/js/translated/order.js:963
msgid "Delete line item"
msgstr ""

#: templates/js/translated/order.js:967
msgid "Receive line item"
msgstr ""

#: templates/js/translated/order.js:1004
msgid "No sales orders found"
msgstr ""

#: templates/js/translated/order.js:1042
msgid "Invalid Customer"
msgstr ""

#: templates/js/translated/order.js:1120
msgid "No sales order allocations found"
msgstr ""

#: templates/js/translated/order.js:1213
<<<<<<< HEAD
#, fuzzy
#| msgid "Confirm stock allocation"
msgid "Edit Stock Allocation"
msgstr "Confirmar asignación de stock"

#: templates/js/translated/order.js:1231
#, fuzzy
#| msgid "No matching stock item found"
msgid "Delete Stock Allocation"
msgstr "No se ha encontrado ningún artículo de stock que coincida"

#: templates/js/translated/order.js:1273
#, fuzzy
#| msgid "No action specified"
msgid "Stock location not specified"
msgstr "No se especificó ninguna acción"
=======
msgid "Edit Stock Allocation"
msgstr ""

#: templates/js/translated/order.js:1231
msgid "Delete Stock Allocation"
msgstr ""

#: templates/js/translated/order.js:1273
msgid "Stock location not specified"
msgstr ""
>>>>>>> 62ce278f

#: templates/js/translated/order.js:1514
msgid "Fulfilled"
msgstr ""

#: templates/js/translated/order.js:1557
msgid "Allocate serial numbers"
msgstr ""

#: templates/js/translated/order.js:1563
msgid "Purchase stock"
msgstr ""

#: templates/js/translated/order.js:1570 templates/js/translated/order.js:1725
msgid "Calculate price"
msgstr ""

#: templates/js/translated/order.js:1574
msgid "Delete line item "
msgstr ""

#: templates/js/translated/order.js:1673
<<<<<<< HEAD
#, fuzzy
#| msgid "Completed items"
msgid "Allocate Stock Item"
msgstr "Elementos completados"
=======
msgid "Allocate Stock Item"
msgstr ""
>>>>>>> 62ce278f

#: templates/js/translated/order.js:1733
msgid "Update Unit Price"
msgstr ""

#: templates/js/translated/order.js:1747
msgid "No matching line items"
msgstr ""

#: templates/js/translated/part.js:49
msgid "Part Attributes"
msgstr ""

#: templates/js/translated/part.js:53
msgid "Part Creation Options"
msgstr ""

#: templates/js/translated/part.js:57
msgid "Part Duplication Options"
msgstr ""

#: templates/js/translated/part.js:61
msgid "Supplier Options"
msgstr ""

#: templates/js/translated/part.js:75
msgid "Add Part Category"
msgstr ""

#: templates/js/translated/part.js:164
msgid "Create Initial Stock"
msgstr ""

#: templates/js/translated/part.js:165
msgid "Create an initial stock item for this part"
msgstr ""

#: templates/js/translated/part.js:172
msgid "Initial Stock Quantity"
msgstr ""

#: templates/js/translated/part.js:173
msgid "Specify initial stock quantity for this part"
msgstr ""

#: templates/js/translated/part.js:180
msgid "Select destination stock location"
msgstr ""

#: templates/js/translated/part.js:191
msgid "Copy Category Parameters"
msgstr ""

#: templates/js/translated/part.js:192
msgid "Copy parameter templates from selected part category"
msgstr ""

#: templates/js/translated/part.js:200
msgid "Add Supplier Data"
msgstr ""

#: templates/js/translated/part.js:201
msgid "Create initial supplier data for this part"
msgstr ""

#: templates/js/translated/part.js:257
msgid "Copy Image"
msgstr ""

#: templates/js/translated/part.js:258
msgid "Copy image from original part"
msgstr ""

#: templates/js/translated/part.js:265
msgid "Copy BOM"
msgstr ""

#: templates/js/translated/part.js:266
msgid "Copy bill of materials from original part"
msgstr ""

#: templates/js/translated/part.js:273
msgid "Copy Parameters"
msgstr ""

#: templates/js/translated/part.js:274
msgid "Copy parameter data from original part"
msgstr ""

#: templates/js/translated/part.js:287
msgid "Parent part category"
msgstr ""

#: templates/js/translated/part.js:331
msgid "Edit Part"
msgstr ""

#: templates/js/translated/part.js:419 templates/js/translated/part.js:504
msgid "Trackable part"
msgstr ""

#: templates/js/translated/part.js:423 templates/js/translated/part.js:508
msgid "Virtual part"
msgstr ""

#: templates/js/translated/part.js:435
msgid "Starred part"
msgstr ""

#: templates/js/translated/part.js:439
msgid "Salable part"
msgstr ""

#: templates/js/translated/part.js:554
msgid "No variants found"
msgstr ""

#: templates/js/translated/part.js:743 templates/js/translated/part.js:1005
msgid "No parts found"
msgstr ""

#: templates/js/translated/part.js:932
msgid "No category"
msgstr ""

#: templates/js/translated/part.js:955
#: templates/js/translated/table_filters.js:359
msgid "Low stock"
msgstr ""

#: templates/js/translated/part.js:1159 templates/js/translated/stock.js:1480
msgid "Path"
msgstr ""

#: templates/js/translated/part.js:1202
msgid "No test templates matching query"
msgstr ""

#: templates/js/translated/part.js:1253 templates/js/translated/stock.js:493
msgid "Edit test result"
msgstr ""

#: templates/js/translated/part.js:1254 templates/js/translated/stock.js:494
msgid "Delete test result"
msgstr ""

#: templates/js/translated/part.js:1260
msgid "This test is defined for a parent part"
msgstr ""

#: templates/js/translated/part.js:1282
msgid "Edit Test Result Template"
msgstr ""

#: templates/js/translated/part.js:1296
msgid "Delete Test Result Template"
msgstr ""

#: templates/js/translated/part.js:1321
#, python-brace-format
msgid "No ${human_name} information found"
msgstr ""

#: templates/js/translated/part.js:1376
#, python-brace-format
msgid "Edit ${human_name}"
msgstr ""

#: templates/js/translated/part.js:1377
#, python-brace-format
msgid "Delete ${human_name}"
msgstr ""

#: templates/js/translated/part.js:1478
msgid "Single Price"
msgstr ""

#: templates/js/translated/part.js:1497
msgid "Single Price Difference"
msgstr ""

#: templates/js/translated/stock.js:63
msgid "Parent stock location"
msgstr ""

#: templates/js/translated/stock.js:93
msgid "Export Stock"
msgstr ""

#: templates/js/translated/stock.js:104
msgid "Include Sublocations"
msgstr ""

#: templates/js/translated/stock.js:105
msgid "Include stock items in sublocations"
msgstr ""

#: templates/js/translated/stock.js:147
msgid "Transfer Stock"
msgstr ""

#: templates/js/translated/stock.js:148
msgid "Move"
msgstr ""

#: templates/js/translated/stock.js:154
msgid "Count Stock"
msgstr ""

#: templates/js/translated/stock.js:155
msgid "Count"
msgstr ""

#: templates/js/translated/stock.js:159
msgid "Remove Stock"
msgstr ""

#: templates/js/translated/stock.js:160
msgid "Take"
msgstr ""

#: templates/js/translated/stock.js:164
msgid "Add Stock"
msgstr ""

#: templates/js/translated/stock.js:165 users/models.py:195
msgid "Add"
msgstr ""

#: templates/js/translated/stock.js:169 templates/stock_table.html:63
msgid "Delete Stock"
msgstr ""

#: templates/js/translated/stock.js:258
msgid "Quantity cannot be adjusted for serialized stock"
msgstr ""

#: templates/js/translated/stock.js:258
msgid "Specify stock quantity"
msgstr ""

#: templates/js/translated/stock.js:298
msgid "You must select at least one available stock item"
msgstr ""

#: templates/js/translated/stock.js:456
msgid "PASS"
msgstr ""

#: templates/js/translated/stock.js:458
msgid "FAIL"
msgstr ""

#: templates/js/translated/stock.js:463
msgid "NO RESULT"
msgstr ""

#: templates/js/translated/stock.js:489
msgid "Add test result"
msgstr ""

#: templates/js/translated/stock.js:515
msgid "No test results found"
msgstr ""

#: templates/js/translated/stock.js:563
msgid "Test Date"
msgstr ""

#: templates/js/translated/stock.js:670
msgid "In production"
msgstr ""

#: templates/js/translated/stock.js:674
msgid "Installed in Stock Item"
msgstr ""

#: templates/js/translated/stock.js:678
msgid "Shipped to customer"
msgstr ""

#: templates/js/translated/stock.js:682
msgid "Assigned to Sales Order"
msgstr ""

#: templates/js/translated/stock.js:688
msgid "No stock location set"
msgstr ""

#: templates/js/translated/stock.js:844
msgid "Stock item is in production"
msgstr ""

#: templates/js/translated/stock.js:849
msgid "Stock item assigned to sales order"
msgstr ""

#: templates/js/translated/stock.js:852
msgid "Stock item assigned to customer"
msgstr ""

#: templates/js/translated/stock.js:856
msgid "Stock item has expired"
msgstr ""

#: templates/js/translated/stock.js:858
msgid "Stock item will expire soon"
msgstr ""

#: templates/js/translated/stock.js:862
msgid "Stock item has been allocated"
msgstr ""

#: templates/js/translated/stock.js:866
msgid "Stock item has been installed in another item"
msgstr ""

#: templates/js/translated/stock.js:873
msgid "Stock item has been rejected"
msgstr ""

#: templates/js/translated/stock.js:875
msgid "Stock item is lost"
msgstr ""

#: templates/js/translated/stock.js:877
msgid "Stock item is destroyed"
msgstr ""

#: templates/js/translated/stock.js:881
#: templates/js/translated/table_filters.js:161
msgid "Depleted"
msgstr ""

#: templates/js/translated/stock.js:935
msgid "Stocktake"
msgstr ""

#: templates/js/translated/stock.js:1008
msgid "Supplier part not specified"
msgstr ""

#: templates/js/translated/stock.js:1046
msgid "No stock items matching query"
msgstr ""

#: templates/js/translated/stock.js:1067 templates/js/translated/stock.js:1115
msgid "items"
msgstr ""

#: templates/js/translated/stock.js:1155
msgid "batches"
msgstr ""

#: templates/js/translated/stock.js:1182
msgid "locations"
msgstr ""

#: templates/js/translated/stock.js:1184
msgid "Undefined location"
msgstr ""

#: templates/js/translated/stock.js:1358
msgid "Set Stock Status"
msgstr ""

#: templates/js/translated/stock.js:1372
msgid "Select Status Code"
msgstr ""

#: templates/js/translated/stock.js:1373
msgid "Status code must be selected"
msgstr ""

#: templates/js/translated/stock.js:1512
msgid "Invalid date"
msgstr ""

#: templates/js/translated/stock.js:1559
msgid "Location no longer exists"
msgstr ""

#: templates/js/translated/stock.js:1578
msgid "Purchase order no longer exists"
msgstr ""

#: templates/js/translated/stock.js:1597
msgid "Customer no longer exists"
msgstr ""

#: templates/js/translated/stock.js:1615
msgid "Stock item no longer exists"
msgstr ""

#: templates/js/translated/stock.js:1638
msgid "Added"
msgstr ""

#: templates/js/translated/stock.js:1646
msgid "Removed"
msgstr ""

#: templates/js/translated/stock.js:1687
msgid "Edit tracking entry"
msgstr ""

#: templates/js/translated/stock.js:1688
msgid "Delete tracking entry"
msgstr ""

#: templates/js/translated/stock.js:1812
msgid "No installed items"
msgstr ""

#: templates/js/translated/stock.js:1835
msgid "Serial"
msgstr ""

#: templates/js/translated/stock.js:1863
msgid "Uninstall Stock Item"
msgstr ""

#: templates/js/translated/table_filters.js:56
msgid "Trackable Part"
msgstr ""

#: templates/js/translated/table_filters.js:60
msgid "Assembled Part"
msgstr ""

#: templates/js/translated/table_filters.js:64
msgid "Validated"
msgstr ""

#: templates/js/translated/table_filters.js:72
msgid "Allow Variant Stock"
msgstr ""

#: templates/js/translated/table_filters.js:92
#: templates/js/translated/table_filters.js:156
msgid "Include sublocations"
msgstr ""

#: templates/js/translated/table_filters.js:93
msgid "Include locations"
msgstr ""

#: templates/js/translated/table_filters.js:103
#: templates/js/translated/table_filters.js:104
#: templates/js/translated/table_filters.js:336
msgid "Include subcategories"
msgstr ""

#: templates/js/translated/table_filters.js:114
#: templates/js/translated/table_filters.js:191
msgid "Is Serialized"
msgstr ""

#: templates/js/translated/table_filters.js:117
#: templates/js/translated/table_filters.js:198
msgid "Serial number GTE"
msgstr ""

#: templates/js/translated/table_filters.js:118
#: templates/js/translated/table_filters.js:199
msgid "Serial number greater than or equal to"
msgstr ""

#: templates/js/translated/table_filters.js:121
#: templates/js/translated/table_filters.js:202
msgid "Serial number LTE"
msgstr ""

#: templates/js/translated/table_filters.js:122
#: templates/js/translated/table_filters.js:203
msgid "Serial number less than or equal to"
msgstr ""

#: templates/js/translated/table_filters.js:125
#: templates/js/translated/table_filters.js:126
#: templates/js/translated/table_filters.js:194
#: templates/js/translated/table_filters.js:195
msgid "Serial number"
msgstr ""

#: templates/js/translated/table_filters.js:130
#: templates/js/translated/table_filters.js:212
msgid "Batch code"
msgstr ""

#: templates/js/translated/table_filters.js:141
#: templates/js/translated/table_filters.js:326
msgid "Active parts"
msgstr ""

#: templates/js/translated/table_filters.js:142
msgid "Show stock for active parts"
msgstr ""

#: templates/js/translated/table_filters.js:147
msgid "Part is an assembly"
msgstr ""

#: templates/js/translated/table_filters.js:151
msgid "Is allocated"
msgstr ""

#: templates/js/translated/table_filters.js:152
msgid "Item has been allocated"
msgstr ""

#: templates/js/translated/table_filters.js:157
msgid "Include stock in sublocations"
msgstr ""

#: templates/js/translated/table_filters.js:162
msgid "Show stock items which are depleted"
msgstr ""

#: templates/js/translated/table_filters.js:167
msgid "Show items which are in stock"
msgstr ""

#: templates/js/translated/table_filters.js:171
msgid "In Production"
msgstr ""

#: templates/js/translated/table_filters.js:172
msgid "Show items which are in production"
msgstr ""

#: templates/js/translated/table_filters.js:176
msgid "Include Variants"
msgstr ""

#: templates/js/translated/table_filters.js:177
msgid "Include stock items for variant parts"
msgstr ""

#: templates/js/translated/table_filters.js:181
msgid "Installed"
msgstr ""

#: templates/js/translated/table_filters.js:182
msgid "Show stock items which are installed in another item"
msgstr ""

#: templates/js/translated/table_filters.js:187
msgid "Show items which have been assigned to a customer"
msgstr ""

#: templates/js/translated/table_filters.js:207
#: templates/js/translated/table_filters.js:208
msgid "Stock status"
msgstr ""

#: templates/js/translated/table_filters.js:216
msgid "Has purchase price"
msgstr ""

#: templates/js/translated/table_filters.js:217
msgid "Show stock items which have a purchase price set"
msgstr ""

#: templates/js/translated/table_filters.js:226
msgid "Show stock items which have expired"
msgstr ""

#: templates/js/translated/table_filters.js:232
msgid "Show stock which is close to expiring"
msgstr ""

#: templates/js/translated/table_filters.js:263
msgid "Build status"
msgstr ""

#: templates/js/translated/table_filters.js:291
#: templates/js/translated/table_filters.js:308
msgid "Order status"
msgstr ""

#: templates/js/translated/table_filters.js:296
#: templates/js/translated/table_filters.js:313
msgid "Outstanding"
msgstr ""

#: templates/js/translated/table_filters.js:337
msgid "Include parts in subcategories"
msgstr ""

#: templates/js/translated/table_filters.js:341
msgid "Has IPN"
msgstr ""

#: templates/js/translated/table_filters.js:342
msgid "Part has internal part number"
msgstr ""

#: templates/js/translated/table_filters.js:347
msgid "Show active parts"
msgstr ""

#: templates/js/translated/table_filters.js:355
msgid "Stock available"
msgstr ""

#: templates/js/translated/table_filters.js:371
msgid "Starred"
msgstr ""

#: templates/js/translated/table_filters.js:383
msgid "Purchasable"
msgstr ""

#: templates/js/translated/tables.js:366
msgid "Loading data"
msgstr ""

#: templates/js/translated/tables.js:369
msgid "rows per page"
msgstr ""

#: templates/js/translated/tables.js:372
msgid "Showing"
msgstr ""

#: templates/js/translated/tables.js:372
msgid "to"
msgstr ""

#: templates/js/translated/tables.js:372
msgid "of"
msgstr ""

#: templates/js/translated/tables.js:372
msgid "rows"
msgstr ""

#: templates/js/translated/tables.js:378
msgid "No matching results"
msgstr ""

#: templates/js/translated/tables.js:381
msgid "Hide/Show pagination"
msgstr ""

#: templates/js/translated/tables.js:384
msgid "Refresh"
msgstr ""

#: templates/js/translated/tables.js:387
msgid "Toggle"
msgstr ""

#: templates/js/translated/tables.js:390
msgid "Columns"
msgstr ""

#: templates/js/translated/tables.js:393
msgid "All"
msgstr ""

#: templates/navbar.html:19
msgid "Toggle navigation"
msgstr ""

#: templates/navbar.html:39
msgid "Buy"
msgstr ""

#: templates/navbar.html:51
msgid "Sell"
msgstr ""

#: templates/navbar.html:83 users/models.py:39
msgid "Admin"
msgstr ""

#: templates/navbar.html:85
msgid "Logout"
msgstr ""

#: templates/navbar.html:106
msgid "About InvenTree"
msgstr ""

#: templates/qr_code.html:11
msgid "QR data not provided"
msgstr ""

#: templates/registration/logged_out.html:6
msgid "You were logged out successfully."
msgstr ""

#: templates/registration/logged_out.html:8
msgid "Log in again"
msgstr ""

#: templates/stats.html:13
msgid "Instance Name"
msgstr ""

#: templates/stats.html:18
msgid "Database"
msgstr ""

#: templates/stats.html:26
msgid "Server is running in debug mode"
msgstr ""

#: templates/stats.html:33
msgid "Docker Mode"
msgstr ""

#: templates/stats.html:34
msgid "Server is deployed using docker"
msgstr ""

#: templates/stats.html:40
msgid "Server status"
msgstr ""

#: templates/stats.html:43
msgid "Healthy"
msgstr ""

#: templates/stats.html:45
msgid "Issues detected"
msgstr ""

#: templates/stats.html:52
msgid "Background Worker"
msgstr ""

#: templates/stats.html:55
msgid "Background worker not running"
msgstr ""

#: templates/stats.html:63
msgid "Email Settings"
msgstr ""

#: templates/stats.html:66
msgid "Email settings not configured"
msgstr ""

#: templates/stock_table.html:14
msgid "Export Stock Information"
msgstr ""

#: templates/stock_table.html:20
msgid "New Stock Item"
msgstr ""

#: templates/stock_table.html:27
msgid "Barcode Actions"
msgstr ""

#: templates/stock_table.html:43
msgid "Print test reports"
msgstr ""

#: templates/stock_table.html:50
msgid "Stock Options"
msgstr ""

#: templates/stock_table.html:55
msgid "Add to selected stock items"
msgstr ""

#: templates/stock_table.html:56
msgid "Remove from selected stock items"
msgstr ""

#: templates/stock_table.html:57
msgid "Stocktake selected stock items"
msgstr ""

#: templates/stock_table.html:58
msgid "Move selected stock items"
msgstr ""

#: templates/stock_table.html:58
msgid "Move stock"
msgstr ""

#: templates/stock_table.html:59
msgid "Order selected items"
msgstr ""

#: templates/stock_table.html:60
msgid "Change status"
msgstr ""

#: templates/stock_table.html:60
msgid "Change stock status"
msgstr ""

#: templates/stock_table.html:63
msgid "Delete selected items"
msgstr ""

#: templates/yesnolabel.html:4
msgid "Yes"
msgstr ""

#: templates/yesnolabel.html:6
msgid "No"
msgstr ""

#: users/admin.py:64
msgid "Users"
msgstr ""

#: users/admin.py:65
msgid "Select which users are assigned to this group"
msgstr ""

#: users/admin.py:187
msgid "The following users are members of multiple groups:"
msgstr ""

#: users/admin.py:210
msgid "Personal info"
msgstr ""

#: users/admin.py:211
msgid "Permissions"
msgstr ""

#: users/admin.py:214
msgid "Important dates"
msgstr ""

#: users/models.py:182
msgid "Permission set"
msgstr ""

#: users/models.py:190
msgid "Group"
msgstr ""

#: users/models.py:193
msgid "View"
msgstr ""

#: users/models.py:193
msgid "Permission to view items"
msgstr ""

#: users/models.py:195
msgid "Permission to add items"
msgstr ""

#: users/models.py:197
msgid "Change"
msgstr ""

#: users/models.py:197
msgid "Permissions to edit items"
msgstr ""

#: users/models.py:199
msgid "Permission to delete items"
msgstr ""<|MERGE_RESOLUTION|>--- conflicted
+++ resolved
@@ -2,13 +2,8 @@
 msgstr ""
 "Project-Id-Version: inventree\n"
 "Report-Msgid-Bugs-To: \n"
-<<<<<<< HEAD
-"POT-Creation-Date: 2021-10-11 07:56+0000\n"
-"PO-Revision-Date: 2021-09-12 13:44\n"
-=======
 "POT-Creation-Date: 2021-10-11 06:21+0000\n"
 "PO-Revision-Date: 2021-10-11 06:29\n"
->>>>>>> 62ce278f
 "Last-Translator: \n"
 "Language-Team: Spanish\n"
 "Language: es_ES\n"
@@ -771,7 +766,7 @@
 
 #: build/models.py:229 templates/js/translated/build.js:962
 msgid "Source Location"
-msgstr ""
+msgstr "Ubicación de la fuente"
 
 #: build/models.py:233
 msgid "Select location to take stock from for this build (leave blank to take from any stock location)"
@@ -779,11 +774,11 @@
 
 #: build/models.py:238
 msgid "Destination Location"
-msgstr ""
+msgstr "Ubicación de destino"
 
 #: build/models.py:242
 msgid "Select location where the completed items will be stored"
-msgstr ""
+msgstr "Seleccione la ubicación donde se almacenarán los elementos completados"
 
 #: build/models.py:246
 msgid "Build Quantity"
@@ -923,7 +918,7 @@
 
 #: build/models.py:1133
 msgid "Quantity must be 1 for serialized stock"
-msgstr ""
+msgstr "La cantidad debe ser 1 para el stock serializado"
 
 #: build/models.py:1191
 msgid "Selected stock item not found in BOM"
@@ -985,15 +980,8 @@
 msgstr ""
 
 #: build/serializers.py:180
-<<<<<<< HEAD
-#, fuzzy
-#| msgid "Build Quantity"
 msgid "Build Output"
-msgstr "Cantidad a crear"
-=======
-msgid "Build Output"
-msgstr ""
->>>>>>> 62ce278f
+msgstr ""
 
 #: build/serializers.py:213
 #, python-brace-format
@@ -1293,15 +1281,8 @@
 msgstr ""
 
 #: build/templates/build/detail.html:197
-<<<<<<< HEAD
-#, fuzzy
-#| msgid "Completed items"
 msgid "Allocate selected items"
-msgstr "Elementos completados"
-=======
-msgid "Allocate selected items"
-msgstr ""
->>>>>>> 62ce278f
+msgstr ""
 
 #: build/templates/build/detail.html:209
 msgid "This Build Order does not have any associated untracked BOM items"
@@ -1396,25 +1377,12 @@
 msgstr ""
 
 #: build/templates/build/detail.html:443
-<<<<<<< HEAD
-#, fuzzy
-#| msgid "Location of completed parts"
-msgid "Allocation Complete"
-msgstr "Ubicación de las partes completadas"
-
-#: build/templates/build/detail.html:444
-#, fuzzy
-#| msgid "Number of stock items which have been completed"
-msgid "All untracked stock items have been allocated"
-msgstr "Número de productos en stock que se han completado"
-=======
 msgid "Allocation Complete"
 msgstr ""
 
 #: build/templates/build/detail.html:444
 msgid "All untracked stock items have been allocated"
 msgstr ""
->>>>>>> 62ce278f
 
 #: build/templates/build/edit_build_item.html:7
 msgid "Alter the quantity of stock allocated to the build output"
@@ -2001,15 +1969,8 @@
 msgstr ""
 
 #: common/models.py:836
-<<<<<<< HEAD
-#, fuzzy
-#| msgid "Enter password"
 msgid "Enable password forgot"
-msgstr "Introduzca contraseña"
-=======
-msgid "Enable password forgot"
-msgstr ""
->>>>>>> 62ce278f
+msgstr ""
 
 #: common/models.py:837
 msgid "Enable password forgot function on the login-pages"
@@ -2056,15 +2017,8 @@
 msgstr ""
 
 #: common/models.py:872
-<<<<<<< HEAD
-#, fuzzy
-#| msgid "Set Password"
 msgid "Password twice"
-msgstr "Configurar Contraseña"
-=======
-msgid "Password twice"
-msgstr ""
->>>>>>> 62ce278f
+msgstr ""
 
 #: common/models.py:873
 msgid "On signup ask users twice for their password"
@@ -3622,25 +3576,12 @@
 msgstr ""
 
 #: order/templates/order/purchase_order_detail.html:30
-<<<<<<< HEAD
-#, fuzzy
-#| msgid "Completed items"
-msgid "Receive selected items"
-msgstr "Elementos completados"
-
-#: order/templates/order/purchase_order_detail.html:31
-#, fuzzy
-#| msgid "Delete Item"
-msgid "Receive Items"
-msgstr "Eliminar elemento"
-=======
 msgid "Receive selected items"
 msgstr ""
 
 #: order/templates/order/purchase_order_detail.html:31
 msgid "Receive Items"
 msgstr ""
->>>>>>> 62ce278f
 
 #: order/templates/order/purchase_order_detail.html:67
 #: order/templates/order/sales_order_detail.html:54
@@ -4976,8 +4917,7 @@
 
 #: part/templates/part/partial_delete.html:9
 #, python-format
-msgid ""
-"Part '<strong>%(full_name)s</strong>' cannot be deleted as it is still marked as <strong>active</strong>.\n"
+msgid "Part '<strong>%(full_name)s</strong>' cannot be deleted as it is still marked as <strong>active</strong>.\n"
 "    <br>Disable the \"Active\" part attribute and re-try.\n"
 "    "
 msgstr ""
@@ -5609,25 +5549,12 @@
 msgstr ""
 
 #: stock/serializers.py:462
-<<<<<<< HEAD
-#, fuzzy
-#| msgid "Number of stock items to build"
-msgid "A list of stock items must be provided"
-msgstr "Número de objetos existentes a construir"
-
-#: stock/serializers.py:554
-#, fuzzy
-#| msgid "No matching stock item found"
-msgid "Destination stock location"
-msgstr "No se ha encontrado ningún artículo de stock que coincida"
-=======
 msgid "A list of stock items must be provided"
 msgstr ""
 
 #: stock/serializers.py:554
 msgid "Destination stock location"
 msgstr ""
->>>>>>> 62ce278f
 
 #: stock/templates/stock/item.html:17
 msgid "Stock Tracking Information"
@@ -6505,25 +6432,12 @@
 msgstr ""
 
 #: templates/InvenTree/settings/user.html:93
-<<<<<<< HEAD
-#, fuzzy
-#| msgid "Email"
-msgid "Add E-mail"
-msgstr "Email"
-
-#: templates/InvenTree/settings/user.html:100
-#, fuzzy
-#| msgid "Stock counted"
-msgid "Social Accounts"
-msgstr "Stock contado"
-=======
 msgid "Add E-mail"
 msgstr ""
 
 #: templates/InvenTree/settings/user.html:100
 msgid "Social Accounts"
 msgstr ""
->>>>>>> 62ce278f
 
 #: templates/InvenTree/settings/user.html:105
 msgid "You can sign in to your account using any of the following third party accounts:"
@@ -6688,37 +6602,20 @@
 
 #: templates/account/login.html:19
 #, python-format
-<<<<<<< HEAD
-msgid ""
-"Please sign in with one\n"
-=======
 msgid "Please sign in with one\n"
->>>>>>> 62ce278f
 "of your existing third party accounts or  <a class=\"btn btn-primary btn-small\" href=\"%(signup_url)s\">sign up</a>\n"
 "for a account and sign in below:"
 msgstr ""
 
 #: templates/account/login.html:23
 #, python-format
-<<<<<<< HEAD
-msgid ""
-"If you have not created an account yet, then please\n"
-=======
 msgid "If you have not created an account yet, then please\n"
->>>>>>> 62ce278f
 "<a href=\"%(signup_url)s\">sign up</a> first."
 msgstr ""
 
 #: templates/account/login.html:38
-<<<<<<< HEAD
-#, fuzzy
-#| msgid "Set Password"
 msgid "Forgot Password?"
-msgstr "Configurar Contraseña"
-=======
-msgid "Forgot Password?"
-msgstr ""
->>>>>>> 62ce278f
+msgstr ""
 
 #: templates/account/login.html:45
 msgid "or use SSO"
@@ -6735,30 +6632,16 @@
 
 #: templates/account/password_reset.html:5
 #: templates/account/password_reset.html:12
-<<<<<<< HEAD
-#, fuzzy
-#| msgid "Set Password"
 msgid "Password Reset"
-msgstr "Configurar Contraseña"
-=======
-msgid "Password Reset"
-msgstr ""
->>>>>>> 62ce278f
+msgstr ""
 
 #: templates/account/password_reset.html:18
 msgid "Forgotten your password? Enter your e-mail address below, and we'll send you an e-mail allowing you to reset it."
 msgstr ""
 
 #: templates/account/password_reset.html:23
-<<<<<<< HEAD
-#, fuzzy
-#| msgid "Set Password"
 msgid "Reset My Password"
-msgstr "Configurar Contraseña"
-=======
-msgid "Reset My Password"
-msgstr ""
->>>>>>> 62ce278f
+msgstr ""
 
 #: templates/account/password_reset.html:27 templates/account/signup.html:36
 msgid "This function is currently disabled. Please contact an administrator."
@@ -6774,15 +6657,8 @@
 msgstr ""
 
 #: templates/account/password_reset_from_key.html:17
-<<<<<<< HEAD
-#, fuzzy
-#| msgid "Enter password"
 msgid "change password"
-msgstr "Introduzca contraseña"
-=======
-msgid "change password"
-msgstr ""
->>>>>>> 62ce278f
+msgstr ""
 
 #: templates/account/password_reset_from_key.html:20
 msgid "Your password is now changed."
@@ -7123,15 +6999,8 @@
 msgstr ""
 
 #: templates/js/translated/build.js:138
-<<<<<<< HEAD
-#, fuzzy
-#| msgid "Batch code for this build output"
 msgid "Allocate stock items to this build output"
-msgstr "Número de lote de este producto final"
-=======
-msgid "Allocate stock items to this build output"
-msgstr ""
->>>>>>> 62ce278f
+msgstr ""
 
 #: templates/js/translated/build.js:146
 msgid "Unallocate stock from build output"
@@ -7156,7 +7025,6 @@
 #: templates/js/translated/build.js:675 templates/js/translated/build.js:1356
 #: templates/js/translated/order.js:1292
 msgid "Edit stock allocation"
-<<<<<<< HEAD
 msgstr ""
 
 #: templates/js/translated/build.js:677 templates/js/translated/build.js:1357
@@ -7165,22 +7033,8 @@
 msgstr ""
 
 #: templates/js/translated/build.js:695
-#, fuzzy
-#| msgid "Confirm stock allocation"
 msgid "Edit Allocation"
-msgstr "Confirmar asignación de stock"
-=======
-msgstr ""
-
-#: templates/js/translated/build.js:677 templates/js/translated/build.js:1357
-#: templates/js/translated/order.js:1293
-msgid "Delete stock allocation"
-msgstr ""
-
-#: templates/js/translated/build.js:695
-msgid "Edit Allocation"
-msgstr ""
->>>>>>> 62ce278f
+msgstr ""
 
 #: templates/js/translated/build.js:705
 msgid "Remove Allocation"
@@ -7214,25 +7068,12 @@
 msgstr ""
 
 #: templates/js/translated/build.js:880
-<<<<<<< HEAD
-#, fuzzy
-#| msgid "Confirm stock allocation"
-msgid "Specify stock allocation quantity"
-msgstr "Confirmar asignación de stock"
-
-#: templates/js/translated/build.js:949
-#, fuzzy
-#| msgid "Select quantity of stock to allocate"
-msgid "You must select at least one part to allocate"
-msgstr "Seleccione la cantidad de stock para asignar"
-=======
 msgid "Specify stock allocation quantity"
 msgstr ""
 
 #: templates/js/translated/build.js:949
 msgid "You must select at least one part to allocate"
 msgstr ""
->>>>>>> 62ce278f
 
 #: templates/js/translated/build.js:963
 msgid "Select source location (leave blank to take from all locations)"
@@ -7247,25 +7088,12 @@
 msgstr ""
 
 #: templates/js/translated/build.js:1004
-<<<<<<< HEAD
-#, fuzzy
-#| msgid "No matching stock item found"
-msgid "No matching stock locations"
-msgstr "No se ha encontrado ningún artículo de stock que coincida"
-
-#: templates/js/translated/build.js:1048
-#, fuzzy
-#| msgid "No matching stock item found"
-msgid "No matching stock items"
-msgstr "No se ha encontrado ningún artículo de stock que coincida"
-=======
 msgid "No matching stock locations"
 msgstr ""
 
 #: templates/js/translated/build.js:1048
 msgid "No matching stock items"
 msgstr ""
->>>>>>> 62ce278f
 
 #: templates/js/translated/build.js:1172
 msgid "No builds matching query"
@@ -7450,15 +7278,8 @@
 msgstr ""
 
 #: templates/js/translated/forms.js:1323
-<<<<<<< HEAD
-#, fuzzy
-#| msgid "No serial numbers found"
 msgid "No results found"
-msgstr "Numeros de serie no encontrados"
-=======
-msgid "No results found"
-msgstr ""
->>>>>>> 62ce278f
+msgstr ""
 
 #: templates/js/translated/forms.js:1525
 msgid "Searching"
@@ -7625,15 +7446,8 @@
 msgstr ""
 
 #: templates/js/translated/order.js:207
-<<<<<<< HEAD
-#, fuzzy
-#| msgid "Export"
 msgid "Export Order"
-msgstr "Exportar"
-=======
-msgid "Export Order"
-msgstr ""
->>>>>>> 62ce278f
+msgstr ""
 
 #: templates/js/translated/order.js:210 templates/js/translated/stock.js:96
 msgid "Format"
@@ -7644,15 +7458,8 @@
 msgstr ""
 
 #: templates/js/translated/order.js:299
-<<<<<<< HEAD
-#, fuzzy
-#| msgid "Delete Item"
 msgid "Select Line Items"
-msgstr "Eliminar elemento"
-=======
-msgid "Select Line Items"
-msgstr ""
->>>>>>> 62ce278f
+msgstr ""
 
 #: templates/js/translated/order.js:300
 msgid "At least one line item must be selected"
@@ -7679,25 +7486,12 @@
 msgstr ""
 
 #: templates/js/translated/order.js:448
-<<<<<<< HEAD
-#, fuzzy
-#| msgid "Confirm delete"
-msgid "Confirm receipt of items"
-msgstr "Confirmar eliminación"
-
-#: templates/js/translated/order.js:449
-#, fuzzy
-#| msgid "Received against purchase order"
-msgid "Receive Purchase Order Items"
-msgstr "Recibido contra la orden de compra"
-=======
 msgid "Confirm receipt of items"
 msgstr ""
 
 #: templates/js/translated/order.js:449
 msgid "Receive Purchase Order Items"
 msgstr ""
->>>>>>> 62ce278f
 
 #: templates/js/translated/order.js:626
 msgid "No purchase orders found"
@@ -7757,24 +7551,6 @@
 msgstr ""
 
 #: templates/js/translated/order.js:1213
-<<<<<<< HEAD
-#, fuzzy
-#| msgid "Confirm stock allocation"
-msgid "Edit Stock Allocation"
-msgstr "Confirmar asignación de stock"
-
-#: templates/js/translated/order.js:1231
-#, fuzzy
-#| msgid "No matching stock item found"
-msgid "Delete Stock Allocation"
-msgstr "No se ha encontrado ningún artículo de stock que coincida"
-
-#: templates/js/translated/order.js:1273
-#, fuzzy
-#| msgid "No action specified"
-msgid "Stock location not specified"
-msgstr "No se especificó ninguna acción"
-=======
 msgid "Edit Stock Allocation"
 msgstr ""
 
@@ -7785,7 +7561,6 @@
 #: templates/js/translated/order.js:1273
 msgid "Stock location not specified"
 msgstr ""
->>>>>>> 62ce278f
 
 #: templates/js/translated/order.js:1514
 msgid "Fulfilled"
@@ -7808,15 +7583,8 @@
 msgstr ""
 
 #: templates/js/translated/order.js:1673
-<<<<<<< HEAD
-#, fuzzy
-#| msgid "Completed items"
 msgid "Allocate Stock Item"
-msgstr "Elementos completados"
-=======
-msgid "Allocate Stock Item"
-msgstr ""
->>>>>>> 62ce278f
+msgstr ""
 
 #: templates/js/translated/order.js:1733
 msgid "Update Unit Price"
@@ -8681,4 +8449,4 @@
 
 #: users/models.py:199
 msgid "Permission to delete items"
-msgstr ""+msgstr ""
