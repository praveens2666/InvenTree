--- conflicted
+++ resolved
@@ -3,11 +3,7 @@
 "Project-Id-Version: inventree\n"
 "Report-Msgid-Bugs-To: \n"
 "POT-Creation-Date: 2021-08-16 01:15+0000\n"
-<<<<<<< HEAD
-"PO-Revision-Date: 2021-08-10 14:33\n"
-=======
 "PO-Revision-Date: 2021-08-16 01:44\n"
->>>>>>> 5eb98c61
 "Last-Translator: \n"
 "Language-Team: Norwegian\n"
 "Language: no_NO\n"
@@ -209,15 +205,8 @@
 msgstr "Nummer må være gyldig"
 
 #: InvenTree/serializers.py:235
-<<<<<<< HEAD
-#, fuzzy
-#| msgid "Vietnamese"
 msgid "Filename"
-msgstr "Vietnamesisk"
-=======
-msgid "Filename"
-msgstr ""
->>>>>>> 5eb98c61
+msgstr ""
 
 #: InvenTree/settings.py:519
 msgid "German"
@@ -3865,15 +3854,8 @@
 msgstr ""
 
 #: part/api.py:704
-<<<<<<< HEAD
-#, fuzzy
-#| msgid "Must be a valid number"
 msgid "Must be a valid quantity"
-msgstr "Nummer må være gyldig"
-=======
-msgid "Must be a valid quantity"
-msgstr ""
->>>>>>> 5eb98c61
+msgstr ""
 
 #: part/api.py:719
 msgid "Specify location for initial part stock"
