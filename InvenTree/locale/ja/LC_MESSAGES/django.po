msgid ""
msgstr ""
"Project-Id-Version: inventree\n"
"Report-Msgid-Bugs-To: \n"
"POT-Creation-Date: 2021-07-19 07:46+0000\n"
<<<<<<< HEAD
"PO-Revision-Date: 2021-07-12 14:31\n"
=======
"PO-Revision-Date: 2021-07-19 07:47\n"
>>>>>>> dddd794e
"Last-Translator: \n"
"Language-Team: Japanese\n"
"Language: ja_JP\n"
"MIME-Version: 1.0\n"
"Content-Type: text/plain; charset=UTF-8\n"
"Content-Transfer-Encoding: 8bit\n"
"Plural-Forms: nplurals=1; plural=0;\n"
"X-Crowdin-Project: inventree\n"
"X-Crowdin-Project-ID: 452300\n"
"X-Crowdin-Language: ja\n"
"X-Crowdin-File: /[inventree.InvenTree] l10/InvenTree/locale/en/LC_MESSAGES/django.po\n"
"X-Crowdin-File-ID: 138\n"

#: InvenTree/api.py:64
msgid "API endpoint not found"
msgstr "APIエンドポイントが見つかりません"

#: InvenTree/api.py:110
msgid "No action specified"
msgstr "アクションが指定されていません"

#: InvenTree/api.py:124
msgid "No matching action found"
msgstr "一致するアクションが見つかりませんでした"

#: InvenTree/fields.py:99
msgid "Enter date"
msgstr "日付を入力する"

#: InvenTree/forms.py:112 build/forms.py:102 build/forms.py:123
#: build/forms.py:145 build/forms.py:169 build/forms.py:185 build/forms.py:227
#: order/forms.py:30 order/forms.py:41 order/forms.py:52 order/forms.py:63
#: order/forms.py:74 part/forms.py:109 templates/js/forms.js:520
msgid "Confirm"
msgstr "確認"

#: InvenTree/forms.py:128
msgid "Confirm delete"
msgstr "削除の確認"

#: InvenTree/forms.py:129
msgid "Confirm item deletion"
msgstr "削除の確認"

#: InvenTree/forms.py:161 templates/registration/login.html:76
msgid "Enter password"
msgstr "パスワードを入力してください"

#: InvenTree/forms.py:162
msgid "Enter new password"
msgstr "新しいパスワードを入力してください。"

#: InvenTree/forms.py:169
msgid "Confirm password"
msgstr "パスワードの確認"

#: InvenTree/forms.py:170
msgid "Confirm new password"
msgstr "新しいパスワードの確認"

#: InvenTree/forms.py:205
msgid "Apply Theme"
msgstr "テーマを適用"

#: InvenTree/forms.py:235
msgid "Select Category"
msgstr "カテゴリの選択"

#: InvenTree/helpers.py:396
#, python-brace-format
msgid "Duplicate serial: {n}"
msgstr ""

#: InvenTree/helpers.py:403 order/models.py:315 order/models.py:425
#: stock/views.py:1278
msgid "Invalid quantity provided"
msgstr "数量コードが無効です"

#: InvenTree/helpers.py:406
msgid "Empty serial number string"
msgstr "シリアル番号は空です"

#: InvenTree/helpers.py:428 InvenTree/helpers.py:431 InvenTree/helpers.py:434
#: InvenTree/helpers.py:459
#, python-brace-format
msgid "Invalid group: {g}"
msgstr "無効なグループ： {g}"

#: InvenTree/helpers.py:464
#, python-brace-format
msgid "Duplicate serial: {g}"
msgstr "重複シリアル: {g}"

#: InvenTree/helpers.py:472
msgid "No serial numbers found"
msgstr "シリアル番号が見つかりません"

#: InvenTree/helpers.py:476
#, python-brace-format
msgid "Number of unique serial number ({s}) must match quantity ({q})"
msgstr ""

#: InvenTree/models.py:61 stock/models.py:1778
msgid "Attachment"
msgstr "添付ファイル"

#: InvenTree/models.py:62
msgid "Select file to attach"
msgstr "添付ファイルを選択"

#: InvenTree/models.py:64 templates/js/attachment.js:52
msgid "Comment"
msgstr "コメント："

#: InvenTree/models.py:64
msgid "File comment"
msgstr "ファイルコメント"

#: InvenTree/models.py:70 InvenTree/models.py:71 part/models.py:2042
#: report/templates/report/inventree_test_report_base.html:91
#: templates/js/stock.js:1538
msgid "User"
msgstr "ユーザー"

#: InvenTree/models.py:74
msgid "upload date"
msgstr "アップロード日時"

#: InvenTree/models.py:102
msgid "Invalid choice"
msgstr "無効な選択です"

#: InvenTree/models.py:118 InvenTree/models.py:119 company/models.py:412
#: label/models.py:112 part/models.py:680 part/models.py:2191
#: report/models.py:181 templates/InvenTree/search.html:137
#: templates/InvenTree/search.html:289 templates/js/company.js:545
#: templates/js/part.js:206 templates/js/part.js:339 templates/js/part.js:831
#: templates/js/stock.js:1331
msgid "Name"
msgstr "お名前"

#: InvenTree/models.py:125 build/models.py:179
#: build/templates/build/detail.html:24 company/models.py:351
#: company/models.py:519 company/templates/company/manufacturer_part.html:76
#: company/templates/company/supplier_part.html:75 label/models.py:119
#: order/models.py:158 order/templates/order/purchase_order_detail.html:309
#: part/models.py:703 part/templates/part/set_category.html:14
#: report/models.py:194 report/models.py:551 report/models.py:590
#: report/templates/report/inventree_build_order_base.html:118
#: templates/InvenTree/search.html:144 templates/InvenTree/search.html:224
#: templates/InvenTree/search.html:296
#: templates/InvenTree/settings/header.html:9 templates/js/bom.js:190
#: templates/js/build.js:868 templates/js/build.js:1162
#: templates/js/company.js:261 templates/js/company.js:459
#: templates/js/company.js:741 templates/js/order.js:247
#: templates/js/order.js:349 templates/js/part.js:265 templates/js/part.js:449
#: templates/js/part.js:626 templates/js/part.js:843 templates/js/part.js:911
#: templates/js/stock.js:917 templates/js/stock.js:1343
#: templates/js/stock.js:1388
msgid "Description"
msgstr "説明"

#: InvenTree/models.py:126
msgid "Description (optional)"
msgstr "説明 (オプション)"

#: InvenTree/models.py:134
msgid "parent"
msgstr "親"

#: InvenTree/serializers.py:52 part/models.py:2427
msgid "Must be a valid number"
msgstr "有効な数字でなければなりません"

#: InvenTree/settings.py:505
msgid "English"
msgstr "英語"

#: InvenTree/settings.py:506
msgid "French"
msgstr "フランス語"

#: InvenTree/settings.py:507
msgid "German"
msgstr "ドイツ語"

#: InvenTree/settings.py:508
msgid "Polish"
msgstr "ポーランド語"

#: InvenTree/settings.py:509
msgid "Turkish"
msgstr "トルコ語"

#: InvenTree/status.py:94
msgid "Background worker check failed"
msgstr "バックグラウンドワーカーのチェックに失敗しました"

#: InvenTree/status.py:98
msgid "Email backend not configured"
msgstr "メールアドレスが未設定です"

#: InvenTree/status.py:101
msgid "InvenTree system health checks failed"
msgstr "InvenTree システムのヘルスチェックに失敗しました"

#: InvenTree/status_codes.py:104 InvenTree/status_codes.py:145
#: InvenTree/status_codes.py:314
msgid "Pending"
msgstr "処理待ち"

#: InvenTree/status_codes.py:105
msgid "Placed"
msgstr "設置済"

#: InvenTree/status_codes.py:106 InvenTree/status_codes.py:317
msgid "Complete"
msgstr "完了"

#: InvenTree/status_codes.py:107 InvenTree/status_codes.py:147
#: InvenTree/status_codes.py:316
msgid "Cancelled"
msgstr "キャンセル済"

#: InvenTree/status_codes.py:108 InvenTree/status_codes.py:148
#: InvenTree/status_codes.py:190
msgid "Lost"
msgstr "紛失"

#: InvenTree/status_codes.py:109 InvenTree/status_codes.py:149
#: InvenTree/status_codes.py:192
msgid "Returned"
msgstr "返品済"

#: InvenTree/status_codes.py:146
#: order/templates/order/sales_order_base.html:126
msgid "Shipped"
msgstr "発送済み"

#: InvenTree/status_codes.py:186
msgid "OK"
msgstr "OK"

#: InvenTree/status_codes.py:187
msgid "Attention needed"
msgstr "注意が必要です"

#: InvenTree/status_codes.py:188
msgid "Damaged"
msgstr "破損"

#: InvenTree/status_codes.py:189
msgid "Destroyed"
msgstr ""

#: InvenTree/status_codes.py:191
msgid "Rejected"
msgstr "却下済み"

#: InvenTree/status_codes.py:272
msgid "Legacy stock tracking entry"
msgstr ""

#: InvenTree/status_codes.py:274
msgid "Stock item created"
msgstr ""

#: InvenTree/status_codes.py:276
msgid "Edited stock item"
msgstr ""

#: InvenTree/status_codes.py:277
msgid "Assigned serial number"
msgstr ""

#: InvenTree/status_codes.py:279
msgid "Stock counted"
msgstr ""

#: InvenTree/status_codes.py:280
msgid "Stock manually added"
msgstr ""

#: InvenTree/status_codes.py:281
msgid "Stock manually removed"
msgstr ""

#: InvenTree/status_codes.py:283
msgid "Location changed"
msgstr ""

#: InvenTree/status_codes.py:285
msgid "Installed into assembly"
msgstr ""

#: InvenTree/status_codes.py:286
msgid "Removed from assembly"
msgstr ""

#: InvenTree/status_codes.py:288
msgid "Installed component item"
msgstr ""

#: InvenTree/status_codes.py:289
msgid "Removed component item"
msgstr ""

#: InvenTree/status_codes.py:291
msgid "Split from parent item"
msgstr ""

#: InvenTree/status_codes.py:292
msgid "Split child item"
msgstr ""

#: InvenTree/status_codes.py:294 templates/js/table_filters.js:185
msgid "Sent to customer"
msgstr ""

#: InvenTree/status_codes.py:295
msgid "Returned from customer"
msgstr ""

#: InvenTree/status_codes.py:297
msgid "Build order output created"
msgstr ""

#: InvenTree/status_codes.py:298
msgid "Build order output completed"
msgstr ""

#: InvenTree/status_codes.py:300
msgid "Received against purchase order"
msgstr ""

#: InvenTree/status_codes.py:315
msgid "Production"
msgstr ""

#: InvenTree/validators.py:22
msgid "Not a valid currency code"
msgstr ""

#: InvenTree/validators.py:50
msgid "Invalid character in part name"
msgstr ""

#: InvenTree/validators.py:63
#, python-brace-format
msgid "IPN must match regex pattern {pat}"
msgstr ""

#: InvenTree/validators.py:77 InvenTree/validators.py:91
#: InvenTree/validators.py:105
#, python-brace-format
msgid "Reference must match pattern {pattern}"
msgstr ""

#: InvenTree/validators.py:113
#, python-brace-format
msgid "Illegal character in name ({x})"
msgstr ""

#: InvenTree/validators.py:132 InvenTree/validators.py:148
msgid "Overage value must not be negative"
msgstr ""

#: InvenTree/validators.py:150
msgid "Overage must not exceed 100%"
msgstr ""

#: InvenTree/validators.py:157
msgid "Overage must be an integer value or a percentage"
msgstr ""

#: InvenTree/views.py:608
msgid "Delete Item"
msgstr ""

#: InvenTree/views.py:657
msgid "Check box to confirm item deletion"
msgstr ""

#: InvenTree/views.py:672 templates/InvenTree/settings/user.html:18
msgid "Edit User Information"
msgstr ""

#: InvenTree/views.py:683 templates/InvenTree/settings/user.html:22
msgid "Set Password"
msgstr ""

#: InvenTree/views.py:702
msgid "Password fields must match"
msgstr ""

#: InvenTree/views.py:953 templates/navbar.html:95
msgid "System Information"
msgstr ""

#: barcodes/api.py:53 barcodes/api.py:150
msgid "Must provide barcode_data parameter"
msgstr ""

#: barcodes/api.py:126
msgid "No match found for barcode data"
msgstr ""

#: barcodes/api.py:128
msgid "Match found for barcode data"
msgstr ""

#: barcodes/api.py:153
msgid "Must provide stockitem parameter"
msgstr ""

#: barcodes/api.py:160
msgid "No matching stock item found"
msgstr ""

#: barcodes/api.py:190
msgid "Barcode already matches StockItem object"
msgstr ""

#: barcodes/api.py:194
msgid "Barcode already matches StockLocation object"
msgstr ""

#: barcodes/api.py:198
msgid "Barcode already matches Part object"
msgstr ""

#: barcodes/api.py:204 barcodes/api.py:216
msgid "Barcode hash already matches StockItem object"
msgstr ""

#: barcodes/api.py:222
msgid "Barcode associated with StockItem"
msgstr ""

#: build/forms.py:37
msgid "Build Order reference"
msgstr ""

#: build/forms.py:38
msgid "Order target date"
msgstr ""

#: build/forms.py:42 build/templates/build/build_base.html:146
#: build/templates/build/detail.html:124
#: order/templates/order/order_base.html:124
#: order/templates/order/sales_order_base.html:119
#: report/templates/report/inventree_build_order_base.html:126
#: templates/js/build.js:945 templates/js/order.js:264
#: templates/js/order.js:367
msgid "Target Date"
msgstr ""

#: build/forms.py:43 build/models.py:269
msgid "Target date for build completion. Build will be overdue after this date."
msgstr ""

#: build/forms.py:48 build/forms.py:90 build/forms.py:266 build/models.py:1394
#: build/templates/build/allocation_card.html:23
#: build/templates/build/auto_allocate.html:17
#: build/templates/build/build_base.html:133
#: build/templates/build/detail.html:34 common/models.py:748
#: company/forms.py:42 company/templates/company/supplier_part.html:226
#: order/forms.py:120 order/forms.py:142 order/forms.py:159 order/models.py:706
#: order/models.py:952 order/templates/order/order_wizard/match_parts.html:30
#: order/templates/order/order_wizard/select_parts.html:34
#: order/templates/order/purchase_order_detail.html:345
#: order/templates/order/sales_order_detail.html:200
#: order/templates/order/sales_order_detail.html:207
#: order/templates/order/sales_order_detail.html:292
#: order/templates/order/sales_order_detail.html:364 part/forms.py:323
#: part/forms.py:353 part/forms.py:369 part/forms.py:385 part/models.py:2329
#: part/templates/part/bom_upload/match_parts.html:31
#: part/templates/part/detail.html:939 part/templates/part/detail.html:1025
#: part/templates/part/part_pricing.html:16
#: report/templates/report/inventree_build_order_base.html:114
#: report/templates/report/inventree_po_report.html:91
#: report/templates/report/inventree_so_report.html:91
#: report/templates/report/inventree_test_report_base.html:77
#: stock/forms.py:141 stock/forms.py:247
#: stock/templates/stock/item_base.html:267
#: stock/templates/stock/stock_adjust.html:18 templates/js/barcode.js:364
#: templates/js/bom.js:205 templates/js/build.js:271 templates/js/build.js:606
#: templates/js/build.js:1172 templates/js/model_renderers.js:56
#: templates/js/order.js:462 templates/js/part.js:1016
#: templates/js/part.js:1138 templates/js/part.js:1194
#: templates/js/stock.js:1523 templates/js/stock.js:1721
msgid "Quantity"
msgstr ""

#: build/forms.py:49
msgid "Number of items to build"
msgstr ""

#: build/forms.py:91
msgid "Enter quantity for build output"
msgstr ""

#: build/forms.py:95 order/forms.py:114 stock/forms.py:84
msgid "Serial Numbers"
msgstr ""

#: build/forms.py:97
msgid "Enter serial numbers for build outputs"
msgstr ""

#: build/forms.py:103
msgid "Confirm creation of build output"
msgstr ""

#: build/forms.py:124
msgid "Confirm deletion of build output"
msgstr ""

#: build/forms.py:145
msgid "Confirm unallocation of stock"
msgstr ""

#: build/forms.py:169
msgid "Confirm stock allocation"
msgstr ""

#: build/forms.py:186
msgid "Mark build as complete"
msgstr ""

#: build/forms.py:210 build/templates/build/auto_allocate.html:18
#: stock/forms.py:286 stock/templates/stock/item_base.html:297
#: stock/templates/stock/stock_adjust.html:17
#: templates/InvenTree/search.html:260 templates/js/barcode.js:363
#: templates/js/barcode.js:531 templates/js/build.js:256
#: templates/js/build.js:620 templates/js/order.js:447
#: templates/js/stock.js:124 templates/js/stock.js:250
#: templates/js/stock.js:1003 templates/js/stock.js:1415
msgid "Location"
msgstr ""

#: build/forms.py:211
msgid "Location of completed parts"
msgstr "完了したパーツの場所"

#: build/forms.py:215 build/templates/build/build_base.html:138
#: build/templates/build/detail.html:62 order/models.py:549
#: order/templates/order/receive_parts.html:24
#: stock/templates/stock/item_base.html:420 templates/InvenTree/search.html:252
#: templates/js/barcode.js:119 templates/js/build.js:902
#: templates/js/order.js:251 templates/js/order.js:354
#: templates/js/stock.js:990 templates/js/stock.js:1492
#: templates/js/stock.js:1737
msgid "Status"
msgstr ""

#: build/forms.py:216
msgid "Build output stock status"
msgstr ""

#: build/forms.py:223
msgid "Confirm incomplete"
msgstr ""

#: build/forms.py:224
msgid "Confirm completion with incomplete stock allocation"
msgstr ""

#: build/forms.py:227
msgid "Confirm build completion"
msgstr ""

#: build/forms.py:252
msgid "Confirm cancel"
msgstr ""

#: build/forms.py:252 build/views.py:65
msgid "Confirm build cancellation"
msgstr ""

#: build/forms.py:266
msgid "Select quantity of stock to allocate"
msgstr ""

#: build/models.py:105
msgid "Invalid choice for parent build"
msgstr ""

#: build/models.py:109 build/templates/build/build_base.html:9
#: build/templates/build/build_base.html:73
#: report/templates/report/inventree_build_order_base.html:106
#: templates/js/build.js:233
msgid "Build Order"
msgstr ""

#: build/models.py:110 build/templates/build/index.html:8
#: build/templates/build/index.html:15
#: order/templates/order/sales_order_detail.html:34
#: order/templates/order/so_navbar.html:19
#: order/templates/order/so_navbar.html:22 part/templates/part/navbar.html:42
#: part/templates/part/navbar.html:45 templates/InvenTree/index.html:191
#: templates/InvenTree/search.html:185
#: templates/InvenTree/settings/tabs.html:34 users/models.py:44
msgid "Build Orders"
msgstr ""

#: build/models.py:170
msgid "Build Order Reference"
msgstr ""

#: build/models.py:171 order/models.py:246 order/models.py:533
#: order/models.py:713 order/templates/order/purchase_order_detail.html:340
#: order/templates/order/sales_order_detail.html:359 part/models.py:2338
#: part/templates/part/bom_upload/match_parts.html:30
#: report/templates/report/inventree_po_report.html:92
#: report/templates/report/inventree_so_report.html:92 templates/js/bom.js:197
#: templates/js/build.js:695 templates/js/build.js:1166
msgid "Reference"
msgstr ""

#: build/models.py:182
msgid "Brief description of the build"
msgstr ""

#: build/models.py:191 build/templates/build/build_base.html:163
#: build/templates/build/detail.html:80
msgid "Parent Build"
msgstr ""

#: build/models.py:192
msgid "BuildOrder to which this build is allocated"
msgstr ""

#: build/models.py:197 build/templates/build/auto_allocate.html:16
#: build/templates/build/build_base.html:128
#: build/templates/build/detail.html:29 company/models.py:654
#: order/models.py:766 order/models.py:825
#: order/templates/order/order_wizard/select_parts.html:32
#: order/templates/order/purchase_order_detail.html:294
#: order/templates/order/receive_parts.html:19
#: order/templates/order/sales_order_detail.html:344 part/models.py:325
#: part/models.py:1987 part/models.py:2003 part/models.py:2022
#: part/models.py:2040 part/models.py:2119 part/models.py:2223
#: part/models.py:2313 part/templates/part/detail.html:199
#: part/templates/part/part_app_base.html:8
#: part/templates/part/part_pricing.html:12
#: part/templates/part/set_category.html:13
#: report/templates/report/inventree_build_order_base.html:110
#: report/templates/report/inventree_po_report.html:90
#: report/templates/report/inventree_so_report.html:90
#: templates/InvenTree/search.html:112 templates/InvenTree/search.html:210
#: templates/js/barcode.js:362 templates/js/bom.js:163
#: templates/js/build.js:586 templates/js/build.js:873
#: templates/js/build.js:1139 templates/js/company.js:400
#: templates/js/company.js:650 templates/js/part.js:430
#: templates/js/part.js:593 templates/js/stock.js:122 templates/js/stock.js:886
#: templates/js/stock.js:1709
msgid "Part"
msgstr "パーツ"

#: build/models.py:205
msgid "Select part to build"
msgstr ""

#: build/models.py:210
msgid "Sales Order Reference"
msgstr ""

#: build/models.py:214
msgid "SalesOrder to which this build is allocated"
msgstr ""

#: build/models.py:219
msgid "Source Location"
msgstr ""

#: build/models.py:223
msgid "Select location to take stock from for this build (leave blank to take from any stock location)"
msgstr ""

#: build/models.py:228
msgid "Destination Location"
msgstr ""

#: build/models.py:232
msgid "Select location where the completed items will be stored"
msgstr ""

#: build/models.py:236
msgid "Build Quantity"
msgstr ""

#: build/models.py:239
msgid "Number of stock items to build"
msgstr ""

#: build/models.py:243
msgid "Completed items"
msgstr ""

#: build/models.py:245
msgid "Number of stock items which have been completed"
msgstr ""

#: build/models.py:249 part/templates/part/part_base.html:225
msgid "Build Status"
msgstr ""

#: build/models.py:253
msgid "Build status code"
msgstr ""

#: build/models.py:257 stock/models.py:470
msgid "Batch Code"
msgstr ""

#: build/models.py:261
msgid "Batch code for this build output"
msgstr ""

#: build/models.py:264 order/models.py:162 part/models.py:875
#: part/templates/part/part_base.html:143 templates/js/order.js:362
msgid "Creation Date"
msgstr ""

#: build/models.py:268 order/models.py:555
msgid "Target completion date"
msgstr ""

#: build/models.py:272 order/models.py:288 templates/js/build.js:950
msgid "Completion Date"
msgstr ""

#: build/models.py:278
msgid "completed by"
msgstr ""

#: build/models.py:286 templates/js/build.js:915
msgid "Issued by"
msgstr ""

#: build/models.py:287
msgid "User who issued this build order"
msgstr ""

#: build/models.py:295 build/templates/build/build_base.html:184
#: build/templates/build/detail.html:108 order/models.py:176
#: order/templates/order/order_base.html:138
#: order/templates/order/sales_order_base.html:140 part/models.py:879
#: report/templates/report/inventree_build_order_base.html:159
msgid "Responsible"
msgstr ""

#: build/models.py:296
msgid "User responsible for this build order"
msgstr ""

#: build/models.py:301 build/templates/build/detail.html:94
#: company/templates/company/manufacturer_part.html:83
#: company/templates/company/supplier_part.html:82
#: part/templates/part/part_base.html:137 stock/models.py:464
#: stock/templates/stock/item_base.html:357
msgid "External Link"
msgstr ""

#: build/models.py:302 part/models.py:737 stock/models.py:466
msgid "Link to external URL"
msgstr ""

#: build/models.py:306 build/templates/build/navbar.html:52
#: company/models.py:139 company/models.py:526
#: company/templates/company/navbar.html:63
#: company/templates/company/navbar.html:66 order/models.py:180
#: order/models.py:715 order/templates/order/po_navbar.html:38
#: order/templates/order/po_navbar.html:41
#: order/templates/order/purchase_order_detail.html:416
#: order/templates/order/sales_order_detail.html:439
#: order/templates/order/so_navbar.html:33
#: order/templates/order/so_navbar.html:36 part/models.py:864
#: part/templates/part/detail.html:105 part/templates/part/navbar.html:108
#: part/templates/part/navbar.html:111
#: report/templates/report/inventree_build_order_base.html:173
#: stock/forms.py:139 stock/forms.py:256 stock/forms.py:288 stock/models.py:536
#: stock/models.py:1678 stock/models.py:1784
#: stock/templates/stock/navbar.html:57 templates/js/barcode.js:37
#: templates/js/bom.js:349 templates/js/company.js:746
#: templates/js/stock.js:258 templates/js/stock.js:499
#: templates/js/stock.js:1082
msgid "Notes"
msgstr ""

#: build/models.py:307
msgid "Extra build notes"
msgstr ""

#: build/models.py:784
msgid "No build output specified"
msgstr ""

#: build/models.py:787
msgid "Build output is already completed"
msgstr ""

#: build/models.py:790
msgid "Build output does not match Build Order"
msgstr ""

#: build/models.py:1200
msgid "BuildItem must be unique for build, stock_item and install_into"
msgstr ""

#: build/models.py:1225
msgid "Build item must specify a build output, as master part is marked as trackable"
msgstr ""

#: build/models.py:1229
#, python-brace-format
msgid "Allocated quantity ({n}) must not exceed available quantity ({q})"
msgstr ""

#: build/models.py:1236 order/models.py:926
msgid "StockItem is over-allocated"
msgstr ""

#: build/models.py:1240 order/models.py:929
msgid "Allocation quantity must be greater than zero"
msgstr ""

#: build/models.py:1244
msgid "Quantity must be 1 for serialized stock"
msgstr ""

#: build/models.py:1304
#, python-brace-format
msgid "Selected stock item not found in BOM for part '{p}'"
msgstr ""

#: build/models.py:1364 stock/templates/stock/item_base.html:329
#: templates/InvenTree/search.html:183 templates/js/build.js:846
#: templates/navbar.html:29
msgid "Build"
msgstr ""

#: build/models.py:1365
msgid "Build to allocate parts"
msgstr "パーツを割り当てるためにビルドする"

#: build/models.py:1381 stock/templates/stock/item_base.html:8
#: stock/templates/stock/item_base.html:31
#: stock/templates/stock/item_base.html:351
#: stock/templates/stock/stock_adjust.html:16 templates/js/build.js:244
#: templates/js/build.js:249 templates/js/build.js:993
#: templates/js/order.js:435 templates/js/order.js:440
#: templates/js/stock.js:1474
msgid "Stock Item"
msgstr ""

#: build/models.py:1382
msgid "Source stock item"
msgstr ""

#: build/models.py:1395
msgid "Stock quantity to allocate to build"
msgstr ""

#: build/models.py:1403
msgid "Install into"
msgstr ""

#: build/models.py:1404
msgid "Destination stock item"
msgstr ""

#: build/templates/build/allocation_card.html:21
#: build/templates/build/complete_output.html:46
#: order/templates/order/sales_order_detail.html:205
#: order/templates/order/sales_order_detail.html:290
#: report/templates/report/inventree_test_report_base.html:75
#: stock/models.py:458 stock/templates/stock/item_base.html:249
#: templates/js/build.js:604 templates/js/model_renderers.js:54
msgid "Serial Number"
msgstr ""

#: build/templates/build/auto_allocate.html:9
msgid "Automatically Allocate Stock"
msgstr ""

#: build/templates/build/auto_allocate.html:10
msgid "The following stock items will be allocated to the specified build output"
msgstr ""

#: build/templates/build/auto_allocate.html:37
msgid "No stock items found that can be automatically allocated to this build"
msgstr ""

#: build/templates/build/auto_allocate.html:39
msgid "Stock items will have to be manually allocated"
msgstr ""

#: build/templates/build/build_base.html:18
#, python-format
msgid "This Build Order is allocated to Sales Order %(link)s"
msgstr ""

#: build/templates/build/build_base.html:25
#, python-format
msgid "This Build Order is a child of Build Order %(link)s"
msgstr ""

#: build/templates/build/build_base.html:32
msgid "Build Order is ready to mark as completed"
msgstr ""

#: build/templates/build/build_base.html:37
msgid "Build Order cannot be completed as outstanding outputs remain"
msgstr ""

#: build/templates/build/build_base.html:42
msgid "Required build quantity has not yet been completed"
msgstr ""

#: build/templates/build/build_base.html:47
msgid "Stock has not been fully allocated to this Build Order"
msgstr ""

#: build/templates/build/build_base.html:75
#: company/templates/company/company_base.html:40
#: company/templates/company/manufacturer_part.html:29
#: company/templates/company/supplier_part.html:30
#: order/templates/order/order_base.html:26
#: order/templates/order/sales_order_base.html:37
#: part/templates/part/category.html:27 part/templates/part/part_base.html:22
#: stock/templates/stock/item_base.html:62
#: stock/templates/stock/location.html:31
msgid "Admin view"
msgstr ""

#: build/templates/build/build_base.html:81
#: build/templates/build/build_base.html:150
#: order/templates/order/order_base.html:32
#: order/templates/order/order_base.html:86
#: order/templates/order/sales_order_base.html:43
#: order/templates/order/sales_order_base.html:88
#: templates/js/table_filters.js:254 templates/js/table_filters.js:273
#: templates/js/table_filters.js:290
msgid "Overdue"
msgstr ""

#: build/templates/build/build_base.html:90
msgid "Print actions"
msgstr ""

#: build/templates/build/build_base.html:94
msgid "Print Build Order"
msgstr ""

#: build/templates/build/build_base.html:100
#: build/templates/build/build_base.html:222
msgid "Complete Build"
msgstr ""

#: build/templates/build/build_base.html:105
msgid "Build actions"
msgstr ""

#: build/templates/build/build_base.html:109
msgid "Edit Build"
msgstr ""

#: build/templates/build/build_base.html:111
#: build/templates/build/build_base.html:206 build/views.py:56
msgid "Cancel Build"
msgstr ""

#: build/templates/build/build_base.html:124
#: build/templates/build/detail.html:15
msgid "Build Details"
msgstr ""

#: build/templates/build/build_base.html:150
#, python-format
msgid "This build was due on %(target)s"
msgstr ""

#: build/templates/build/build_base.html:157
#: build/templates/build/detail.html:67
msgid "Progress"
msgstr ""

#: build/templates/build/build_base.html:170
#: build/templates/build/detail.html:87 order/models.py:823
#: order/templates/order/sales_order_base.html:9
#: order/templates/order/sales_order_base.html:35
#: order/templates/order/sales_order_ship.html:25
#: report/templates/report/inventree_build_order_base.html:136
#: report/templates/report/inventree_so_report.html:77
#: stock/templates/stock/item_base.html:291 templates/js/order.js:309
msgid "Sales Order"
msgstr ""

#: build/templates/build/build_base.html:177
#: build/templates/build/detail.html:101
#: report/templates/report/inventree_build_order_base.html:153
msgid "Issued By"
msgstr ""

#: build/templates/build/build_base.html:214
msgid "Incomplete Outputs"
msgstr ""

#: build/templates/build/build_base.html:215
msgid "Build Order cannot be completed as incomplete build outputs remain"
msgstr ""

#: build/templates/build/build_output_create.html:7
msgid "The Bill of Materials contains trackable parts"
msgstr ""

#: build/templates/build/build_output_create.html:8
msgid "Build outputs must be generated individually."
msgstr ""

#: build/templates/build/build_output_create.html:9
msgid "Multiple build outputs will be created based on the quantity specified."
msgstr ""

#: build/templates/build/build_output_create.html:15
msgid "Trackable parts can have serial numbers specified"
msgstr ""

#: build/templates/build/build_output_create.html:16
msgid "Enter serial numbers to generate multiple single build outputs"
msgstr ""

#: build/templates/build/cancel.html:5
msgid "Are you sure you wish to cancel this build?"
msgstr ""

#: build/templates/build/complete.html:8
msgid "Build Order is complete"
msgstr ""

#: build/templates/build/complete.html:12
msgid "Build Order is incomplete"
msgstr ""

#: build/templates/build/complete.html:15
msgid "Incompleted build outputs remain"
msgstr ""

#: build/templates/build/complete.html:18
msgid "Required build quantity has not been completed"
msgstr ""

#: build/templates/build/complete.html:21
msgid "Required stock has not been fully allocated"
msgstr ""

#: build/templates/build/complete_output.html:10
msgid "Stock allocation is complete for this output"
msgstr ""

#: build/templates/build/complete_output.html:14
msgid "Stock allocation is incomplete"
msgstr ""

#: build/templates/build/complete_output.html:20
msgid "tracked parts have not been fully allocated"
msgstr ""

#: build/templates/build/complete_output.html:41
msgid "The following items will be created"
msgstr ""

#: build/templates/build/create_build_item.html:7
msgid "Select a stock item to allocate to the selected build output"
msgstr ""

#: build/templates/build/create_build_item.html:11
#, python-format
msgid "The allocated stock will be installed into the following build output:<br><i>%(output)s</i>"
msgstr ""

#: build/templates/build/create_build_item.html:17
#, python-format
msgid "No stock available for %(part)s"
msgstr ""

#: build/templates/build/delete_build_item.html:8
msgid "Are you sure you want to unallocate this stock?"
msgstr ""

#: build/templates/build/delete_build_item.html:11
msgid "The selected stock will be unallocated from the build output"
msgstr ""

#: build/templates/build/detail.html:38
msgid "Stock Source"
msgstr ""

#: build/templates/build/detail.html:43
msgid "Stock can be taken from any available location."
msgstr ""

#: build/templates/build/detail.html:49 order/forms.py:88 order/models.py:782
#: order/templates/order/purchase_order_detail.html:405
#: order/templates/order/receive_parts.html:25 stock/forms.py:135
msgid "Destination"
msgstr ""

#: build/templates/build/detail.html:56
msgid "Destination location not specified"
msgstr ""

#: build/templates/build/detail.html:73
#: stock/templates/stock/item_base.html:315 templates/js/stock.js:998
#: templates/js/stock.js:1744 templates/js/table_filters.js:116
#: templates/js/table_filters.js:210
msgid "Batch"
msgstr ""

#: build/templates/build/detail.html:119
#: order/templates/order/order_base.html:111
#: order/templates/order/sales_order_base.html:113 templates/js/build.js:910
msgid "Created"
msgstr ""

#: build/templates/build/detail.html:130
msgid "No target date set"
msgstr ""

#: build/templates/build/detail.html:135 templates/js/build.js:888
msgid "Completed"
msgstr ""

#: build/templates/build/detail.html:139
msgid "Build not complete"
msgstr ""

#: build/templates/build/detail.html:150 build/templates/build/navbar.html:35
msgid "Child Build Orders"
msgstr ""

#: build/templates/build/detail.html:166
msgid "Allocate Stock to Build"
msgstr ""

#: build/templates/build/detail.html:172
msgid "Allocate stock to build"
msgstr ""

#: build/templates/build/detail.html:173
msgid "Auto Allocate"
msgstr ""

#: build/templates/build/detail.html:175 templates/js/build.js:778
msgid "Unallocate stock"
msgstr ""

#: build/templates/build/detail.html:176 build/views.py:318 build/views.py:638
msgid "Unallocate Stock"
msgstr ""

#: build/templates/build/detail.html:179
msgid "Order required parts"
msgstr "注文必須パーツ"

#: build/templates/build/detail.html:180
#: company/templates/company/detail.html:33
#: company/templates/company/detail.html:75 order/views.py:677
#: part/templates/part/category.html:140
msgid "Order Parts"
msgstr "パーツの注文"

#: build/templates/build/detail.html:186
msgid "Untracked stock has been fully allocated for this Build Order"
msgstr ""

#: build/templates/build/detail.html:190
msgid "Untracked stock has not been fully allocated for this Build Order"
msgstr ""

#: build/templates/build/detail.html:197
msgid "This Build Order does not have any associated untracked BOM items"
msgstr ""

#: build/templates/build/detail.html:206
msgid "Incomplete Build Outputs"
msgstr ""

#: build/templates/build/detail.html:211
msgid "Create new build output"
msgstr ""

#: build/templates/build/detail.html:212
msgid "Create New Output"
msgstr ""

#: build/templates/build/detail.html:225
msgid "Create a new build output"
msgstr ""

#: build/templates/build/detail.html:226
msgid "No incomplete build outputs remain."
msgstr ""

#: build/templates/build/detail.html:227
msgid "Create a new build output using the button above"
msgstr ""

#: build/templates/build/detail.html:235
msgid "Completed Build Outputs"
msgstr ""

#: build/templates/build/detail.html:246 build/templates/build/navbar.html:42
#: build/templates/build/navbar.html:45 order/templates/order/po_navbar.html:35
#: order/templates/order/sales_order_detail.html:43
#: order/templates/order/so_navbar.html:29 part/templates/part/detail.html:173
#: part/templates/part/navbar.html:102 part/templates/part/navbar.html:105
#: stock/templates/stock/item.html:87 stock/templates/stock/navbar.html:47
#: stock/templates/stock/navbar.html:50
msgid "Attachments"
msgstr ""

#: build/templates/build/detail.html:257
msgid "Build Notes"
msgstr ""

#: build/templates/build/detail.html:261 build/templates/build/detail.html:397
#: company/templates/company/detail.html:173
#: company/templates/company/detail.html:200
#: order/templates/order/purchase_order_detail.html:59
#: order/templates/order/purchase_order_detail.html:92
#: order/templates/order/sales_order_detail.html:58
#: order/templates/order/sales_order_detail.html:85
#: part/templates/part/detail.html:109 stock/templates/stock/item.html:102
#: stock/templates/stock/item.html:168
msgid "Edit Notes"
msgstr ""

#: build/templates/build/detail.html:357
#: order/templates/order/po_attachments.html:79
#: order/templates/order/purchase_order_detail.html:153
#: order/templates/order/sales_order_detail.html:145
#: part/templates/part/detail.html:801 stock/templates/stock/item.html:232
#: templates/attachment_table.html:6
msgid "Add Attachment"
msgstr ""

#: build/templates/build/detail.html:375
#: order/templates/order/po_attachments.html:51
#: order/templates/order/purchase_order_detail.html:125
#: order/templates/order/sales_order_detail.html:118
#: part/templates/part/detail.html:755 stock/templates/stock/item.html:200
msgid "Edit Attachment"
msgstr ""

#: build/templates/build/detail.html:382
#: order/templates/order/po_attachments.html:58
#: order/templates/order/purchase_order_detail.html:132
#: order/templates/order/sales_order_detail.html:124
#: part/templates/part/detail.html:764 stock/templates/stock/item.html:209
msgid "Confirm Delete Operation"
msgstr ""

#: build/templates/build/detail.html:383
#: order/templates/order/po_attachments.html:59
#: order/templates/order/purchase_order_detail.html:133
#: order/templates/order/sales_order_detail.html:125
#: part/templates/part/detail.html:765 stock/templates/stock/item.html:210
msgid "Delete Attachment"
msgstr ""

#: build/templates/build/edit_build_item.html:7
msgid "Alter the quantity of stock allocated to the build output"
msgstr ""

#: build/templates/build/index.html:28
msgid "New Build Order"
msgstr ""

#: build/templates/build/index.html:37 build/templates/build/index.html:38
msgid "Print Build Orders"
msgstr ""

#: build/templates/build/index.html:43
#: order/templates/order/purchase_orders.html:27
#: order/templates/order/sales_orders.html:27
msgid "Display calendar view"
msgstr ""

#: build/templates/build/index.html:46
#: order/templates/order/purchase_orders.html:30
#: order/templates/order/sales_orders.html:30
msgid "Display list view"
msgstr ""

#: build/templates/build/navbar.html:12
msgid "Build Order Details"
msgstr ""

#: build/templates/build/navbar.html:15 order/templates/order/po_navbar.html:15
#: templates/js/stock.js:1403
msgid "Details"
msgstr ""

#: build/templates/build/navbar.html:20 build/templates/build/navbar.html:23
#: build/views.py:90
msgid "Allocate Stock"
msgstr ""

#: build/templates/build/navbar.html:28 build/templates/build/navbar.html:31
msgid "Build Outputs"
msgstr ""

#: build/templates/build/navbar.html:38
msgid "Child Builds"
msgstr ""

#: build/templates/build/navbar.html:49
msgid "Build Order Notes"
msgstr ""

#: build/templates/build/unallocate.html:10
msgid "Are you sure you wish to unallocate all stock for this build?"
msgstr ""

#: build/templates/build/unallocate.html:12
msgid "All incomplete stock allocations will be removed from the build"
msgstr ""

#: build/views.py:76
msgid "Build was cancelled"
msgstr ""

#: build/views.py:137
msgid "Allocated stock to build output"
msgstr ""

#: build/views.py:149
msgid "Create Build Output"
msgstr ""

#: build/views.py:167
msgid "Maximum output quantity is "
msgstr ""

#: build/views.py:183 stock/views.py:1304
msgid "Serial numbers already exist"
msgstr ""

#: build/views.py:192
msgid "Serial numbers required for trackable build output"
msgstr ""

#: build/views.py:258
msgid "Delete Build Output"
msgstr ""

#: build/views.py:279 build/views.py:369
msgid "Confirm unallocation of build stock"
msgstr ""

#: build/views.py:280 build/views.py:370 stock/views.py:369
msgid "Check the confirmation box"
msgstr ""

#: build/views.py:292
msgid "Build output does not match build"
msgstr ""

#: build/views.py:294 build/views.py:495
msgid "Build output must be specified"
msgstr ""

#: build/views.py:306
msgid "Build output deleted"
msgstr ""

#: build/views.py:404
msgid "Complete Build Order"
msgstr ""

#: build/views.py:410
msgid "Build order cannot be completed - incomplete outputs remain"
msgstr ""

#: build/views.py:421
msgid "Completed build order"
msgstr ""

#: build/views.py:437
msgid "Complete Build Output"
msgstr ""

#: build/views.py:479
msgid "Invalid stock status value selected"
msgstr ""

#: build/views.py:486
msgid "Quantity to complete cannot exceed build output quantity"
msgstr ""

#: build/views.py:492
msgid "Confirm completion of incomplete build"
msgstr ""

#: build/views.py:591
msgid "Build output completed"
msgstr ""

#: build/views.py:628
msgid "Delete Build Order"
msgstr ""

#: build/views.py:643
msgid "Removed parts from build allocation"
msgstr ""

#: build/views.py:655
msgid "Allocate stock to build output"
msgstr ""

#: build/views.py:698
msgid "Item must be currently in stock"
msgstr ""

#: build/views.py:704
msgid "Stock item is over-allocated"
msgstr ""

#: build/views.py:705 templates/js/bom.js:230 templates/js/build.js:705
#: templates/js/build.js:1000 templates/js/build.js:1179
msgid "Available"
msgstr ""

#: build/views.py:707
msgid "Stock item must be selected"
msgstr ""

#: build/views.py:870
msgid "Edit Stock Allocation"
msgstr ""

#: build/views.py:874
msgid "Updated Build Item"
msgstr ""

#: common/files.py:66
msgid "Unsupported file format: {ext.upper()}"
msgstr ""

#: common/files.py:71
msgid "Error reading file (invalid format)"
msgstr ""

#: common/files.py:73
msgid "Error reading file (incorrect dimension)"
msgstr ""

#: common/files.py:75
msgid "Error reading file (data could be corrupted)"
msgstr ""

#: common/forms.py:34 templates/js/attachment.js:42
msgid "File"
msgstr ""

#: common/forms.py:35
msgid "Select file to upload"
msgstr ""

#: common/forms.py:50
msgid "{name.title()} File"
msgstr ""

#: common/forms.py:51
#, python-brace-format
msgid "Select {name} file to upload"
msgstr ""

#: common/models.py:59
msgid "InvenTree Instance Name"
msgstr ""

#: common/models.py:61
msgid "String descriptor for the server instance"
msgstr ""

#: common/models.py:65
msgid "Use instance name"
msgstr ""

#: common/models.py:66
msgid "Use the instance name in the title-bar"
msgstr ""

#: common/models.py:72 company/models.py:97 company/models.py:98
msgid "Company name"
msgstr ""

#: common/models.py:73
msgid "Internal company name"
msgstr ""

#: common/models.py:78
msgid "Base URL"
msgstr ""

#: common/models.py:79
msgid "Base URL for server instance"
msgstr ""

#: common/models.py:85
msgid "Default Currency"
msgstr ""

#: common/models.py:86
msgid "Default currency"
msgstr ""

#: common/models.py:92
msgid "Download from URL"
msgstr ""

#: common/models.py:93
msgid "Allow download of remote images and files from external URL"
msgstr ""

#: common/models.py:99
msgid "Barcode Support"
msgstr ""

#: common/models.py:100
msgid "Enable barcode scanner support"
msgstr ""

#: common/models.py:106
msgid "IPN Regex"
msgstr ""

#: common/models.py:107
msgid "Regular expression pattern for matching Part IPN"
msgstr ""

#: common/models.py:111
msgid "Allow Duplicate IPN"
msgstr ""

#: common/models.py:112
msgid "Allow multiple parts to share the same IPN"
msgstr ""

#: common/models.py:118
msgid "Allow Editing IPN"
msgstr ""

#: common/models.py:119
msgid "Allow changing the IPN value while editing a part"
msgstr ""

#: common/models.py:125
msgid "Copy Part BOM Data"
msgstr ""

#: common/models.py:126
msgid "Copy BOM data by default when duplicating a part"
msgstr ""

#: common/models.py:132
msgid "Copy Part Parameter Data"
msgstr ""

#: common/models.py:133
msgid "Copy parameter data by default when duplicating a part"
msgstr ""

#: common/models.py:139
msgid "Copy Part Test Data"
msgstr ""

#: common/models.py:140
msgid "Copy test data by default when duplicating a part"
msgstr ""

#: common/models.py:146
msgid "Copy Category Parameter Templates"
msgstr ""

#: common/models.py:147
msgid "Copy category parameter templates when creating a part"
msgstr ""

#: common/models.py:153
msgid "Recent Part Count"
msgstr ""

#: common/models.py:154
msgid "Number of recent parts to display on index page"
msgstr ""

#: common/models.py:160 part/models.py:2225 report/models.py:187
#: stock/forms.py:225 templates/js/table_filters.js:25
#: templates/js/table_filters.js:324
msgid "Template"
msgstr "テンプレート"

#: common/models.py:161
msgid "Parts are templates by default"
msgstr "パーツはデフォルトのテンプレートです"

#: common/models.py:167 part/models.py:827 templates/js/table_filters.js:132
#: templates/js/table_filters.js:336
msgid "Assembly"
msgstr "アセンブリ"

#: common/models.py:168
msgid "Parts can be assembled from other components by default"
msgstr "パーツはデフォルトで他のコンポーネントから組み立てることができます"

#: common/models.py:174 part/models.py:833 templates/js/table_filters.js:340
msgid "Component"
msgstr "コンポーネント"

#: common/models.py:175
msgid "Parts can be used as sub-components by default"
msgstr "パーツはデフォルトでサブコンポーネントとして使用できます"

#: common/models.py:181 part/models.py:844
msgid "Purchaseable"
msgstr "購入可能"

#: common/models.py:182
msgid "Parts are purchaseable by default"
msgstr "パーツはデフォルトで購入可能です"

#: common/models.py:188 part/models.py:849 templates/js/table_filters.js:348
msgid "Salable"
msgstr ""

#: common/models.py:189
msgid "Parts are salable by default"
msgstr "パーツはデフォルトで販売可能です"

#: common/models.py:195 part/models.py:839 templates/js/table_filters.js:33
#: templates/js/table_filters.js:352
msgid "Trackable"
msgstr "追跡可能"

#: common/models.py:196
msgid "Parts are trackable by default"
msgstr "パーツはデフォルトで追跡可能です"

#: common/models.py:202 part/models.py:859 templates/js/table_filters.js:29
msgid "Virtual"
msgstr ""

#: common/models.py:203
msgid "Parts are virtual by default"
msgstr ""

#: common/models.py:209
msgid "Show Quantity in Forms"
msgstr ""

#: common/models.py:210
msgid "Display available part quantity in some forms"
msgstr ""

#: common/models.py:216
msgid "Show Import in Views"
msgstr ""

#: common/models.py:217
msgid "Display the import wizard in some part views"
msgstr ""

#: common/models.py:223
msgid "Show Price in Forms"
msgstr ""

#: common/models.py:224
msgid "Display part price in some forms"
msgstr ""

#: common/models.py:230
msgid "Show related parts"
msgstr ""

#: common/models.py:231
msgid "Display related parts for a part"
msgstr ""

#: common/models.py:237
msgid "Create initial stock"
msgstr ""

#: common/models.py:238
msgid "Create initial stock on part creation"
msgstr ""

#: common/models.py:244
msgid "Internal Prices"
msgstr ""

#: common/models.py:245
msgid "Enable internal prices for parts"
msgstr ""

#: common/models.py:251
msgid "Internal Price as BOM-Price"
msgstr ""

#: common/models.py:252
msgid "Use the internal price (if set) in BOM-price calculations"
msgstr ""

#: common/models.py:258 templates/stats.html:25
msgid "Debug Mode"
msgstr ""

#: common/models.py:259
msgid "Generate reports in debug mode (HTML output)"
msgstr ""

#: common/models.py:265
msgid "Page Size"
msgstr ""

#: common/models.py:266
msgid "Default page size for PDF reports"
msgstr ""

#: common/models.py:276
msgid "Test Reports"
msgstr ""

#: common/models.py:277
msgid "Enable generation of test reports"
msgstr ""

#: common/models.py:283
msgid "Stock Expiry"
msgstr ""

#: common/models.py:284
msgid "Enable stock expiry functionality"
msgstr ""

#: common/models.py:290
msgid "Sell Expired Stock"
msgstr ""

#: common/models.py:291
msgid "Allow sale of expired stock"
msgstr ""

#: common/models.py:297
msgid "Stock Stale Time"
msgstr ""

#: common/models.py:298
msgid "Number of days stock items are considered stale before expiring"
msgstr ""

#: common/models.py:300
msgid "days"
msgstr ""

#: common/models.py:305
msgid "Build Expired Stock"
msgstr ""

#: common/models.py:306
msgid "Allow building with expired stock"
msgstr ""

#: common/models.py:312
msgid "Stock Ownership Control"
msgstr ""

#: common/models.py:313
msgid "Enable ownership control over stock locations and items"
msgstr ""

#: common/models.py:319
msgid "Group by Part"
msgstr ""

#: common/models.py:320
msgid "Group stock items by part reference in table views"
msgstr ""

#: common/models.py:326
msgid "Recent Stock Count"
msgstr ""

#: common/models.py:327
msgid "Number of recent stock items to display on index page"
msgstr ""

#: common/models.py:333
msgid "Build Order Reference Prefix"
msgstr ""

#: common/models.py:334
msgid "Prefix value for build order reference"
msgstr ""

#: common/models.py:339
msgid "Build Order Reference Regex"
msgstr ""

#: common/models.py:340
msgid "Regular expression pattern for matching build order reference"
msgstr ""

#: common/models.py:344
msgid "Sales Order Reference Prefix"
msgstr ""

#: common/models.py:345
msgid "Prefix value for sales order reference"
msgstr ""

#: common/models.py:350
msgid "Purchase Order Reference Prefix"
msgstr ""

#: common/models.py:351
msgid "Prefix value for purchase order reference"
msgstr ""

#: common/models.py:574
msgid "Settings key (must be unique - case insensitive"
msgstr ""

#: common/models.py:576
msgid "Settings value"
msgstr ""

#: common/models.py:611
msgid "Must be an integer value"
msgstr ""

#: common/models.py:634
msgid "Value must be a boolean value"
msgstr ""

#: common/models.py:645
msgid "Value must be an integer value"
msgstr ""

#: common/models.py:668
msgid "Key string must be unique"
msgstr ""

#: common/models.py:749 company/forms.py:43
msgid "Price break quantity"
msgstr ""

#: common/models.py:756 company/templates/company/supplier_part.html:231
#: templates/js/part.js:1021
msgid "Price"
msgstr ""

#: common/models.py:757
msgid "Unit price at specified quantity"
msgstr ""

#: common/models.py:849
msgid "Default"
msgstr ""

#: common/templates/common/edit_setting.html:11
msgid "Current value"
msgstr ""

#: common/views.py:33
msgid "Change Setting"
msgstr ""

#: common/views.py:102
msgid "Supplied value is not allowed"
msgstr ""

#: common/views.py:111
msgid "Supplied value must be a boolean"
msgstr ""

#: common/views.py:184 order/templates/order/order_wizard/po_upload.html:42
#: order/templates/order/po_navbar.html:19
#: order/templates/order/po_navbar.html:22 order/views.py:290
#: part/templates/part/bom_upload/upload_file.html:45
#: part/templates/part/import_wizard/part_upload.html:45 part/views.py:634
#: part/views.py:1248
msgid "Upload File"
msgstr ""

#: common/views.py:185 order/templates/order/order_wizard/match_fields.html:52
#: order/views.py:291 part/templates/part/bom_upload/match_fields.html:52
#: part/templates/part/import_wizard/ajax_match_fields.html:45
#: part/templates/part/import_wizard/match_fields.html:52 part/views.py:635
#: part/views.py:1249
msgid "Match Fields"
msgstr ""

#: common/views.py:186
msgid "Match Items"
msgstr ""

#: common/views.py:531
msgid "Fields matching failed"
msgstr ""

#: common/views.py:586
msgid "Parts imported"
msgstr ""

#: common/views.py:608 order/templates/order/order_wizard/match_fields.html:27
#: order/templates/order/order_wizard/match_parts.html:19
#: order/templates/order/order_wizard/po_upload.html:40
#: part/templates/part/bom_upload/match_fields.html:27
#: part/templates/part/bom_upload/match_parts.html:19
#: part/templates/part/bom_upload/upload_file.html:43
#: part/templates/part/import_wizard/match_fields.html:27
#: part/templates/part/import_wizard/match_references.html:19
#: part/templates/part/import_wizard/part_upload.html:43
msgid "Previous Step"
msgstr ""

#: company/forms.py:24 part/forms.py:47
msgid "URL"
msgstr ""

#: company/forms.py:25 part/forms.py:48
msgid "Image URL"
msgstr ""

#: company/models.py:102
msgid "Company description"
msgstr ""

#: company/models.py:103
msgid "Description of the company"
msgstr ""

#: company/models.py:109 company/templates/company/company_base.html:70
#: templates/js/company.js:265
msgid "Website"
msgstr ""

#: company/models.py:110
msgid "Company website URL"
msgstr ""

#: company/models.py:114 company/templates/company/company_base.html:88
msgid "Address"
msgstr ""

#: company/models.py:115
msgid "Company address"
msgstr ""

#: company/models.py:118
msgid "Phone number"
msgstr ""

#: company/models.py:119
msgid "Contact phone number"
msgstr ""

#: company/models.py:122 company/templates/company/company_base.html:102
msgid "Email"
msgstr ""

#: company/models.py:122
msgid "Contact email address"
msgstr ""

#: company/models.py:125 company/templates/company/company_base.html:109
msgid "Contact"
msgstr ""

#: company/models.py:126
msgid "Point of contact"
msgstr ""

#: company/models.py:128 company/models.py:345 company/models.py:513
#: order/models.py:160 part/models.py:736
#: report/templates/report/inventree_build_order_base.html:165
#: templates/js/company.js:448 templates/js/company.js:730
#: templates/js/part.js:687
msgid "Link"
msgstr ""

#: company/models.py:128
msgid "Link to external company information"
msgstr ""

#: company/models.py:136 part/models.py:746
msgid "Image"
msgstr ""

#: company/models.py:141
msgid "is customer"
msgstr ""

#: company/models.py:141
msgid "Do you sell items to this company?"
msgstr ""

#: company/models.py:143
msgid "is supplier"
msgstr ""

#: company/models.py:143
msgid "Do you purchase items from this company?"
msgstr ""

#: company/models.py:145
msgid "is manufacturer"
msgstr ""

#: company/models.py:145
msgid "Does this company manufacture parts?"
msgstr ""

#: company/models.py:149 company/serializers.py:245
#: company/templates/company/company_base.html:76
msgid "Currency"
msgstr ""

#: company/models.py:152
msgid "Default currency used for this company"
msgstr ""

#: company/models.py:317 company/models.py:484 stock/models.py:411
#: stock/templates/stock/item_base.html:235
msgid "Base Part"
msgstr ""

#: company/models.py:321 company/models.py:488 order/views.py:1080
msgid "Select part"
msgstr ""

#: company/models.py:332 company/templates/company/company_base.html:116
#: company/templates/company/manufacturer_part.html:89
#: company/templates/company/supplier_part.html:98 part/bom.py:170
#: part/bom.py:241 stock/templates/stock/item_base.html:364
#: templates/js/company.js:249 templates/js/company.js:425
#: templates/js/company.js:701
msgid "Manufacturer"
msgstr ""

#: company/models.py:333
msgid "Select manufacturer"
msgstr ""

#: company/models.py:339 company/templates/company/manufacturer_part.html:93
#: company/templates/company/supplier_part.html:106
#: order/templates/order/purchase_order_detail.html:328 part/bom.py:171
#: part/bom.py:242 templates/js/company.js:441 templates/js/company.js:719
msgid "MPN"
msgstr ""

#: company/models.py:340
msgid "Manufacturer Part Number"
msgstr ""

#: company/models.py:346
msgid "URL for external manufacturer part link"
msgstr ""

#: company/models.py:352
msgid "Manufacturer part description"
msgstr ""

#: company/models.py:406 company/models.py:507
#: company/templates/company/manufacturer_part.html:6
#: company/templates/company/manufacturer_part.html:23
#: stock/templates/stock/item_base.html:374
msgid "Manufacturer Part"
msgstr "メーカー・パーツ"

#: company/models.py:413
msgid "Parameter name"
msgstr ""

#: company/models.py:419
#: report/templates/report/inventree_test_report_base.html:90
#: stock/models.py:1771 templates/InvenTree/settings/header.html:8
#: templates/js/company.js:551 templates/js/part.js:348
#: templates/js/stock.js:495
msgid "Value"
msgstr ""

#: company/models.py:420
msgid "Parameter value"
msgstr ""

#: company/models.py:426 part/models.py:821 part/models.py:2193
#: templates/js/company.js:557 templates/js/part.js:354
msgid "Units"
msgstr ""

#: company/models.py:427
msgid "Parameter units"
msgstr ""

#: company/models.py:494 company/templates/company/company_base.html:121
#: company/templates/company/supplier_part.html:88 order/models.py:260
#: order/templates/order/order_base.html:92
#: order/templates/order/order_wizard/select_pos.html:30 part/bom.py:175
#: part/bom.py:286 stock/templates/stock/item_base.html:381
#: templates/js/company.js:253 templates/js/company.js:675
#: templates/js/order.js:234
msgid "Supplier"
msgstr ""

#: company/models.py:495
msgid "Select supplier"
msgstr ""

#: company/models.py:500 company/templates/company/supplier_part.html:92
#: order/templates/order/purchase_order_detail.html:315 part/bom.py:176
#: part/bom.py:287
msgid "SKU"
msgstr ""

#: company/models.py:501
msgid "Supplier stock keeping unit"
msgstr ""

#: company/models.py:508
msgid "Select manufacturer part"
msgstr ""

#: company/models.py:514
msgid "URL for external supplier part link"
msgstr ""

#: company/models.py:520
msgid "Supplier part description"
msgstr ""

#: company/models.py:525 company/templates/company/supplier_part.html:120
#: part/models.py:2341 report/templates/report/inventree_po_report.html:93
#: report/templates/report/inventree_so_report.html:93
msgid "Note"
msgstr ""

#: company/models.py:529 part/models.py:1614
msgid "base cost"
msgstr ""

#: company/models.py:529 part/models.py:1614
msgid "Minimum charge (e.g. stocking fee)"
msgstr ""

#: company/models.py:531 company/templates/company/supplier_part.html:113
#: stock/models.py:435 stock/templates/stock/item_base.html:322
#: templates/js/company.js:751 templates/js/stock.js:1078
msgid "Packaging"
msgstr ""

#: company/models.py:531
msgid "Part packaging"
msgstr ""

#: company/models.py:533 part/models.py:1616
msgid "multiple"
msgstr ""

#: company/models.py:533
msgid "Order multiple"
msgstr ""

#: company/serializers.py:68
msgid "Default currency used for this supplier"
msgstr ""

#: company/serializers.py:69
msgid "Currency Code"
msgstr ""

#: company/templates/company/company_base.html:9
#: company/templates/company/company_base.html:35
#: templates/InvenTree/search.html:304 templates/js/company.js:238
msgid "Company"
msgstr ""

#: company/templates/company/company_base.html:25
#: part/templates/part/part_thumb.html:21
msgid "Upload new image"
msgstr ""

#: company/templates/company/company_base.html:27
#: part/templates/part/part_thumb.html:23
msgid "Download image from URL"
msgstr ""

#: company/templates/company/company_base.html:46 templates/js/order.js:63
msgid "Create Purchase Order"
msgstr ""

#: company/templates/company/company_base.html:51
msgid "Edit company information"
msgstr ""

#: company/templates/company/company_base.html:56
#: company/templates/company/company_base.html:153
msgid "Delete Company"
msgstr ""

#: company/templates/company/company_base.html:64
msgid "Company Details"
msgstr ""

#: company/templates/company/company_base.html:81
msgid "Uses default currency"
msgstr ""

#: company/templates/company/company_base.html:95
msgid "Phone"
msgstr ""

#: company/templates/company/company_base.html:126 order/models.py:544
#: order/templates/order/sales_order_base.html:94 stock/models.py:453
#: stock/models.py:454 stock/templates/stock/item_base.html:274
#: templates/js/company.js:245 templates/js/order.js:331
#: templates/js/stock.js:1456
msgid "Customer"
msgstr ""

#: company/templates/company/company_base.html:193
#: part/templates/part/part_base.html:353
msgid "Upload Image"
msgstr ""

#: company/templates/company/detail.html:14
#: company/templates/company/manufacturer_part_navbar.html:18
#: templates/InvenTree/search.html:164
msgid "Supplier Parts"
msgstr "サプライヤー・パーツ"

#: company/templates/company/detail.html:22
#: order/templates/order/order_wizard/select_parts.html:44
#: templates/js/part.js:79
msgid "Create new supplier part"
msgstr "新しいサプライヤー・パーツを作成"

#: company/templates/company/detail.html:23
#: company/templates/company/manufacturer_part.html:109
#: part/templates/part/detail.html:289 templates/js/part.js:78
msgid "New Supplier Part"
msgstr "新しいサプライヤー・パーツ"

#: company/templates/company/detail.html:28
#: company/templates/company/detail.html:70
#: company/templates/company/manufacturer_part.html:112
#: company/templates/company/manufacturer_part.html:136
#: part/templates/part/category.html:135 part/templates/part/detail.html:292
#: part/templates/part/detail.html:315
msgid "Options"
msgstr ""

#: company/templates/company/detail.html:33
#: company/templates/company/detail.html:75
#: part/templates/part/category.html:140
msgid "Order parts"
msgstr "パーツの注文"

#: company/templates/company/detail.html:36
#: company/templates/company/detail.html:78
msgid "Delete parts"
msgstr "パーツを削除"

#: company/templates/company/detail.html:36
#: company/templates/company/detail.html:78
msgid "Delete Parts"
msgstr "パーツを削除"

#: company/templates/company/detail.html:56 templates/InvenTree/search.html:149
msgid "Manufacturer Parts"
msgstr "メーカー・パーツ"
<<<<<<< HEAD

#: company/templates/company/detail.html:64
msgid "Create new manufacturer part"
msgstr "新しいメーカー・パーツを作成"

#: company/templates/company/detail.html:65 part/templates/part/detail.html:312
msgid "New Manufacturer Part"
msgstr "新しいメーカ―・パーツ"

=======

#: company/templates/company/detail.html:64
msgid "Create new manufacturer part"
msgstr "新しいメーカー・パーツを作成"

#: company/templates/company/detail.html:65 part/templates/part/detail.html:312
msgid "New Manufacturer Part"
msgstr "新しいメーカ―・パーツ"

>>>>>>> dddd794e
#: company/templates/company/detail.html:97
msgid "Supplier Stock"
msgstr ""

#: company/templates/company/detail.html:106
#: company/templates/company/navbar.html:40
#: company/templates/company/navbar.html:43
#: order/templates/order/purchase_orders.html:8
#: order/templates/order/purchase_orders.html:13
#: part/templates/part/detail.html:50 part/templates/part/navbar.html:71
#: part/templates/part/navbar.html:74 templates/InvenTree/index.html:213
#: templates/InvenTree/search.html:325
#: templates/InvenTree/settings/tabs.html:37 templates/navbar.html:37
#: users/models.py:45
msgid "Purchase Orders"
msgstr ""

#: company/templates/company/detail.html:112
#: order/templates/order/purchase_orders.html:20
msgid "Create new purchase order"
msgstr ""

#: company/templates/company/detail.html:113
#: order/templates/order/purchase_orders.html:21
msgid "New Purchase Order"
msgstr ""

#: company/templates/company/detail.html:128
#: company/templates/company/navbar.html:49
#: company/templates/company/navbar.html:52
#: order/templates/order/sales_orders.html:8
#: order/templates/order/sales_orders.html:13
#: part/templates/part/detail.html:71 part/templates/part/navbar.html:79
#: part/templates/part/navbar.html:82 templates/InvenTree/index.html:236
#: templates/InvenTree/search.html:345
#: templates/InvenTree/settings/tabs.html:40 templates/navbar.html:46
#: users/models.py:46
msgid "Sales Orders"
msgstr ""

#: company/templates/company/detail.html:134
#: order/templates/order/sales_orders.html:20
msgid "Create new sales order"
msgstr ""
<<<<<<< HEAD

#: company/templates/company/detail.html:135
#: order/templates/order/sales_orders.html:21
msgid "New Sales Order"
msgstr ""

#: company/templates/company/detail.html:151
#: company/templates/company/navbar.html:55
#: company/templates/company/navbar.html:58 templates/js/build.js:597
msgid "Assigned Stock"
msgstr ""

#: company/templates/company/detail.html:169
msgid "Company Notes"
msgstr ""

#: company/templates/company/detail.html:364
#: company/templates/company/manufacturer_part.html:200
#: part/templates/part/detail.html:825
#, fuzzy
#| msgid "Supplier Parts"
msgid "Delete Supplier Parts?"
msgstr "サプライヤー・パーツ"

=======

#: company/templates/company/detail.html:135
#: order/templates/order/sales_orders.html:21
msgid "New Sales Order"
msgstr ""

#: company/templates/company/detail.html:151
#: company/templates/company/navbar.html:55
#: company/templates/company/navbar.html:58 templates/js/build.js:597
msgid "Assigned Stock"
msgstr ""

#: company/templates/company/detail.html:169
msgid "Company Notes"
msgstr ""

#: company/templates/company/detail.html:364
#: company/templates/company/manufacturer_part.html:200
#: part/templates/part/detail.html:825
msgid "Delete Supplier Parts?"
msgstr ""

>>>>>>> dddd794e
#: company/templates/company/detail.html:365
#: company/templates/company/manufacturer_part.html:201
#: part/templates/part/detail.html:826
msgid "All selected supplier parts will be deleted"
msgstr ""

#: company/templates/company/index.html:8
msgid "Supplier List"
msgstr ""

#: company/templates/company/manufacturer_part.html:40
#: company/templates/company/supplier_part.html:40
#: company/templates/company/supplier_part.html:146
#: part/templates/part/detail.html:55 part/templates/part/part_base.html:101
msgid "Order part"
msgstr "パーツの注文"

#: company/templates/company/manufacturer_part.html:45
#: templates/js/company.js:473
msgid "Edit manufacturer part"
msgstr "メーカー・パーツの編集"

#: company/templates/company/manufacturer_part.html:49
#: templates/js/company.js:474
msgid "Delete manufacturer part"
msgstr "メーカー・パーツを削除"

#: company/templates/company/manufacturer_part.html:61
msgid "Manufacturer Part Details"
msgstr "メーカー・パーツの詳細"

#: company/templates/company/manufacturer_part.html:66
#: company/templates/company/supplier_part.html:65
msgid "Internal Part"
msgstr "内部パーツ"

#: company/templates/company/manufacturer_part.html:103
#: company/templates/company/manufacturer_part_navbar.html:21
#: company/views.py:49 part/templates/part/navbar.html:65
#: part/templates/part/navbar.html:68 part/templates/part/prices.html:144
#: templates/InvenTree/search.html:316 templates/navbar.html:35
msgid "Suppliers"
msgstr ""

#: company/templates/company/manufacturer_part.html:114
#: part/templates/part/detail.html:294
msgid "Delete supplier parts"
msgstr ""

#: company/templates/company/manufacturer_part.html:114
#: company/templates/company/manufacturer_part.html:138
#: company/templates/company/manufacturer_part.html:239
#: part/templates/part/detail.html:214 part/templates/part/detail.html:294
#: part/templates/part/detail.html:317 templates/js/company.js:339
#: users/models.py:193
msgid "Delete"
msgstr ""

#: company/templates/company/manufacturer_part.html:127
#: company/templates/company/manufacturer_part_navbar.html:11
#: company/templates/company/manufacturer_part_navbar.html:14
#: part/templates/part/category_navbar.html:38
#: part/templates/part/category_navbar.html:41
#: part/templates/part/detail.html:155 part/templates/part/navbar.html:14
#: part/templates/part/navbar.html:17
msgid "Parameters"
msgstr ""

#: company/templates/company/manufacturer_part.html:133
#: part/templates/part/detail.html:162
#: templates/InvenTree/settings/category.html:29
#: templates/InvenTree/settings/part.html:66
msgid "New Parameter"
msgstr ""

#: company/templates/company/manufacturer_part.html:138
msgid "Delete parameters"
msgstr ""

#: company/templates/company/manufacturer_part.html:176
#: part/templates/part/detail.html:718
msgid "Add Parameter"
msgstr ""

#: company/templates/company/manufacturer_part.html:224
msgid "Selected parameters will be deleted"
msgstr ""

#: company/templates/company/manufacturer_part.html:236
msgid "Delete Parameters"
msgstr ""

#: company/templates/company/manufacturer_part_navbar.html:26
msgid "Manufacturer Part Stock"
msgstr "メーカー・パーツの在庫"

#: company/templates/company/manufacturer_part_navbar.html:29
#: company/templates/company/navbar.html:34
#: company/templates/company/supplier_part_navbar.html:15
#: part/templates/part/navbar.html:31 stock/api.py:53
#: stock/templates/stock/loc_link.html:7 stock/templates/stock/location.html:36
#: stock/templates/stock/stock_app_base.html:10
#: templates/InvenTree/index.html:128 templates/InvenTree/search.html:196
#: templates/InvenTree/search.html:232
#: templates/InvenTree/settings/tabs.html:31 templates/js/part.js:269
#: templates/js/part.js:494 templates/js/part.js:654 templates/js/stock.js:123
#: templates/js/stock.js:926 templates/navbar.html:26
msgid "Stock"
msgstr ""

#: company/templates/company/manufacturer_part_navbar.html:33
msgid "Manufacturer Part Orders"
msgstr "メーカー・パーツの注文"

#: company/templates/company/manufacturer_part_navbar.html:36
#: company/templates/company/supplier_part_navbar.html:22
msgid "Orders"
msgstr ""

#: company/templates/company/navbar.html:13
#: company/templates/company/navbar.html:16
msgid "Manufactured Parts"
msgstr ""

#: company/templates/company/navbar.html:22
#: company/templates/company/navbar.html:25
msgid "Supplied Parts"
msgstr ""

#: company/templates/company/navbar.html:31 part/templates/part/navbar.html:28
#: stock/templates/stock/location.html:119
#: stock/templates/stock/location.html:134
#: stock/templates/stock/location.html:148
#: stock/templates/stock/location_navbar.html:18
#: stock/templates/stock/location_navbar.html:21
#: templates/InvenTree/search.html:198 templates/js/stock.js:1355
#: templates/stats.html:93 templates/stats.html:102 users/models.py:43
msgid "Stock Items"
msgstr ""

#: company/templates/company/supplier_part.html:7
#: company/templates/company/supplier_part.html:24 stock/models.py:420
#: stock/templates/stock/item_base.html:386 templates/js/company.js:691
#: templates/js/stock.js:1050
msgid "Supplier Part"
msgstr ""

#: company/templates/company/supplier_part.html:44 templates/js/company.js:764
msgid "Edit supplier part"
msgstr ""

#: company/templates/company/supplier_part.html:48 templates/js/company.js:765
msgid "Delete supplier part"
msgstr ""

#: company/templates/company/supplier_part.html:60
msgid "Supplier Part Details"
msgstr ""

#: company/templates/company/supplier_part.html:131
#: company/templates/company/supplier_part_navbar.html:12
msgid "Supplier Part Stock"
msgstr ""

#: company/templates/company/supplier_part.html:140
#: company/templates/company/supplier_part_navbar.html:19
msgid "Supplier Part Orders"
msgstr ""

#: company/templates/company/supplier_part.html:147
#: part/templates/part/detail.html:56
msgid "Order Part"
msgstr ""

#: company/templates/company/supplier_part.html:158
#: part/templates/part/navbar.html:58 part/templates/part/prices.html:7
msgid "Pricing Information"
msgstr ""

#: company/templates/company/supplier_part.html:164
#: company/templates/company/supplier_part.html:265
#: part/templates/part/prices.html:253 part/views.py:2259
msgid "Add Price Break"
msgstr ""

#: company/templates/company/supplier_part.html:185
msgid "No price break information found"
msgstr ""

#: company/templates/company/supplier_part.html:199 part/views.py:2321
msgid "Delete Price Break"
msgstr ""

#: company/templates/company/supplier_part.html:213 part/views.py:2307
msgid "Edit Price Break"
msgstr ""

#: company/templates/company/supplier_part.html:238
msgid "Edit price break"
msgstr ""

#: company/templates/company/supplier_part.html:239
msgid "Delete price break"
msgstr ""

#: company/templates/company/supplier_part_navbar.html:26
msgid "Supplier Part Pricing"
msgstr ""

#: company/templates/company/supplier_part_navbar.html:29
msgid "Pricing"
msgstr ""

#: company/views.py:50
msgid "New Supplier"
msgstr ""

#: company/views.py:55 part/templates/part/prices.html:148
#: templates/InvenTree/search.html:306 templates/navbar.html:36
msgid "Manufacturers"
msgstr ""

#: company/views.py:56
msgid "New Manufacturer"
msgstr ""

#: company/views.py:61 templates/InvenTree/search.html:336
#: templates/navbar.html:45
msgid "Customers"
msgstr ""

#: company/views.py:62
msgid "New Customer"
msgstr ""

#: company/views.py:69
msgid "Companies"
msgstr ""

#: company/views.py:70
msgid "New Company"
msgstr ""

#: company/views.py:129 part/views.py:974
msgid "Download Image"
msgstr ""

#: company/views.py:158 part/views.py:1006
msgid "Image size exceeds maximum allowable size for download"
msgstr ""

#: company/views.py:165 part/views.py:1013
#, python-brace-format
msgid "Invalid response: {code}"
msgstr ""

#: company/views.py:174 part/views.py:1022
msgid "Supplied URL is not a valid image file"
msgstr ""

#: label/api.py:57 report/api.py:201
msgid "No valid objects provided to template"
msgstr ""

#: label/models.py:113
msgid "Label name"
msgstr ""

#: label/models.py:120
msgid "Label description"
msgstr ""

#: label/models.py:127 stock/forms.py:168
msgid "Label"
msgstr ""

#: label/models.py:128
msgid "Label template file"
msgstr ""

#: label/models.py:134 report/models.py:298
msgid "Enabled"
msgstr ""

#: label/models.py:135
msgid "Label template is enabled"
msgstr ""

#: label/models.py:140
msgid "Width [mm]"
msgstr ""

#: label/models.py:141
msgid "Label width, specified in mm"
msgstr ""

#: label/models.py:147
msgid "Height [mm]"
msgstr ""

#: label/models.py:148
msgid "Label height, specified in mm"
msgstr ""

#: label/models.py:154 report/models.py:291
msgid "Filename Pattern"
msgstr ""

#: label/models.py:155
msgid "Pattern for generating label filenames"
msgstr ""

#: label/models.py:258
msgid "Query filters (comma-separated list of key=value pairs),"
msgstr ""

#: label/models.py:259 label/models.py:317 label/models.py:364
#: report/models.py:322 report/models.py:457 report/models.py:495
msgid "Filters"
msgstr ""

#: label/models.py:316
msgid "Query filters (comma-separated list of key=value pairs"
msgstr ""

#: label/models.py:363
msgid "Part query filters (comma-separated value of key=value pairs)"
msgstr ""

#: order/forms.py:30 order/templates/order/order_base.html:47
msgid "Place order"
msgstr ""

#: order/forms.py:41 order/templates/order/order_base.html:54
msgid "Mark order as complete"
msgstr ""

#: order/forms.py:52 order/forms.py:63 order/templates/order/order_base.html:59
#: order/templates/order/sales_order_base.html:61
msgid "Cancel order"
msgstr ""

#: order/forms.py:74 order/templates/order/sales_order_base.html:58
msgid "Ship order"
msgstr ""

#: order/forms.py:89
msgid "Receive parts to this location"
msgstr ""

#: order/forms.py:116
msgid "Enter stock item serial numbers"
msgstr ""

#: order/forms.py:122
msgid "Enter quantity of stock items"
msgstr ""

#: order/models.py:158
msgid "Order description"
msgstr ""

#: order/models.py:160
msgid "Link to external page"
msgstr ""

#: order/models.py:168
msgid "Created By"
msgstr ""

#: order/models.py:175
msgid "User or group responsible for this order"
msgstr ""

#: order/models.py:180
msgid "Order notes"
msgstr ""

#: order/models.py:247 order/models.py:534
msgid "Order reference"
msgstr ""

#: order/models.py:252 order/models.py:549
msgid "Purchase order status"
msgstr ""

#: order/models.py:261
msgid "Company from which the items are being ordered"
msgstr ""

#: order/models.py:264 order/templates/order/order_base.html:98
#: templates/js/order.js:243
msgid "Supplier Reference"
msgstr ""

#: order/models.py:264
msgid "Supplier order reference code"
msgstr ""

#: order/models.py:271
msgid "received by"
msgstr ""

#: order/models.py:276
msgid "Issue Date"
msgstr ""

#: order/models.py:277
msgid "Date order was issued"
msgstr ""

#: order/models.py:282
msgid "Target Delivery Date"
msgstr ""

#: order/models.py:283
msgid "Expected date for order delivery. Order will be overdue after this date."
msgstr ""

#: order/models.py:289
msgid "Date order was completed"
msgstr ""

#: order/models.py:313 stock/models.py:308 stock/models.py:1023
msgid "Quantity must be greater than zero"
msgstr ""

#: order/models.py:318
msgid "Part supplier must match PO supplier"
msgstr ""

#: order/models.py:416
msgid "Lines can only be received against an order marked as 'Placed'"
msgstr ""

#: order/models.py:420
msgid "Quantity must be an integer"
msgstr ""

#: order/models.py:422
msgid "Quantity must be a positive number"
msgstr ""

#: order/models.py:545
msgid "Company to which the items are being sold"
msgstr ""

#: order/models.py:551
msgid "Customer Reference "
msgstr ""

#: order/models.py:551
msgid "Customer order reference code"
msgstr ""

#: order/models.py:556
msgid "Target date for order completion. Order will be overdue after this date."
msgstr ""

#: order/models.py:559 templates/js/order.js:372
msgid "Shipment Date"
msgstr ""

#: order/models.py:566
msgid "shipped by"
msgstr ""

#: order/models.py:610
msgid "SalesOrder cannot be shipped as it is not currently pending"
msgstr ""

#: order/models.py:707
msgid "Item quantity"
msgstr ""

#: order/models.py:713
msgid "Line item reference"
msgstr ""

#: order/models.py:715
msgid "Line item notes"
msgstr ""

#: order/models.py:745 order/models.py:823 templates/js/order.js:422
msgid "Order"
msgstr ""

#: order/models.py:746 order/templates/order/order_base.html:9
#: order/templates/order/order_base.html:24
#: report/templates/report/inventree_po_report.html:77
#: stock/templates/stock/item_base.html:336 templates/js/order.js:212
#: templates/js/stock.js:1029 templates/js/stock.js:1437
msgid "Purchase Order"
msgstr ""

#: order/models.py:767
msgid "Supplier part"
msgstr ""

#: order/models.py:770 order/templates/order/order_base.html:131
#: order/templates/order/purchase_order_detail.html:385
#: order/templates/order/receive_parts.html:22
#: order/templates/order/sales_order_base.html:133
msgid "Received"
msgstr ""

#: order/models.py:770
msgid "Number of items received"
msgstr ""

#: order/models.py:776 part/templates/part/prices.html:157 stock/models.py:545
#: stock/templates/stock/item_base.html:343 templates/js/stock.js:1073
msgid "Purchase Price"
msgstr ""

#: order/models.py:777
msgid "Unit purchase price"
msgstr ""

#: order/models.py:785
msgid "Where does the Purchaser want this item to be stored?"
msgstr ""

#: order/models.py:831 part/templates/part/part_pricing.html:97
#: part/templates/part/prices.html:97 part/templates/part/prices.html:266
msgid "Sale Price"
msgstr ""

#: order/models.py:832
msgid "Unit sale price"
msgstr ""

#: order/models.py:911 order/models.py:913
msgid "Stock item has not been assigned"
msgstr ""

#: order/models.py:917
msgid "Cannot allocate stock item to a line with a different part"
msgstr ""

#: order/models.py:919
msgid "Cannot allocate stock to a line without a part"
msgstr ""

#: order/models.py:922
msgid "Allocation quantity cannot exceed stock quantity"
msgstr ""

#: order/models.py:932
msgid "Quantity must be 1 for serialized stock item"
msgstr ""

#: order/models.py:937
msgid "Line"
msgstr ""

#: order/models.py:948
msgid "Item"
msgstr ""

#: order/models.py:949
msgid "Select stock item to allocate"
msgstr ""

#: order/models.py:952
msgid "Enter stock allocation quantity"
msgstr ""

#: order/serializers.py:139
msgid "Purchase price currency"
msgstr ""

#: order/serializers.py:360
msgid "Sale price currency"
msgstr ""

#: order/templates/order/delete_attachment.html:5
#: stock/templates/stock/attachment_delete.html:5
#: templates/attachment_delete.html:5
msgid "Are you sure you want to delete this attachment?"
msgstr ""

#: order/templates/order/order_base.html:39
#: order/templates/order/sales_order_base.html:50
msgid "Print"
msgstr ""

#: order/templates/order/order_base.html:43
#: order/templates/order/sales_order_base.html:54
msgid "Edit order information"
msgstr ""

#: order/templates/order/order_base.html:51
msgid "Receive items"
msgstr ""

#: order/templates/order/order_base.html:64
msgid "Export order to file"
msgstr ""

#: order/templates/order/order_base.html:72
#: order/templates/order/po_navbar.html:12
msgid "Purchase Order Details"
msgstr ""

#: order/templates/order/order_base.html:77
#: order/templates/order/sales_order_base.html:79
msgid "Order Reference"
msgstr ""

#: order/templates/order/order_base.html:82
#: order/templates/order/sales_order_base.html:84
msgid "Order Status"
msgstr ""

#: order/templates/order/order_base.html:117
#: report/templates/report/inventree_build_order_base.html:122
msgid "Issued"
msgstr ""

#: order/templates/order/order_base.html:185
msgid "Edit Purchase Order"
msgstr ""

#: order/templates/order/order_base.html:196
#: order/templates/order/purchase_order_detail.html:262
#: part/templates/part/category.html:255 part/templates/part/category.html:297
#: stock/templates/stock/location.html:250 templates/js/part.js:64
msgid "New Location"
msgstr ""

#: order/templates/order/order_base.html:197
#: order/templates/order/purchase_order_detail.html:263
#: stock/templates/stock/location.html:42 templates/js/part.js:65
msgid "Create new stock location"
msgstr ""

#: order/templates/order/order_cancel.html:8
msgid "Cancelling this order means that the order and line items will no longer be editable."
msgstr ""

#: order/templates/order/order_complete.html:7
msgid "Mark this order as complete?"
msgstr ""

#: order/templates/order/order_complete.html:10
msgid "This order has line items which have not been marked as received."
msgstr ""

#: order/templates/order/order_complete.html:11
msgid "Completing this order means that the order and line items will no longer be editable."
msgstr ""

#: order/templates/order/order_issue.html:8
msgid "After placing this purchase order, line items will no longer be editable."
msgstr ""

#: order/templates/order/order_wizard/match_fields.html:9
#: part/templates/part/bom_upload/match_fields.html:9
#: part/templates/part/import_wizard/ajax_match_fields.html:9
#: part/templates/part/import_wizard/match_fields.html:9
msgid "Missing selections for the following required columns"
msgstr ""

#: order/templates/order/order_wizard/match_fields.html:20
#: part/templates/part/bom_upload/match_fields.html:20
#: part/templates/part/import_wizard/ajax_match_fields.html:20
#: part/templates/part/import_wizard/match_fields.html:20
msgid "Duplicate selections found, see below. Fix them then retry submitting."
msgstr ""

#: order/templates/order/order_wizard/match_fields.html:29
#: order/templates/order/order_wizard/match_parts.html:21
#: part/templates/part/bom_upload/match_fields.html:29
#: part/templates/part/bom_upload/match_parts.html:21
#: part/templates/part/import_wizard/match_fields.html:29
#: part/templates/part/import_wizard/match_references.html:21
msgid "Submit Selections"
msgstr ""

#: order/templates/order/order_wizard/match_fields.html:35
#: part/templates/part/bom_upload/match_fields.html:35
#: part/templates/part/import_wizard/ajax_match_fields.html:28
#: part/templates/part/import_wizard/match_fields.html:35
msgid "File Fields"
msgstr ""

#: order/templates/order/order_wizard/match_fields.html:42
#: part/templates/part/bom_upload/match_fields.html:42
#: part/templates/part/import_wizard/ajax_match_fields.html:35
#: part/templates/part/import_wizard/match_fields.html:42
msgid "Remove column"
msgstr ""

#: order/templates/order/order_wizard/match_fields.html:60
#: part/templates/part/bom_upload/match_fields.html:60
#: part/templates/part/import_wizard/ajax_match_fields.html:53
#: part/templates/part/import_wizard/match_fields.html:60
msgid "Duplicate selection"
msgstr ""

#: order/templates/order/order_wizard/match_fields.html:71
#: order/templates/order/order_wizard/match_parts.html:52
#: part/templates/part/bom_upload/match_fields.html:71
#: part/templates/part/bom_upload/match_parts.html:53
#: part/templates/part/import_wizard/ajax_match_fields.html:64
#: part/templates/part/import_wizard/ajax_match_references.html:42
#: part/templates/part/import_wizard/match_fields.html:71
#: part/templates/part/import_wizard/match_references.html:49
msgid "Remove row"
msgstr ""

#: order/templates/order/order_wizard/match_parts.html:12
#: part/templates/part/bom_upload/match_parts.html:12
#: part/templates/part/import_wizard/ajax_match_references.html:12
#: part/templates/part/import_wizard/match_references.html:12
msgid "Errors exist in the submitted data"
msgstr ""

#: order/templates/order/order_wizard/match_parts.html:28
#: part/templates/part/bom_upload/match_parts.html:28
#: part/templates/part/import_wizard/ajax_match_references.html:21
#: part/templates/part/import_wizard/match_references.html:28
msgid "Row"
msgstr ""

#: order/templates/order/order_wizard/match_parts.html:29
msgid "Select Supplier Part"
msgstr ""

#: order/templates/order/order_wizard/po_upload.html:11
msgid "Upload File for Purchase Order"
msgstr ""

#: order/templates/order/order_wizard/po_upload.html:18
#: part/templates/part/bom_upload/upload_file.html:24
#: part/templates/part/import_wizard/ajax_part_upload.html:10
#: part/templates/part/import_wizard/part_upload.html:21
#, python-format
msgid "Step %(step)s of %(count)s"
msgstr ""

#: order/templates/order/order_wizard/po_upload.html:48
msgid "Order is already processed. Files cannot be uploaded."
msgstr ""

#: order/templates/order/order_wizard/select_parts.html:11
msgid "Step 1 of 2 - Select Part Suppliers"
msgstr ""

#: order/templates/order/order_wizard/select_parts.html:16
msgid "Select suppliers"
msgstr ""

#: order/templates/order/order_wizard/select_parts.html:20
msgid "No purchaseable parts selected"
msgstr "購入可能なパーツが選択されていません"

#: order/templates/order/order_wizard/select_parts.html:33
msgid "Select Supplier"
msgstr ""

#: order/templates/order/order_wizard/select_parts.html:57
msgid "No price"
msgstr ""

#: order/templates/order/order_wizard/select_parts.html:65
#, python-format
msgid "Select a supplier for <i>%(name)s</i>"
msgstr ""

#: order/templates/order/order_wizard/select_parts.html:77
#: part/templates/part/set_category.html:32
msgid "Remove part"
msgstr ""

#: order/templates/order/order_wizard/select_pos.html:8
msgid "Step 2 of 2 - Select Purchase Orders"
msgstr ""

#: order/templates/order/order_wizard/select_pos.html:12
msgid "Select existing purchase orders, or create new orders."
msgstr ""

#: order/templates/order/order_wizard/select_pos.html:31
#: templates/js/order.js:269 templates/js/order.js:377
msgid "Items"
msgstr ""

#: order/templates/order/order_wizard/select_pos.html:32
msgid "Select Purchase Order"
msgstr ""

#: order/templates/order/order_wizard/select_pos.html:45
#, python-format
msgid "Create new purchase order for %(name)s"
msgstr ""

#: order/templates/order/order_wizard/select_pos.html:68
#, python-format
msgid "Select a purchase order for %(name)s"
msgstr ""

#: order/templates/order/po_attachments.html:12
#: order/templates/order/po_navbar.html:32
#: order/templates/order/purchase_order_detail.html:44
msgid "Purchase Order Attachments"
msgstr ""

#: order/templates/order/po_navbar.html:26
msgid "Received Stock Items"
msgstr ""

#: order/templates/order/po_navbar.html:29
#: order/templates/order/po_received_items.html:12
#: order/templates/order/purchase_order_detail.html:35
msgid "Received Items"
msgstr ""

#: order/templates/order/purchase_order_detail.html:17
msgid "Purchase Order Items"
msgstr ""

#: order/templates/order/purchase_order_detail.html:23
#: order/templates/order/purchase_order_detail.html:199
#: order/templates/order/sales_order_detail.html:23
#: order/templates/order/sales_order_detail.html:176
msgid "Add Line Item"
msgstr ""

#: order/templates/order/purchase_order_detail.html:55
#: order/templates/order/sales_order_detail.html:54
msgid "Order Notes"
msgstr ""

#: order/templates/order/purchase_order_detail.html:235
#: order/templates/order/sales_order_detail.html:518
msgid "Edit Line Item"
msgstr ""

#: order/templates/order/purchase_order_detail.html:245
#: order/templates/order/sales_order_detail.html:528
msgid "Delete Line Item"
msgstr ""

#: order/templates/order/purchase_order_detail.html:276
msgid "No line items found"
msgstr ""

#: order/templates/order/purchase_order_detail.html:304
#: order/templates/order/sales_order_detail.html:353
msgid "Total"
msgstr ""

#: order/templates/order/purchase_order_detail.html:357
#: order/templates/order/sales_order_detail.html:376 templates/js/part.js:996
#: templates/js/part.js:1185
msgid "Unit Price"
msgstr ""

#: order/templates/order/purchase_order_detail.html:364
#: order/templates/order/sales_order_detail.html:383
msgid "Total price"
msgstr ""

#: order/templates/order/purchase_order_detail.html:428
#: order/templates/order/sales_order_detail.html:489
msgid "Edit line item"
msgstr ""

#: order/templates/order/purchase_order_detail.html:429
msgid "Delete line item"
msgstr ""

#: order/templates/order/purchase_order_detail.html:434
msgid "Receive line item"
msgstr ""

#: order/templates/order/purchase_orders.html:24
#: order/templates/order/sales_orders.html:24
msgid "Print Order Reports"
msgstr ""

#: order/templates/order/receive_parts.html:8
#, python-format
msgid "Receive outstanding parts for <b>%(order)s</b> - <i>%(desc)s</i>"
msgstr "<b>%(order)s</b> - <i>%(desc)s</i> の未処理のパーツを受け取る"

#: order/templates/order/receive_parts.html:14 part/api.py:47
#: part/models.py:326 part/templates/part/cat_link.html:7
#: part/templates/part/category.html:108 part/templates/part/category.html:122
#: part/templates/part/category_navbar.html:21
#: part/templates/part/category_navbar.html:24
#: templates/InvenTree/index.html:97 templates/InvenTree/search.html:114
#: templates/InvenTree/settings/tabs.html:28 templates/js/part.js:855
#: templates/navbar.html:23 templates/stats.html:80 templates/stats.html:89
#: users/models.py:41
msgid "Parts"
msgstr "パーツ"

#: order/templates/order/receive_parts.html:15
msgid "Select parts to receive against this order"
msgstr ""

#: order/templates/order/receive_parts.html:20
msgid "Order Code"
msgstr ""

#: order/templates/order/receive_parts.html:21
#: part/templates/part/part_base.html:194 templates/js/part.js:670
msgid "On Order"
msgstr ""

#: order/templates/order/receive_parts.html:23
msgid "Receive"
msgstr ""

#: order/templates/order/receive_parts.html:37
msgid "Error: Referenced part has been removed"
msgstr ""

#: order/templates/order/receive_parts.html:61
msgid "Remove line"
msgstr ""

#: order/templates/order/sales_order_base.html:16
msgid "This Sales Order has not been fully allocated"
msgstr ""

#: order/templates/order/sales_order_base.html:66
msgid "Packing List"
msgstr ""

#: order/templates/order/sales_order_base.html:74
msgid "Sales Order Details"
msgstr ""

#: order/templates/order/sales_order_base.html:100 templates/js/order.js:344
msgid "Customer Reference"
msgstr ""

#: order/templates/order/sales_order_base.html:178
msgid "Edit Sales Order"
msgstr ""

#: order/templates/order/sales_order_cancel.html:8
#: order/templates/order/sales_order_ship.html:9
#: part/templates/part/bom_duplicate.html:12
#: stock/templates/stock/stockitem_convert.html:13
msgid "Warning"
msgstr ""

#: order/templates/order/sales_order_cancel.html:9
msgid "Cancelling this order means that the order will no longer be editable."
msgstr ""

#: order/templates/order/sales_order_detail.html:17
msgid "Sales Order Items"
msgstr ""

#: order/templates/order/sales_order_detail.html:225 templates/js/bom.js:358
#: templates/js/build.js:759 templates/js/build.js:1202
msgid "Actions"
msgstr ""

#: order/templates/order/sales_order_detail.html:232 templates/js/build.js:645
#: templates/js/build.js:1011
msgid "Edit stock allocation"
msgstr ""

#: order/templates/order/sales_order_detail.html:233 templates/js/build.js:647
#: templates/js/build.js:1012
msgid "Delete stock allocation"
msgstr ""

#: order/templates/order/sales_order_detail.html:306
msgid "No matching line items"
msgstr ""

#: order/templates/order/sales_order_detail.html:336
msgid "ID"
msgstr ""

#: order/templates/order/sales_order_detail.html:404 templates/js/build.js:710
#: templates/js/build.js:1007
msgid "Allocated"
msgstr ""

#: order/templates/order/sales_order_detail.html:406
msgid "Fulfilled"
msgstr ""

#: order/templates/order/sales_order_detail.html:443
msgid "PO"
msgstr ""

#: order/templates/order/sales_order_detail.html:473
msgid "Allocate serial numbers"
msgstr ""

#: order/templates/order/sales_order_detail.html:476 templates/js/build.js:773
msgid "Allocate stock"
msgstr ""

#: order/templates/order/sales_order_detail.html:479
msgid "Purchase stock"
msgstr ""

#: order/templates/order/sales_order_detail.html:483 templates/js/build.js:766
#: templates/js/build.js:1210
msgid "Build stock"
msgstr ""

#: order/templates/order/sales_order_detail.html:486
#: order/templates/order/sales_order_detail.html:605
msgid "Calculate price"
msgstr ""

#: order/templates/order/sales_order_detail.html:490
msgid "Delete line item "
msgstr ""

#: order/templates/order/sales_order_detail.html:611
msgid "Update Unit Price"
msgstr ""

#: order/templates/order/sales_order_ship.html:10
msgid "This order has not been fully allocated. If the order is marked as shipped, it can no longer be adjusted."
msgstr ""

#: order/templates/order/sales_order_ship.html:12
msgid "Ensure that the order allocation is correct before shipping the order."
msgstr ""

#: order/templates/order/sales_order_ship.html:18
msgid "Some line items in this order have been over-allocated"
msgstr ""

#: order/templates/order/sales_order_ship.html:20
msgid "Ensure that this is correct before shipping the order."
msgstr ""

#: order/templates/order/sales_order_ship.html:27
msgid "Shipping this order means that the order will no longer be editable."
msgstr ""

#: order/templates/order/so_allocate_by_serial.html:9
msgid "Allocate stock items by serial number"
msgstr ""

#: order/templates/order/so_allocation_delete.html:7
msgid "This action will unallocate the following stock from the Sales Order"
msgstr ""

#: order/templates/order/so_navbar.html:12
msgid "Sales Order Line Items"
msgstr ""

#: order/templates/order/so_navbar.html:15
<<<<<<< HEAD
#, fuzzy
#| msgid "Order Parts"
msgid "Order Items"
msgstr "パーツの注文"
=======
msgid "Order Items"
msgstr ""
>>>>>>> dddd794e

#: order/templates/order/so_navbar.html:26
msgid "Sales Order Attachments"
msgstr ""

#: order/views.py:104
msgid "Cancel Order"
msgstr ""

#: order/views.py:113 order/views.py:139
msgid "Confirm order cancellation"
msgstr ""

#: order/views.py:116 order/views.py:142
msgid "Order cannot be cancelled"
msgstr ""

#: order/views.py:130
msgid "Cancel sales order"
msgstr ""

#: order/views.py:156
msgid "Issue Order"
msgstr ""

#: order/views.py:165
msgid "Confirm order placement"
msgstr ""

#: order/views.py:175
msgid "Purchase order issued"
msgstr ""

#: order/views.py:186
msgid "Complete Order"
msgstr ""

#: order/views.py:202
msgid "Confirm order completion"
msgstr ""

#: order/views.py:213
msgid "Purchase order completed"
msgstr ""

#: order/views.py:223
msgid "Ship Order"
msgstr ""

#: order/views.py:239
msgid "Confirm order shipment"
msgstr ""

#: order/views.py:245
msgid "Could not ship order"
msgstr ""

#: order/views.py:292
msgid "Match Supplier Parts"
msgstr ""

#: order/views.py:489
msgid "Receive Parts"
msgstr ""

#: order/views.py:559
msgid "Items received"
msgstr ""

#: order/views.py:573
msgid "No destination set"
msgstr ""

#: order/views.py:618
msgid "Error converting quantity to number"
msgstr ""

#: order/views.py:624
msgid "Receive quantity less than zero"
msgstr ""

#: order/views.py:630
msgid "No lines specified"
msgstr ""

#: order/views.py:703
msgid "Update prices"
msgstr ""

#: order/views.py:961
#, python-brace-format
msgid "Ordered {n} parts"
msgstr ""

#: order/views.py:1014
msgid "Allocate Serial Numbers"
msgstr ""

#: order/views.py:1059
#, python-brace-format
msgid "Allocated {n} items"
msgstr ""

#: order/views.py:1075
msgid "Select line item"
msgstr ""

#: order/views.py:1106
#, python-brace-format
msgid "No matching item for serial {serial}"
msgstr ""

#: order/views.py:1116
#, python-brace-format
msgid "{serial} is not in stock"
msgstr ""

#: order/views.py:1124
#, python-brace-format
msgid "{serial} already allocated to an order"
msgstr ""

#: order/views.py:1178
msgid "Allocate Stock to Order"
msgstr ""

#: order/views.py:1252
msgid "Edit Allocation Quantity"
msgstr ""

#: order/views.py:1267
msgid "Remove allocation"
msgstr ""

#: order/views.py:1339
msgid "Sales order not found"
msgstr ""

#: order/views.py:1345
msgid "Price not found"
msgstr ""

#: order/views.py:1348
#, python-brace-format
msgid "Updated {part} unit-price to {price}"
msgstr ""

#: order/views.py:1353
#, python-brace-format
msgid "Updated {part} unit-price to {price} and quantity to {qty}"
msgstr ""

#: part/bom.py:133 part/models.py:72 part/models.py:755
#: part/templates/part/category.html:75
msgid "Default Location"
msgstr ""

#: part/bom.py:134 part/templates/part/part_base.html:182
msgid "Available Stock"
msgstr ""

#: part/forms.py:64
msgid "File Format"
msgstr ""

#: part/forms.py:64
msgid "Select output file format"
msgstr ""

#: part/forms.py:66
msgid "Cascading"
msgstr ""

#: part/forms.py:66
msgid "Download cascading / multi-level BOM"
msgstr ""

#: part/forms.py:68
msgid "Levels"
msgstr ""

#: part/forms.py:68
msgid "Select maximum number of BOM levels to export (0 = all levels)"
msgstr ""

#: part/forms.py:70
msgid "Include Parameter Data"
msgstr ""

#: part/forms.py:70
msgid "Include part parameters data in exported BOM"
msgstr ""

#: part/forms.py:72
msgid "Include Stock Data"
msgstr ""

#: part/forms.py:72
msgid "Include part stock data in exported BOM"
msgstr ""

#: part/forms.py:74
msgid "Include Manufacturer Data"
msgstr ""

#: part/forms.py:74
msgid "Include part manufacturer data in exported BOM"
msgstr ""

#: part/forms.py:76
msgid "Include Supplier Data"
msgstr ""

#: part/forms.py:76
msgid "Include part supplier data in exported BOM"
msgstr ""

#: part/forms.py:97 part/models.py:2223
msgid "Parent Part"
msgstr ""

#: part/forms.py:98 part/templates/part/bom_duplicate.html:7
msgid "Select parent part to copy BOM from"
msgstr ""

#: part/forms.py:104
msgid "Clear existing BOM items"
msgstr ""

#: part/forms.py:110
msgid "Confirm BOM duplication"
msgstr ""

#: part/forms.py:128
msgid "validate"
msgstr ""

#: part/forms.py:128
msgid "Confirm that the BOM is correct"
msgstr ""

#: part/forms.py:171
msgid "Related Part"
msgstr ""

#: part/forms.py:178
msgid "Select part category"
msgstr ""

#: part/forms.py:195
msgid "Duplicate all BOM data for this part"
msgstr ""

#: part/forms.py:196
msgid "Copy BOM"
msgstr ""

#: part/forms.py:201
msgid "Duplicate all parameter data for this part"
msgstr ""

#: part/forms.py:202
msgid "Copy Parameters"
msgstr ""

#: part/forms.py:207
msgid "Confirm part creation"
msgstr ""

#: part/forms.py:212
msgid "Include category parameter templates"
msgstr ""

#: part/forms.py:217
msgid "Include parent categories parameter templates"
msgstr ""

#: part/forms.py:222
msgid "Initial stock amount"
msgstr ""

#: part/forms.py:223
msgid "Create stock for this part"
msgstr ""

#: part/forms.py:303
msgid "Add parameter template to same level categories"
msgstr ""

#: part/forms.py:307
msgid "Add parameter template to all categories"
msgstr ""

#: part/forms.py:325 part/models.py:2322
msgid "Sub part"
msgstr ""

#: part/forms.py:354
msgid "Input quantity for price calculation"
msgstr ""

#: part/models.py:73
msgid "Default location for parts in this category"
msgstr ""

#: part/models.py:76
msgid "Default keywords"
msgstr ""

#: part/models.py:76
msgid "Default keywords for parts in this category"
msgstr ""

#: part/models.py:86 part/models.py:2269
#: part/templates/part/part_app_base.html:10
msgid "Part Category"
msgstr ""

#: part/models.py:87 part/templates/part/category.html:32
#: part/templates/part/category.html:103 templates/InvenTree/search.html:127
#: templates/stats.html:84 users/models.py:40
msgid "Part Categories"
msgstr ""

#: part/models.py:457 part/models.py:469
#, python-brace-format
msgid "Part '{p1}' is  used in BOM for '{p2}' (recursive)"
msgstr ""

#: part/models.py:566
msgid "Next available serial numbers are"
msgstr ""

#: part/models.py:570
msgid "Next available serial number is"
msgstr ""

#: part/models.py:575
msgid "Most recent serial number is"
msgstr ""

#: part/models.py:654
msgid "Duplicate IPN not allowed in part settings"
msgstr ""

#: part/models.py:679
msgid "Part name"
msgstr ""

#: part/models.py:686
msgid "Is Template"
msgstr ""

#: part/models.py:687
msgid "Is this part a template part?"
msgstr ""

#: part/models.py:697
msgid "Is this part a variant of another part?"
msgstr ""

#: part/models.py:698
msgid "Variant Of"
msgstr ""

#: part/models.py:704
msgid "Part description"
msgstr ""

#: part/models.py:709 part/templates/part/category.html:82
#: part/templates/part/part_base.html:130
msgid "Keywords"
msgstr ""

#: part/models.py:710
msgid "Part keywords to improve visibility in search results"
msgstr ""

#: part/models.py:717 part/models.py:2268
#: part/templates/part/set_category.html:15 templates/js/part.js:641
msgid "Category"
msgstr ""

#: part/models.py:718
msgid "Part category"
msgstr ""

#: part/models.py:723 templates/js/part.js:257 templates/js/part.js:485
msgid "IPN"
msgstr ""

#: part/models.py:724
msgid "Internal Part Number"
msgstr ""

#: part/models.py:730
msgid "Part revision or version number"
msgstr ""

#: part/models.py:731 report/models.py:200 templates/js/part.js:261
msgid "Revision"
msgstr ""

#: part/models.py:753
msgid "Where is this item normally stored?"
msgstr ""

#: part/models.py:800
msgid "Default Supplier"
msgstr ""

#: part/models.py:801
msgid "Default supplier part"
msgstr ""

#: part/models.py:808
msgid "Default Expiry"
msgstr ""

#: part/models.py:809
msgid "Expiry time (in days) for stock items of this part"
msgstr ""

#: part/models.py:814
msgid "Minimum Stock"
msgstr ""

#: part/models.py:815
msgid "Minimum allowed stock level"
msgstr ""

#: part/models.py:822
msgid "Stock keeping units for this part"
msgstr ""

#: part/models.py:828
msgid "Can this part be built from other parts?"
msgstr ""

#: part/models.py:834
msgid "Can this part be used to build other parts?"
msgstr ""

#: part/models.py:840
msgid "Does this part have tracking for unique items?"
msgstr ""

#: part/models.py:845
msgid "Can this part be purchased from external suppliers?"
msgstr ""

#: part/models.py:850
msgid "Can this part be sold to customers?"
msgstr ""

#: part/models.py:854 templates/js/table_filters.js:21
#: templates/js/table_filters.js:69 templates/js/table_filters.js:250
#: templates/js/table_filters.js:319
msgid "Active"
msgstr ""

#: part/models.py:855
msgid "Is this part active?"
msgstr ""

#: part/models.py:860
msgid "Is this a virtual part, such as a software product or license?"
msgstr ""

#: part/models.py:865
msgid "Part notes - supports Markdown formatting"
msgstr ""

#: part/models.py:868
msgid "BOM checksum"
msgstr ""

#: part/models.py:868
msgid "Stored BOM checksum"
msgstr ""

#: part/models.py:871
msgid "BOM checked by"
msgstr ""

#: part/models.py:873
msgid "BOM checked date"
msgstr ""

#: part/models.py:877
msgid "Creation User"
msgstr ""

#: part/models.py:1616
msgid "Sell multiple"
msgstr ""

#: part/models.py:2087
msgid "Test templates can only be created for trackable parts"
msgstr ""

#: part/models.py:2104
msgid "Test with this name already exists for this part"
msgstr ""

#: part/models.py:2124 templates/js/part.js:906 templates/js/stock.js:475
msgid "Test Name"
msgstr ""

#: part/models.py:2125
msgid "Enter a name for the test"
msgstr ""

#: part/models.py:2130
msgid "Test Description"
msgstr ""

#: part/models.py:2131
msgid "Enter description for this test"
msgstr ""

#: part/models.py:2136 templates/js/part.js:915
#: templates/js/table_filters.js:236
msgid "Required"
msgstr ""

#: part/models.py:2137
msgid "Is this test required to pass?"
msgstr ""

#: part/models.py:2142 templates/js/part.js:923
msgid "Requires Value"
msgstr ""

#: part/models.py:2143
msgid "Does this test require a value when adding a test result?"
msgstr ""

#: part/models.py:2148 templates/js/part.js:930
msgid "Requires Attachment"
msgstr ""

#: part/models.py:2149
msgid "Does this test require a file attachment when adding a test result?"
msgstr ""

#: part/models.py:2186
msgid "Parameter template name must be unique"
msgstr ""

#: part/models.py:2191
msgid "Parameter Name"
msgstr ""

#: part/models.py:2193
msgid "Parameter Units"
msgstr ""

#: part/models.py:2225 part/models.py:2274 part/models.py:2275
#: templates/InvenTree/settings/category.html:62
msgid "Parameter Template"
msgstr ""

#: part/models.py:2227
msgid "Data"
msgstr ""

#: part/models.py:2227
msgid "Parameter Value"
msgstr ""

#: part/models.py:2279 templates/InvenTree/settings/category.html:67
msgid "Default Value"
msgstr ""

#: part/models.py:2280
msgid "Default Parameter Value"
msgstr ""

#: part/models.py:2314
msgid "Select parent part"
msgstr ""

#: part/models.py:2323
msgid "Select part to be used in BOM"
msgstr ""

#: part/models.py:2329
msgid "BOM quantity for this BOM item"
msgstr ""

#: part/models.py:2331 templates/js/bom.js:216 templates/js/bom.js:278
msgid "Optional"
msgstr ""

#: part/models.py:2331
msgid "This BOM item is optional"
msgstr ""

#: part/models.py:2334
msgid "Overage"
msgstr ""

#: part/models.py:2335
msgid "Estimated build wastage quantity (absolute or percentage)"
msgstr ""

#: part/models.py:2338
msgid "BOM item reference"
msgstr ""

#: part/models.py:2341
msgid "BOM item notes"
msgstr ""

#: part/models.py:2343
msgid "Checksum"
msgstr ""

#: part/models.py:2343
msgid "BOM line checksum"
msgstr ""

#: part/models.py:2347 templates/js/bom.js:295 templates/js/bom.js:302
#: templates/js/table_filters.js:55
msgid "Inherited"
msgstr ""

#: part/models.py:2348
msgid "This BOM item is inherited by BOMs for variant parts"
msgstr ""

#: part/models.py:2353 templates/js/bom.js:287
msgid "Allow Variants"
msgstr ""

#: part/models.py:2354
msgid "Stock items for variant parts can be used for this BOM item"
msgstr ""

#: part/models.py:2439 stock/models.py:298
msgid "Quantity must be integer value for trackable parts"
msgstr ""

#: part/models.py:2448 part/models.py:2450
msgid "Sub part must be specified"
msgstr ""

#: part/models.py:2453
msgid "BOM Item"
msgstr ""

#: part/models.py:2572
msgid "Part 1"
msgstr ""

#: part/models.py:2576
msgid "Part 2"
msgstr ""

#: part/models.py:2576
msgid "Select Related Part"
msgstr ""

#: part/models.py:2608
msgid "Error creating relationship: check that the part is not related to itself and that the relationship is unique"
msgstr ""

#: part/templates/part/bom.html:6
msgid "You do not have permission to edit the BOM."
msgstr ""

#: part/templates/part/bom.html:14
#, python-format
msgid "The BOM for <i>%(part)s</i> has changed, and must be validated.<br>"
msgstr ""

#: part/templates/part/bom.html:16
#, python-format
msgid "The BOM for <i>%(part)s</i> was last checked by %(checker)s on %(check_date)s"
msgstr ""

#: part/templates/part/bom.html:20
#, python-format
msgid "The BOM for <i>%(part)s</i> has not been validated."
msgstr ""

#: part/templates/part/bom.html:27
msgid "Remove selected BOM items"
msgstr ""

#: part/templates/part/bom.html:30
msgid "Import BOM data"
msgstr ""

#: part/templates/part/bom.html:34
msgid "Copy BOM from parent part"
msgstr ""

#: part/templates/part/bom.html:38
msgid "New BOM Item"
msgstr ""

#: part/templates/part/bom.html:41
msgid "Finish Editing"
msgstr ""

#: part/templates/part/bom.html:46
msgid "Edit BOM"
msgstr ""

#: part/templates/part/bom.html:50
msgid "Validate Bill of Materials"
msgstr ""

#: part/templates/part/bom.html:56 part/views.py:1586
msgid "Export Bill of Materials"
msgstr ""

#: part/templates/part/bom.html:59
msgid "Print BOM Report"
msgstr ""

#: part/templates/part/bom_duplicate.html:13
msgid "This part already has a Bill of Materials"
msgstr ""

#: part/templates/part/bom_upload/match_parts.html:29
msgid "Select Part"
msgstr ""

#: part/templates/part/bom_upload/upload_file.html:7
msgid "Upload BOM File"
msgstr ""

#: part/templates/part/bom_upload/upload_file.html:12
msgid "Upload Bill of Materials"
msgstr ""

#: part/templates/part/bom_upload/upload_file.html:16
msgid "Requirements for BOM upload"
msgstr ""

#: part/templates/part/bom_upload/upload_file.html:18
msgid "The BOM file must contain the required named columns as provided in the "
msgstr ""

#: part/templates/part/bom_upload/upload_file.html:18
msgid "BOM Upload Template"
msgstr ""

#: part/templates/part/bom_upload/upload_file.html:19
msgid "Each part must already exist in the database"
msgstr ""

#: part/templates/part/bom_validate.html:6
#, python-format
msgid "Confirm that the Bill of Materials (BOM) is valid for:<br><i>%(part)s</i>"
msgstr ""

#: part/templates/part/bom_validate.html:9
msgid "This will validate each line in the BOM."
msgstr ""

#: part/templates/part/category.html:33
msgid "All parts"
msgstr "全てのパーツ"

#: part/templates/part/category.html:38 part/views.py:1912
msgid "Create new part category"
msgstr ""

#: part/templates/part/category.html:44
msgid "Edit part category"
msgstr ""

#: part/templates/part/category.html:49
msgid "Delete part category"
msgstr ""

#: part/templates/part/category.html:59 part/templates/part/category.html:98
msgid "Category Details"
msgstr ""

#: part/templates/part/category.html:64
msgid "Category Path"
msgstr ""

#: part/templates/part/category.html:69
msgid "Category Description"
msgstr ""

#: part/templates/part/category.html:88 part/templates/part/category.html:174
#: part/templates/part/category_navbar.html:14
#: part/templates/part/category_navbar.html:17
msgid "Subcategories"
msgstr ""

#: part/templates/part/category.html:93
msgid "Parts (Including subcategories)"
msgstr ""

#: part/templates/part/category.html:126
msgid "Export Part Data"
msgstr ""

#: part/templates/part/category.html:127 part/templates/part/category.html:141
msgid "Export"
msgstr ""

#: part/templates/part/category.html:130
msgid "Create new part"
msgstr ""

#: part/templates/part/category.html:131 part/templates/part/detail.html:452
msgid "New Part"
msgstr "新規パーツ"

#: part/templates/part/category.html:138
msgid "Set category"
msgstr ""

#: part/templates/part/category.html:138
msgid "Set Category"
msgstr ""

#: part/templates/part/category.html:141
msgid "Export Data"
msgstr ""

#: part/templates/part/category.html:145
msgid "View list display"
msgstr ""

#: part/templates/part/category.html:148
msgid "View grid display"
msgstr ""

#: part/templates/part/category.html:164
msgid "Part Parameters"
msgstr ""

#: part/templates/part/category.html:256
#: stock/templates/stock/location.html:251
msgid "Create new location"
msgstr ""

#: part/templates/part/category.html:261 part/templates/part/category.html:291
#: templates/js/part.js:25
msgid "New Category"
msgstr ""

#: part/templates/part/category.html:262
msgid "Create new category"
msgstr ""

#: part/templates/part/category.html:292
msgid "Create new Part Category"
msgstr ""

#: part/templates/part/category.html:298 stock/views.py:874
msgid "Create new Stock Location"
msgstr ""

#: part/templates/part/category.html:317
msgid "Select parent category"
msgstr ""

#: part/templates/part/category.html:324 part/views.py:1860
msgid "Edit Part Category"
msgstr ""

#: part/templates/part/category_delete.html:5
msgid "Are you sure you want to delete category"
msgstr ""

#: part/templates/part/category_delete.html:8
#, python-format
msgid "This category contains %(count)s child categories"
msgstr ""

#: part/templates/part/category_delete.html:9
msgid "If this category is deleted, these child categories will be moved to the"
msgstr ""

#: part/templates/part/category_delete.html:11
msgid "category"
msgstr ""

#: part/templates/part/category_delete.html:13
msgid "top level Parts category"
msgstr ""

#: part/templates/part/category_delete.html:25
#, python-format
msgid "This category contains %(count)s parts"
msgstr ""

#: part/templates/part/category_delete.html:27
#, python-format
msgid "If this category is deleted, these parts will be moved to the parent category %(path)s"
msgstr ""

#: part/templates/part/category_delete.html:29
msgid "If this category is deleted, these parts will be moved to the top-level category Teile"
msgstr ""

#: part/templates/part/category_navbar.html:29
#: part/templates/part/category_navbar.html:32
msgid "Import Parts"
msgstr ""

#: part/templates/part/copy_part.html:9 part/views.py:327
msgid "Duplicate Part"
msgstr ""

#: part/templates/part/copy_part.html:10
#, python-format
msgid "Make a copy of part '%(full_name)s'."
msgstr ""

#: part/templates/part/copy_part.html:14
#: part/templates/part/create_part.html:11
msgid "Possible Matching Parts"
msgstr ""

#: part/templates/part/copy_part.html:15
#: part/templates/part/create_part.html:12
msgid "The new part may be a duplicate of these existing parts"
msgstr ""

#: part/templates/part/create_part.html:17
#, python-format
msgid "%(full_name)s - <i>%(desc)s</i> (%(match_per)s%% match)"
msgstr ""

#: part/templates/part/detail.html:16
msgid "Part Stock"
msgstr ""

#: part/templates/part/detail.html:21
#, python-format
msgid "Showing stock for all variants of <i>%(full_name)s</i>"
msgstr ""

#: part/templates/part/detail.html:30 part/templates/part/navbar.html:87
msgid "Part Test Templates"
msgstr ""

#: part/templates/part/detail.html:36
msgid "Add Test Template"
msgstr ""

#: part/templates/part/detail.html:77
msgid "New sales order"
msgstr ""

#: part/templates/part/detail.html:77
msgid "New Order"
msgstr ""

#: part/templates/part/detail.html:90
msgid "Sales Order Allocations"
msgstr ""

#: part/templates/part/detail.html:130 part/templates/part/navbar.html:21
msgid "Part Variants"
msgstr ""

#: part/templates/part/detail.html:137
msgid "Create new variant"
msgstr ""

#: part/templates/part/detail.html:138
msgid "New Variant"
msgstr ""

#: part/templates/part/detail.html:161
msgid "Add new parameter"
msgstr ""

#: part/templates/part/detail.html:182 part/templates/part/navbar.html:95
#: part/templates/part/navbar.html:98
msgid "Related Parts"
msgstr ""

#: part/templates/part/detail.html:188
msgid "Add Related"
<<<<<<< HEAD
msgstr ""

#: part/templates/part/detail.html:228 part/templates/part/navbar.html:35
#: part/templates/part/navbar.html:38
msgid "Bill of Materials"
msgstr ""

#: part/templates/part/detail.html:237
msgid "Assemblies"
msgstr ""

=======
msgstr ""

#: part/templates/part/detail.html:228 part/templates/part/navbar.html:35
#: part/templates/part/navbar.html:38
msgid "Bill of Materials"
msgstr ""

#: part/templates/part/detail.html:237
msgid "Assemblies"
msgstr ""

>>>>>>> dddd794e
#: part/templates/part/detail.html:253
msgid "Part Builds"
msgstr ""

#: part/templates/part/detail.html:260
msgid "Start New Build"
msgstr ""

#: part/templates/part/detail.html:274
msgid "Build Order Allocations"
msgstr ""

#: part/templates/part/detail.html:283
msgid "Part Suppliers"
msgstr ""

#: part/templates/part/detail.html:305
msgid "Part Manufacturers"
msgstr ""

#: part/templates/part/detail.html:317
msgid "Delete manufacturer parts"
msgstr ""

#: part/templates/part/detail.html:402
msgid "Delete selected BOM items?"
msgstr ""

#: part/templates/part/detail.html:403
msgid "All selected BOM items will be deleted"
msgstr ""

#: part/templates/part/detail.html:453 part/views.py:451
msgid "Create New Part"
msgstr ""

#: part/templates/part/detail.html:588
msgid "Add Test Result Template"
msgstr ""

#: part/templates/part/detail.html:606
msgid "Edit Test Result Template"
msgstr ""

#: part/templates/part/detail.html:618
msgid "Delete Test Result Template"
msgstr ""

#: part/templates/part/detail.html:669
msgid "Edit Part Notes"
msgstr ""

#: part/templates/part/detail.html:902
#, python-format
msgid "Single Price - %(currency)s"
msgstr ""

#: part/templates/part/detail.html:914
#, python-format
msgid "Single Price Difference - %(currency)s"
msgstr ""

#: part/templates/part/detail.html:926
#, python-format
msgid "Part Single Price - %(currency)s"
msgstr ""

#: part/templates/part/detail.html:1015
#, python-format
msgid "Unit Price - %(currency)s"
msgstr ""

#: part/templates/part/import_wizard/ajax_part_upload.html:29
#: part/templates/part/import_wizard/part_upload.html:51
msgid "Unsuffitient privileges."
msgstr ""

#: part/templates/part/import_wizard/part_upload.html:14
msgid "Import Parts from File"
msgstr ""

#: part/templates/part/navbar.html:24
msgid "Variants"
msgstr ""

#: part/templates/part/navbar.html:51 part/templates/part/navbar.html:54
msgid "Used In"
<<<<<<< HEAD
msgstr ""

#: part/templates/part/navbar.html:61
msgid "Prices"
msgstr ""

#: part/templates/part/navbar.html:90
msgid "Test Templates"
msgstr ""

#: part/templates/part/part_app_base.html:12
msgid "Part List"
msgstr ""

#: part/templates/part/part_base.html:26 templates/js/company.js:416
#: templates/js/company.js:666 templates/js/part.js:172
#: templates/js/part.js:249
msgid "Inactive"
msgstr ""

#: part/templates/part/part_base.html:36
msgid "Part is virtual (not a physical part)"
msgstr ""

#: part/templates/part/part_base.html:39
msgid "Part is a template part (variants can be made from this part)"
msgstr ""

#: part/templates/part/part_base.html:42
msgid "Part can be assembled from other parts"
msgstr ""

=======
msgstr ""

#: part/templates/part/navbar.html:61
msgid "Prices"
msgstr ""

#: part/templates/part/navbar.html:90
msgid "Test Templates"
msgstr ""

#: part/templates/part/part_app_base.html:12
msgid "Part List"
msgstr ""

#: part/templates/part/part_base.html:26 templates/js/company.js:416
#: templates/js/company.js:666 templates/js/part.js:172
#: templates/js/part.js:249
msgid "Inactive"
msgstr ""

#: part/templates/part/part_base.html:36
msgid "Part is virtual (not a physical part)"
msgstr ""

#: part/templates/part/part_base.html:39
msgid "Part is a template part (variants can be made from this part)"
msgstr ""

#: part/templates/part/part_base.html:42
msgid "Part can be assembled from other parts"
msgstr ""

>>>>>>> dddd794e
#: part/templates/part/part_base.html:45
msgid "Part can be used in assemblies"
msgstr ""

#: part/templates/part/part_base.html:48
msgid "Part stock is tracked by serial number"
msgstr ""

#: part/templates/part/part_base.html:51
msgid "Part can be purchased from external suppliers"
msgstr ""

#: part/templates/part/part_base.html:54
msgid "Part can be sold to customers"
msgstr ""

#: part/templates/part/part_base.html:60
msgid "Star this part"
msgstr ""

#: part/templates/part/part_base.html:67
#: stock/templates/stock/item_base.html:75
#: stock/templates/stock/location.html:51
msgid "Barcode actions"
msgstr ""

#: part/templates/part/part_base.html:69
#: stock/templates/stock/item_base.html:77
#: stock/templates/stock/location.html:53 templates/qr_button.html:1
msgid "Show QR Code"
msgstr ""

#: part/templates/part/part_base.html:70
#: stock/templates/stock/item_base.html:93
#: stock/templates/stock/location.html:54
msgid "Print Label"
msgstr ""

#: part/templates/part/part_base.html:75
msgid "Show pricing information"
msgstr ""

#: part/templates/part/part_base.html:80
#: stock/templates/stock/item_base.html:140
#: stock/templates/stock/location.html:62
msgid "Stock actions"
msgstr ""

#: part/templates/part/part_base.html:87
msgid "Count part stock"
msgstr ""

#: part/templates/part/part_base.html:93
msgid "Transfer part stock"
msgstr ""

#: part/templates/part/part_base.html:110
msgid "Part actions"
msgstr ""

#: part/templates/part/part_base.html:113
msgid "Duplicate part"
msgstr ""

#: part/templates/part/part_base.html:116
msgid "Edit part"
msgstr ""

#: part/templates/part/part_base.html:119
msgid "Delete part"
msgstr ""

#: part/templates/part/part_base.html:154
msgid "Latest Serial Number"
msgstr ""

#: part/templates/part/part_base.html:165
msgid "This is a virtual part"
msgstr ""

#: part/templates/part/part_base.html:171
#, python-format
msgid "This part is a variant of %(link)s"
msgstr ""

#: part/templates/part/part_base.html:188 templates/js/table_filters.js:165
msgid "In Stock"
msgstr ""

#: part/templates/part/part_base.html:201 templates/InvenTree/index.html:132
msgid "Required for Build Orders"
msgstr ""

#: part/templates/part/part_base.html:208
msgid "Required for Sales Orders"
msgstr ""

#: part/templates/part/part_base.html:215
msgid "Allocated to Orders"
msgstr ""

#: part/templates/part/part_base.html:230 templates/js/bom.js:316
msgid "Can Build"
msgstr ""

#: part/templates/part/part_base.html:236 templates/js/part.js:501
#: templates/js/part.js:674
msgid "Building"
msgstr ""

#: part/templates/part/part_base.html:331 part/templates/part/prices.html:125
msgid "Calculate"
msgstr ""

#: part/templates/part/part_pricing.html:22 part/templates/part/prices.html:21
msgid "Supplier Pricing"
msgstr ""

#: part/templates/part/part_pricing.html:26
#: part/templates/part/part_pricing.html:52
#: part/templates/part/part_pricing.html:85
#: part/templates/part/part_pricing.html:100 part/templates/part/prices.html:25
#: part/templates/part/prices.html:52 part/templates/part/prices.html:84
#: part/templates/part/prices.html:101
msgid "Unit Cost"
msgstr ""

#: part/templates/part/part_pricing.html:32
#: part/templates/part/part_pricing.html:58
#: part/templates/part/part_pricing.html:89
#: part/templates/part/part_pricing.html:104 part/templates/part/prices.html:32
#: part/templates/part/prices.html:59 part/templates/part/prices.html:89
#: part/templates/part/prices.html:106
msgid "Total Cost"
msgstr ""

#: part/templates/part/part_pricing.html:40 part/templates/part/prices.html:40
msgid "No supplier pricing available"
msgstr ""

#: part/templates/part/part_pricing.html:48 part/templates/part/prices.html:49
#: part/templates/part/prices.html:225
msgid "BOM Pricing"
msgstr ""

#: part/templates/part/part_pricing.html:66 part/templates/part/prices.html:67
msgid "Note: BOM pricing is incomplete for this part"
msgstr ""

#: part/templates/part/part_pricing.html:73 part/templates/part/prices.html:74
msgid "No BOM pricing available"
msgstr ""

#: part/templates/part/part_pricing.html:82 part/templates/part/prices.html:83
msgid "Internal Price"
msgstr ""

#: part/templates/part/part_pricing.html:113
#: part/templates/part/prices.html:115
msgid "No pricing information is available for this part."
msgstr ""

#: part/templates/part/part_thumb.html:20
msgid "Select from existing images"
msgstr ""

#: part/templates/part/partial_delete.html:7
#, python-format
msgid "Are you sure you want to delete part '<b>%(full_name)s</b>'?"
msgstr ""

#: part/templates/part/partial_delete.html:12
#, python-format
msgid "This part is used in BOMs for %(count)s other parts. If you delete this part, the BOMs for the following parts will be updated"
msgstr ""

#: part/templates/part/partial_delete.html:22
#, python-format
msgid "There are %(count)s stock entries defined for this part. If you delete this part, the following stock entries will also be deleted:"
msgstr ""

#: part/templates/part/partial_delete.html:33
#, python-format
msgid "There are %(count)s manufacturers defined for this part. If you delete this part, the following manufacturer parts will also be deleted:"
msgstr ""

#: part/templates/part/partial_delete.html:44
#, python-format
msgid "There are %(count)s suppliers defined for this part. If you delete this part, the following supplier parts will also be deleted:"
msgstr ""

#: part/templates/part/partial_delete.html:55
#, python-format
msgid "There are %(count)s unique parts tracked for '%(full_name)s'. Deleting this part will permanently remove this tracking information."
msgstr ""

#: part/templates/part/prices.html:16
msgid "Pricing ranges"
msgstr ""

#: part/templates/part/prices.html:22
msgid "Show supplier cost"
msgstr ""

#: part/templates/part/prices.html:23
msgid "Show purchase price"
msgstr ""

#: part/templates/part/prices.html:50
msgid "Show BOM cost"
msgstr ""

#: part/templates/part/prices.html:98
msgid "Show sale cost"
msgstr ""

#: part/templates/part/prices.html:99
msgid "Show sale price"
msgstr ""

#: part/templates/part/prices.html:121
msgid "Calculation parameters"
msgstr ""

#: part/templates/part/prices.html:136
msgid "Supplier Cost"
msgstr ""

#: part/templates/part/prices.html:137 part/templates/part/prices.html:158
#: part/templates/part/prices.html:183 part/templates/part/prices.html:213
#: part/templates/part/prices.html:239 part/templates/part/prices.html:267
msgid "Jump to overview"
msgstr ""

#: part/templates/part/prices.html:162
msgid "Stock Pricing"
msgstr ""

#: part/templates/part/prices.html:172
msgid "No stock pricing history is available for this part."
msgstr ""

#: part/templates/part/prices.html:182
msgid "Internal Cost"
msgstr ""

#: part/templates/part/prices.html:197 part/views.py:2330
msgid "Add Internal Price Break"
msgstr ""

#: part/templates/part/prices.html:212
msgid "BOM Cost"
msgstr ""

#: part/templates/part/prices.html:238
msgid "Sale Cost"
msgstr ""

#: part/templates/part/prices.html:278
msgid "No sale pice history available for this part."
msgstr ""

#: part/templates/part/set_category.html:9
msgid "Set category for the following parts"
msgstr ""

#: part/templates/part/stock_count.html:7 templates/js/bom.js:239
#: templates/js/part.js:491 templates/js/part.js:678
msgid "No Stock"
msgstr ""

#: part/templates/part/stock_count.html:9 templates/InvenTree/index.html:130
msgid "Low Stock"
msgstr ""

#: part/templates/part/variant_part.html:9
msgid "Create new part variant"
msgstr ""

#: part/templates/part/variant_part.html:10
#, python-format
msgid "Create a new variant of template <i>'%(full_name)s'</i>."
msgstr ""

#: part/templatetags/inventree_extras.py:99
msgid "Unknown database"
msgstr ""

#: part/views.py:96
msgid "Add Related Part"
msgstr ""

#: part/views.py:151
msgid "Delete Related Part"
msgstr ""

#: part/views.py:162
msgid "Set Part Category"
msgstr ""

#: part/views.py:212
#, python-brace-format
msgid "Set category for {n} parts"
msgstr ""

#: part/views.py:247
msgid "Create Variant"
msgstr ""

#: part/views.py:332
msgid "Copied part"
msgstr ""

#: part/views.py:386 part/views.py:528
msgid "Possible matches exist - confirm creation of new part"
msgstr ""

#: part/views.py:456
msgid "Created new part"
msgstr ""

#: part/views.py:636
msgid "Match References"
msgstr ""

#: part/views.py:892
msgid "None"
msgstr ""

#: part/views.py:951
msgid "Part QR Code"
msgstr ""

#: part/views.py:1053
msgid "Select Part Image"
msgstr ""

#: part/views.py:1079
msgid "Updated part image"
msgstr ""

#: part/views.py:1082
msgid "Part image not found"
msgstr ""

#: part/views.py:1094
msgid "Duplicate BOM"
msgstr ""

#: part/views.py:1124
msgid "Confirm duplication of BOM from parent"
msgstr ""

#: part/views.py:1145
msgid "Validate BOM"
msgstr ""

#: part/views.py:1166
msgid "Confirm that the BOM is valid"
msgstr ""

#: part/views.py:1177
msgid "Validated Bill of Materials"
msgstr ""

#: part/views.py:1250
msgid "Match Parts"
msgstr ""

#: part/views.py:1638
msgid "Confirm Part Deletion"
msgstr ""

#: part/views.py:1645
msgid "Part was deleted"
msgstr ""

#: part/views.py:1654
msgid "Part Pricing"
msgstr ""

#: part/views.py:1795
msgid "Create Part Parameter Template"
msgstr ""

#: part/views.py:1805
msgid "Edit Part Parameter Template"
msgstr ""

#: part/views.py:1812
msgid "Delete Part Parameter Template"
msgstr ""

#: part/views.py:1898
msgid "Delete Part Category"
msgstr ""

#: part/views.py:1904
msgid "Part category was deleted"
msgstr ""

#: part/views.py:1956
msgid "Create Category Parameter Template"
msgstr ""

#: part/views.py:2057
msgid "Edit Category Parameter Template"
msgstr ""

#: part/views.py:2113
msgid "Delete Category Parameter Template"
msgstr ""

#: part/views.py:2132
msgid "Create BOM Item"
msgstr ""

#: part/views.py:2202
msgid "Edit BOM item"
msgstr ""

#: part/views.py:2263
msgid "Added new price break"
msgstr ""

#: part/views.py:2339
msgid "Edit Internal Price Break"
msgstr ""

#: part/views.py:2347
msgid "Delete Internal Price Break"
msgstr ""

#: report/models.py:182
msgid "Template name"
msgstr ""

#: report/models.py:188
msgid "Report template file"
msgstr ""

#: report/models.py:195
msgid "Report template description"
msgstr ""

#: report/models.py:201
msgid "Report revision number (auto-increments)"
msgstr ""

#: report/models.py:292
msgid "Pattern for generating report filenames"
msgstr ""

#: report/models.py:299
msgid "Report template is enabled"
msgstr ""

#: report/models.py:323
msgid "StockItem query filters (comma-separated list of key=value pairs)"
msgstr ""

#: report/models.py:331
msgid "Include Installed Tests"
msgstr ""

#: report/models.py:332
msgid "Include test results for stock items installed inside assembled item"
msgstr ""

#: report/models.py:380
msgid "Build Filters"
msgstr ""

#: report/models.py:381
msgid "Build query filters (comma-separated list of key=value pairs"
msgstr ""

#: report/models.py:423
msgid "Part Filters"
msgstr ""

#: report/models.py:424
msgid "Part query filters (comma-separated list of key=value pairs"
msgstr ""

#: report/models.py:458
msgid "Purchase order query filters"
msgstr ""

#: report/models.py:496
msgid "Sales order query filters"
msgstr ""

#: report/models.py:546
msgid "Snippet"
msgstr ""

#: report/models.py:547
msgid "Report snippet file"
msgstr ""

#: report/models.py:551
msgid "Snippet file description"
msgstr ""

#: report/models.py:586
msgid "Asset"
msgstr ""

#: report/models.py:587
msgid "Report asset file"
msgstr ""

#: report/models.py:590
msgid "Asset file description"
msgstr ""

#: report/templates/report/inventree_build_order_base.html:147
msgid "Required For"
msgstr ""

#: report/templates/report/inventree_po_report.html:85
#: report/templates/report/inventree_so_report.html:85
msgid "Line Items"
msgstr ""

#: report/templates/report/inventree_test_report_base.html:21
msgid "Stock Item Test Report"
msgstr ""

#: report/templates/report/inventree_test_report_base.html:83
msgid "Test Results"
msgstr ""

#: report/templates/report/inventree_test_report_base.html:88
#: stock/models.py:1759
msgid "Test"
msgstr ""

#: report/templates/report/inventree_test_report_base.html:89
#: stock/models.py:1765
msgid "Result"
msgstr ""

#: report/templates/report/inventree_test_report_base.html:92
#: templates/js/order.js:259 templates/js/stock.js:1371
msgid "Date"
msgstr ""

#: report/templates/report/inventree_test_report_base.html:103
msgid "Pass"
msgstr ""

#: report/templates/report/inventree_test_report_base.html:105
msgid "Fail"
msgstr ""

#: stock/api.py:146
msgid "Request must contain list of stock items"
msgstr ""

#: stock/api.py:154
msgid "Improperly formatted data"
msgstr ""

#: stock/api.py:162
msgid "Each entry must contain a valid integer primary-key"
msgstr ""

#: stock/api.py:168
msgid "Primary key does not match valid stock item"
msgstr ""

#: stock/api.py:178
msgid "Invalid quantity value"
msgstr ""

#: stock/api.py:183
msgid "Quantity must not be less than zero"
msgstr ""

#: stock/api.py:211
#, python-brace-format
msgid "Updated stock for {n} items"
msgstr ""

#: stock/api.py:247 stock/api.py:280
msgid "Specified quantity exceeds stock quantity"
msgstr ""

#: stock/api.py:270
msgid "Valid location must be specified"
msgstr ""

#: stock/api.py:290
#, python-brace-format
msgid "Moved {n} parts to {loc}"
msgstr ""

#: stock/forms.py:80 stock/forms.py:313 stock/models.py:513
#: stock/templates/stock/item_base.html:393 templates/js/stock.js:1018
msgid "Expiry Date"
msgstr ""

#: stock/forms.py:81 stock/forms.py:314
msgid "Expiration date for this stock item"
msgstr ""

#: stock/forms.py:84
msgid "Enter unique serial numbers (or leave blank)"
msgstr ""

#: stock/forms.py:135
msgid "Destination for serialized stock (by default, will remain in current location)"
msgstr ""

#: stock/forms.py:137
msgid "Serial numbers"
msgstr ""

#: stock/forms.py:137
msgid "Unique serial numbers (must match quantity)"
msgstr ""

#: stock/forms.py:139 stock/forms.py:288
msgid "Add transaction note (optional)"
msgstr ""

#: stock/forms.py:169 stock/forms.py:225
msgid "Select test report template"
msgstr ""

#: stock/forms.py:241
msgid "Stock item to install"
msgstr ""

#: stock/forms.py:248
msgid "Stock quantity to assign"
msgstr ""

#: stock/forms.py:276
msgid "Must not exceed available quantity"
msgstr ""

#: stock/forms.py:286
msgid "Destination location for uninstalled items"
msgstr ""

#: stock/forms.py:290
msgid "Confirm uninstall"
msgstr ""

#: stock/forms.py:290
msgid "Confirm removal of installed stock items"
msgstr ""

#: stock/models.py:56 stock/models.py:550
msgid "Owner"
msgstr ""

#: stock/models.py:57 stock/models.py:551
msgid "Select Owner"
msgstr ""

#: stock/models.py:279
msgid "StockItem with this serial number already exists"
msgstr ""

#: stock/models.py:315
#, python-brace-format
msgid "Part type ('{pf}') must be {pe}"
msgstr ""

#: stock/models.py:325 stock/models.py:334
msgid "Quantity must be 1 for item with a serial number"
msgstr ""

#: stock/models.py:326
msgid "Serial number cannot be set if quantity greater than 1"
msgstr ""

#: stock/models.py:348
msgid "Item cannot belong to itself"
msgstr ""

#: stock/models.py:354
msgid "Item must have a build reference if is_building=True"
msgstr ""

#: stock/models.py:361
msgid "Build reference does not point to the same part object"
msgstr ""

#: stock/models.py:403
msgid "Parent Stock Item"
msgstr ""

#: stock/models.py:412
msgid "Base part"
msgstr ""

#: stock/models.py:421
msgid "Select a matching supplier part for this stock item"
msgstr ""

#: stock/models.py:426 stock/templates/stock/stock_app_base.html:8
msgid "Stock Location"
msgstr ""

#: stock/models.py:429
msgid "Where is this stock item located?"
msgstr ""

#: stock/models.py:436
msgid "Packaging this stock item is stored in"
msgstr ""

#: stock/models.py:441 stock/templates/stock/item_base.html:282
msgid "Installed In"
msgstr ""

#: stock/models.py:444
msgid "Is this item installed in another item?"
msgstr ""

#: stock/models.py:460
msgid "Serial number for this item"
msgstr ""

#: stock/models.py:472
msgid "Batch code for this stock item"
msgstr ""

#: stock/models.py:476
msgid "Stock Quantity"
msgstr ""

#: stock/models.py:485
msgid "Source Build"
msgstr ""

#: stock/models.py:487
msgid "Build for this stock item"
msgstr ""

#: stock/models.py:498
msgid "Source Purchase Order"
msgstr ""

#: stock/models.py:501
msgid "Purchase order for this stock item"
msgstr ""

#: stock/models.py:507
msgid "Destination Sales Order"
msgstr ""

#: stock/models.py:514
msgid "Expiry date for stock item. Stock will be considered expired after this date"
msgstr ""

#: stock/models.py:527
msgid "Delete on deplete"
msgstr ""

#: stock/models.py:527
msgid "Delete this Stock Item when stock is depleted"
msgstr ""

#: stock/models.py:537 stock/templates/stock/item.html:98
#: stock/templates/stock/navbar.html:54
msgid "Stock Item Notes"
msgstr ""

#: stock/models.py:546
msgid "Single unit purchase price at time of purchase"
msgstr ""

#: stock/models.py:1014
msgid "Part is not set as trackable"
msgstr ""

#: stock/models.py:1020
msgid "Quantity must be integer"
msgstr ""

#: stock/models.py:1026
#, python-brace-format
msgid "Quantity must not exceed available stock quantity ({n})"
msgstr ""

#: stock/models.py:1029
msgid "Serial numbers must be a list of integers"
msgstr ""

#: stock/models.py:1032
msgid "Quantity does not match serial numbers"
msgstr ""

#: stock/models.py:1039
#, python-brace-format
msgid "Serial numbers already exist: {exists}"
msgstr ""

#: stock/models.py:1197
msgid "StockItem cannot be moved as it is not in stock"
msgstr ""

#: stock/models.py:1679
msgid "Entry notes"
msgstr ""

#: stock/models.py:1736
msgid "Value must be provided for this test"
msgstr ""

#: stock/models.py:1742
msgid "Attachment must be uploaded for this test"
msgstr ""

#: stock/models.py:1760
msgid "Test name"
msgstr ""

#: stock/models.py:1766 templates/js/table_filters.js:226
msgid "Test result"
msgstr ""

#: stock/models.py:1772
msgid "Test output value"
msgstr ""

#: stock/models.py:1779
msgid "Test result attachment"
msgstr ""

#: stock/models.py:1785
msgid "Test notes"
msgstr ""

#: stock/templates/stock/item.html:16
msgid "Stock Tracking Information"
msgstr ""

#: stock/templates/stock/item.html:29
msgid "New Entry"
msgstr ""

#: stock/templates/stock/item.html:42
msgid "Child Stock Items"
msgstr ""

#: stock/templates/stock/item.html:49
msgid "This stock item does not have any child items"
msgstr ""

#: stock/templates/stock/item.html:57 stock/templates/stock/navbar.html:19
#: stock/templates/stock/navbar.html:22
msgid "Test Data"
msgstr ""

#: stock/templates/stock/item.html:65
msgid "Delete Test Data"
msgstr ""

#: stock/templates/stock/item.html:69
msgid "Add Test Data"
msgstr ""

#: stock/templates/stock/item.html:72 stock/templates/stock/item_base.html:95
msgid "Test Report"
msgstr ""

#: stock/templates/stock/item.html:119 stock/templates/stock/navbar.html:27
msgid "Installed Stock Items"
msgstr ""

#: stock/templates/stock/item.html:280 stock/templates/stock/item.html:305
msgid "Add Test Result"
msgstr ""

#: stock/templates/stock/item.html:325
msgid "Edit Test Result"
msgstr ""

#: stock/templates/stock/item.html:339
msgid "Delete Test Result"
msgstr ""

#: stock/templates/stock/item_base.html:33
#: stock/templates/stock/item_base.html:397 templates/js/table_filters.js:154
msgid "Expired"
msgstr ""

#: stock/templates/stock/item_base.html:43
#: stock/templates/stock/item_base.html:399 templates/js/table_filters.js:159
msgid "Stale"
msgstr ""

#: stock/templates/stock/item_base.html:80 templates/js/barcode.js:309
#: templates/js/barcode.js:314
msgid "Unlink Barcode"
msgstr ""

#: stock/templates/stock/item_base.html:82
msgid "Link Barcode"
msgstr ""

#: stock/templates/stock/item_base.html:84 templates/stock_table.html:31
msgid "Scan to Location"
msgstr ""

#: stock/templates/stock/item_base.html:91
msgid "Printing actions"
msgstr ""

#: stock/templates/stock/item_base.html:104
msgid "Stock adjustment actions"
msgstr ""

#: stock/templates/stock/item_base.html:108
#: stock/templates/stock/location.html:69 templates/stock_table.html:57
msgid "Count stock"
msgstr ""

#: stock/templates/stock/item_base.html:111 templates/stock_table.html:55
msgid "Add stock"
msgstr ""

#: stock/templates/stock/item_base.html:114 templates/stock_table.html:56
msgid "Remove stock"
msgstr ""

#: stock/templates/stock/item_base.html:117
msgid "Serialize stock"
msgstr ""

#: stock/templates/stock/item_base.html:121
#: stock/templates/stock/location.html:75
msgid "Transfer stock"
msgstr ""

#: stock/templates/stock/item_base.html:124
msgid "Assign to customer"
msgstr ""

#: stock/templates/stock/item_base.html:127
msgid "Return to stock"
msgstr ""

#: stock/templates/stock/item_base.html:131
msgid "Uninstall stock item"
msgstr ""

#: stock/templates/stock/item_base.html:131
msgid "Uninstall"
msgstr ""

#: stock/templates/stock/item_base.html:143
msgid "Convert to variant"
msgstr ""

#: stock/templates/stock/item_base.html:146
msgid "Duplicate stock item"
msgstr ""

#: stock/templates/stock/item_base.html:148
msgid "Edit stock item"
msgstr ""

#: stock/templates/stock/item_base.html:151
msgid "Delete stock item"
msgstr ""

#: stock/templates/stock/item_base.html:171
msgid "You are not in the list of owners of this item. This stock item cannot be edited."
msgstr ""

#: stock/templates/stock/item_base.html:178
msgid "This stock item is in production and cannot be edited."
msgstr ""

#: stock/templates/stock/item_base.html:179
msgid "Edit the stock item from the build view."
msgstr ""

#: stock/templates/stock/item_base.html:192
msgid "This stock item has not passed all required tests"
msgstr ""

#: stock/templates/stock/item_base.html:200
#, python-format
msgid "This stock item is allocated to Sales Order %(link)s (Quantity: %(qty)s)"
msgstr ""

#: stock/templates/stock/item_base.html:208
#, python-format
msgid "This stock item is allocated to Build %(link)s (Quantity: %(qty)s)"
msgstr ""

#: stock/templates/stock/item_base.html:214
msgid "This stock item is serialized - it has a unique serial number and the quantity cannot be adjusted."
msgstr ""

#: stock/templates/stock/item_base.html:218
msgid "This stock item cannot be deleted as it has child items"
msgstr ""

#: stock/templates/stock/item_base.html:222
msgid "This stock item will be automatically deleted when all stock is depleted."
msgstr ""

#: stock/templates/stock/item_base.html:230
msgid "Stock Item Details"
msgstr ""

#: stock/templates/stock/item_base.html:252
msgid "previous page"
msgstr ""

#: stock/templates/stock/item_base.html:258
msgid "next page"
msgstr ""

#: stock/templates/stock/item_base.html:301 templates/js/build.js:628
msgid "No location set"
msgstr ""

#: stock/templates/stock/item_base.html:308
msgid "Barcode Identifier"
msgstr ""

#: stock/templates/stock/item_base.html:350
msgid "Parent Item"
msgstr ""

#: stock/templates/stock/item_base.html:368
msgid "No manufacturer set"
msgstr ""

#: stock/templates/stock/item_base.html:397
#, python-format
msgid "This StockItem expired on %(item.expiry_date)s"
msgstr ""

#: stock/templates/stock/item_base.html:399
#, python-format
msgid "This StockItem expires on %(item.expiry_date)s"
msgstr ""

#: stock/templates/stock/item_base.html:406 templates/js/stock.js:1024
msgid "Last Updated"
msgstr ""

#: stock/templates/stock/item_base.html:411
msgid "Last Stocktake"
msgstr ""

#: stock/templates/stock/item_base.html:415
msgid "No stocktake performed"
msgstr ""

#: stock/templates/stock/item_base.html:426
msgid "Tests"
msgstr ""

#: stock/templates/stock/item_base.html:500
msgid "Save"
msgstr ""

#: stock/templates/stock/item_base.html:512
msgid "Edit Stock Status"
msgstr ""

#: stock/templates/stock/item_delete.html:9
msgid "Are you sure you want to delete this stock item?"
msgstr ""

#: stock/templates/stock/item_delete.html:12
#, python-format
msgid "This will remove <b>%(qty)s</b> units of <b>%(full_name)s</b> from stock."
msgstr ""

#: stock/templates/stock/item_install.html:7
msgid "Install another StockItem into this item."
msgstr ""

#: stock/templates/stock/item_install.html:10
msgid "Stock items can only be installed if they meet the following criteria"
msgstr ""

#: stock/templates/stock/item_install.html:13
msgid "The StockItem links to a Part which is in the BOM for this StockItem"
msgstr ""

#: stock/templates/stock/item_install.html:14
msgid "The StockItem is currently in stock"
msgstr ""

#: stock/templates/stock/item_serialize.html:5
msgid "Create serialized items from this stock item."
msgstr ""

#: stock/templates/stock/item_serialize.html:7
msgid "Select quantity to serialize, and unique serial numbers."
msgstr ""

#: stock/templates/stock/location.html:20
msgid "You are not in the list of owners of this location. This stock location cannot be edited."
msgstr ""

#: stock/templates/stock/location.html:37
msgid "All stock items"
msgstr ""

#: stock/templates/stock/location.html:55
msgid "Check-in Items"
msgstr ""

#: stock/templates/stock/location.html:83
msgid "Location actions"
msgstr ""

#: stock/templates/stock/location.html:85
msgid "Edit location"
msgstr ""

#: stock/templates/stock/location.html:87
msgid "Delete location"
msgstr ""

#: stock/templates/stock/location.html:99
msgid "Location Details"
msgstr ""

#: stock/templates/stock/location.html:104
msgid "Location Path"
msgstr ""

#: stock/templates/stock/location.html:109
msgid "Location Description"
msgstr ""

#: stock/templates/stock/location.html:114
#: stock/templates/stock/location.html:155
#: stock/templates/stock/location_navbar.html:11
#: stock/templates/stock/location_navbar.html:14
msgid "Sublocations"
msgstr ""

#: stock/templates/stock/location.html:124
msgid "Stock Details"
msgstr ""

#: stock/templates/stock/location.html:129 templates/InvenTree/search.html:279
#: templates/stats.html:97 users/models.py:42
msgid "Stock Locations"
msgstr ""

#: stock/templates/stock/location.html:162 templates/stock_table.html:37
msgid "Printing Actions"
msgstr ""

#: stock/templates/stock/location.html:166 templates/stock_table.html:41
msgid "Print labels"
msgstr ""

#: stock/templates/stock/location_delete.html:7
msgid "Are you sure you want to delete this stock location?"
msgstr ""

#: stock/templates/stock/navbar.html:11
msgid "Stock Item Tracking"
msgstr ""

#: stock/templates/stock/navbar.html:14
msgid "History"
msgstr ""

#: stock/templates/stock/navbar.html:30
msgid "Installed Items"
msgstr ""

#: stock/templates/stock/navbar.html:38
msgid "Child Items"
msgstr ""

#: stock/templates/stock/navbar.html:41
msgid "Children"
msgstr ""

#: stock/templates/stock/stock_adjust.html:43
msgid "Remove item"
msgstr ""

#: stock/templates/stock/stock_app_base.html:16
msgid "Loading..."
msgstr ""

#: stock/templates/stock/stock_uninstall.html:8
msgid "The following stock items will be uninstalled"
msgstr ""

#: stock/templates/stock/stockitem_convert.html:7 stock/views.py:847
msgid "Convert Stock Item"
msgstr ""

#: stock/templates/stock/stockitem_convert.html:8
#, python-format
msgid "This stock item is current an instance of <i>%(part)s</i>"
msgstr ""

#: stock/templates/stock/stockitem_convert.html:9
msgid "It can be converted to one of the part variants listed below."
msgstr ""

#: stock/templates/stock/stockitem_convert.html:14
msgid "This action cannot be easily undone"
msgstr ""

#: stock/templates/stock/tracking_delete.html:6
msgid "Are you sure you want to delete this stock tracking entry?"
msgstr ""

#: stock/views.py:146
msgid "Edit Stock Location"
msgstr ""

#: stock/views.py:253 stock/views.py:826 stock/views.py:948 stock/views.py:1313
msgid "Owner is required (ownership control is enabled)"
msgstr ""

#: stock/views.py:268
msgid "Stock Location QR code"
msgstr ""

#: stock/views.py:287
msgid "Assign to Customer"
msgstr ""

#: stock/views.py:296
msgid "Customer must be specified"
msgstr ""

#: stock/views.py:320
msgid "Return to Stock"
msgstr ""

#: stock/views.py:329
msgid "Specify a valid location"
msgstr ""

#: stock/views.py:340
msgid "Stock item returned from customer"
msgstr ""

#: stock/views.py:351
msgid "Delete All Test Data"
msgstr ""

#: stock/views.py:368
msgid "Confirm test data deletion"
msgstr ""

#: stock/views.py:473
msgid "Stock Item QR Code"
msgstr ""

#: stock/views.py:499
msgid "Install Stock Item"
msgstr ""

#: stock/views.py:598
msgid "Uninstall Stock Items"
msgstr ""

#: stock/views.py:695 templates/js/stock.js:272
msgid "Confirm stock adjustment"
msgstr ""

#: stock/views.py:706
msgid "Uninstalled stock items"
msgstr ""

#: stock/views.py:728
msgid "Edit Stock Item"
msgstr ""

#: stock/views.py:965
msgid "Serialize Stock"
msgstr ""

#: stock/views.py:1058 templates/js/build.js:365
msgid "Create new Stock Item"
msgstr ""

#: stock/views.py:1200
msgid "Duplicate Stock Item"
msgstr ""

#: stock/views.py:1282
msgid "Quantity cannot be negative"
msgstr ""

#: stock/views.py:1382
msgid "Delete Stock Location"
msgstr ""

#: stock/views.py:1395
msgid "Delete Stock Item"
msgstr ""

#: stock/views.py:1406
msgid "Delete Stock Tracking Entry"
msgstr ""

#: stock/views.py:1413
msgid "Edit Stock Tracking Entry"
msgstr ""

#: stock/views.py:1422
msgid "Add Stock Tracking Entry"
msgstr ""

#: templates/403.html:5 templates/403.html:11
msgid "Permission Denied"
msgstr ""

#: templates/403.html:14
msgid "You do not have permission to view this page."
msgstr ""

#: templates/404.html:5 templates/404.html:11
msgid "Page Not Found"
msgstr ""

#: templates/404.html:14
msgid "The requested page does not exist"
msgstr ""

#: templates/InvenTree/index.html:7
msgid "Index"
msgstr ""

#: templates/InvenTree/index.html:98
msgid "Starred Parts"
msgstr ""

#: templates/InvenTree/index.html:99
msgid "Latest Parts"
msgstr ""

#: templates/InvenTree/index.html:100
msgid "BOM Waiting Validation"
msgstr ""

#: templates/InvenTree/index.html:129
msgid "Recently Updated"
msgstr ""

#: templates/InvenTree/index.html:131
msgid "Depleted Stock"
msgstr ""

#: templates/InvenTree/index.html:146
msgid "Expired Stock"
msgstr ""

#: templates/InvenTree/index.html:147
msgid "Stale Stock"
msgstr ""

#: templates/InvenTree/index.html:192
msgid "Build Orders In Progress"
msgstr ""

#: templates/InvenTree/index.html:193
msgid "Overdue Build Orders"
msgstr ""

#: templates/InvenTree/index.html:214
msgid "Outstanding Purchase Orders"
msgstr ""

#: templates/InvenTree/index.html:215
msgid "Overdue Purchase Orders"
msgstr ""

#: templates/InvenTree/index.html:237
msgid "Outstanding Sales Orders"
msgstr ""

#: templates/InvenTree/index.html:238
msgid "Overdue Sales Orders"
msgstr ""

#: templates/InvenTree/search.html:8 templates/InvenTree/search.html:14
msgid "Search Results"
msgstr ""

#: templates/InvenTree/search.html:24
msgid "Enter a search query"
msgstr ""

#: templates/InvenTree/search.html:268 templates/js/stock.js:619
msgid "Shipped to customer"
msgstr ""

#: templates/InvenTree/search.html:271 templates/js/stock.js:629
msgid "No stock location set"
msgstr ""

#: templates/InvenTree/settings/appearance.html:10
msgid "Theme Settings"
msgstr ""

#: templates/InvenTree/settings/appearance.html:17
msgid "Color Themes"
msgstr ""

#: templates/InvenTree/settings/appearance.html:29
#, python-format
msgid ""
"\n"
"        The CSS sheet \"%(invalid_color_theme)s.css\" for the currently selected color theme was not found.<br>\n"
"        Please select another color theme :)\n"
"    "
msgstr ""

#: templates/InvenTree/settings/appearance.html:39
msgid "Language"
msgstr ""

#: templates/InvenTree/settings/appearance.html:61
msgid "Set Language"
msgstr ""

#: templates/InvenTree/settings/build.html:10
msgid "Build Order Settings"
msgstr ""

#: templates/InvenTree/settings/category.html:9
msgid "Category Settings"
msgstr ""

#: templates/InvenTree/settings/category.html:25
msgid "Category Parameter Templates"
msgstr ""

#: templates/InvenTree/settings/category.html:52
msgid "No category parameter templates found"
msgstr ""

#: templates/InvenTree/settings/category.html:70
#: templates/InvenTree/settings/part.html:103
msgid "Edit Template"
msgstr ""

#: templates/InvenTree/settings/category.html:71
#: templates/InvenTree/settings/part.html:104
msgid "Delete Template"
msgstr ""

#: templates/InvenTree/settings/currencies.html:10
msgid "Currency Settings"
msgstr ""

#: templates/InvenTree/settings/currencies.html:25
msgid "Base Currency"
msgstr ""

#: templates/InvenTree/settings/currencies.html:29
msgid "Exchange Rates"
msgstr ""

#: templates/InvenTree/settings/currencies.html:39
msgid "Last Update"
msgstr ""

#: templates/InvenTree/settings/currencies.html:45
msgid "Never"
msgstr ""

#: templates/InvenTree/settings/currencies.html:50
msgid "Update Now"
msgstr ""

#: templates/InvenTree/settings/global.html:10
msgid "Global InvenTree Settings"
msgstr ""

#: templates/InvenTree/settings/global.html:26
msgid "Barcode Settings"
msgstr ""

#: templates/InvenTree/settings/header.html:7
msgid "Setting"
msgstr ""

#: templates/InvenTree/settings/part.html:9
msgid "Part Settings"
msgstr ""

#: templates/InvenTree/settings/part.html:14
msgid "Part Options"
msgstr ""

#: templates/InvenTree/settings/part.html:46
msgid "Part Import"
msgstr ""

#: templates/InvenTree/settings/part.html:49
msgid "Import Part"
msgstr ""

#: templates/InvenTree/settings/part.html:62
msgid "Part Parameter Templates"
msgstr ""

#: templates/InvenTree/settings/part.html:83
msgid "No part parameter templates found"
msgstr ""

#: templates/InvenTree/settings/po.html:9
msgid "Purchase Order Settings"
msgstr ""

#: templates/InvenTree/settings/report.html:10
msgid "Report Settings"
msgstr ""

#: templates/InvenTree/settings/setting.html:23
msgid "No value set"
msgstr ""

#: templates/InvenTree/settings/setting.html:31
msgid "Edit setting"
msgstr ""

#: templates/InvenTree/settings/settings.html:8
#: templates/InvenTree/settings/settings.html:14 templates/navbar.html:84
msgid "Settings"
msgstr ""

#: templates/InvenTree/settings/so.html:9
msgid "Sales Order Settings"
msgstr ""

#: templates/InvenTree/settings/stock.html:9
msgid "Stock Settings"
msgstr ""

#: templates/InvenTree/settings/stock.html:13 templates/stock_table.html:50
msgid "Stock Options"
msgstr ""

#: templates/InvenTree/settings/tabs.html:3
#: templates/InvenTree/settings/user.html:10
msgid "User Settings"
msgstr ""

#: templates/InvenTree/settings/tabs.html:6
msgid "Account"
msgstr ""

#: templates/InvenTree/settings/tabs.html:9
msgid "Appearance"
msgstr ""

#: templates/InvenTree/settings/tabs.html:13
msgid "InvenTree Settings"
msgstr ""

#: templates/InvenTree/settings/tabs.html:16
msgid "Global"
msgstr ""

#: templates/InvenTree/settings/tabs.html:19
msgid "Currencies"
msgstr ""

#: templates/InvenTree/settings/tabs.html:22
msgid "Report"
msgstr ""

#: templates/InvenTree/settings/tabs.html:25
msgid "Categories"
msgstr ""

#: templates/InvenTree/settings/user.html:16
msgid "User Information"
msgstr ""

#: templates/InvenTree/settings/user.html:19
msgid "Edit"
msgstr ""

#: templates/InvenTree/settings/user.html:21
msgid "Change Password"
msgstr ""

#: templates/InvenTree/settings/user.html:28
#: templates/registration/login.html:58
msgid "Username"
msgstr ""

#: templates/InvenTree/settings/user.html:32
msgid "First Name"
msgstr ""

#: templates/InvenTree/settings/user.html:36
msgid "Last Name"
msgstr ""

#: templates/InvenTree/settings/user.html:40
msgid "Email Address"
msgstr ""

#: templates/about.html:13
msgid "InvenTree Version Information"
msgstr ""

#: templates/about.html:22
msgid "InvenTree Version"
msgstr ""

#: templates/about.html:26
msgid "Up to Date"
msgstr ""

#: templates/about.html:28
msgid "Update Available"
msgstr ""

#: templates/about.html:34
msgid "API Version"
msgstr ""

#: templates/about.html:39
msgid "Python Version"
msgstr ""

#: templates/about.html:44
msgid "Django Version"
msgstr ""

#: templates/about.html:51
msgid "Commit Hash"
msgstr ""

#: templates/about.html:58
msgid "Commit Date"
msgstr ""

#: templates/about.html:63
msgid "InvenTree Documentation"
msgstr ""

#: templates/about.html:68
msgid "View Code on GitHub"
msgstr ""

#: templates/about.html:73
msgid "Credits"
msgstr ""

#: templates/about.html:78
msgid "Mobile App"
msgstr ""

#: templates/about.html:83
msgid "Submit Bug Report"
msgstr ""

#: templates/about.html:90 templates/clip.html:4
msgid "copy to clipboard"
msgstr ""

#: templates/about.html:90
msgid "copy version information"
msgstr ""

#: templates/about.html:100 templates/js/modals.js:33
#: templates/js/modals.js:567 templates/js/modals.js:661
#: templates/js/modals.js:957 templates/modals.html:29 templates/modals.html:54
msgid "Close"
msgstr ""

#: templates/image_download.html:8
msgid "Specify URL for downloading image"
msgstr ""

#: templates/image_download.html:11
msgid "Must be a valid image URL"
msgstr ""

#: templates/image_download.html:12
msgid "Remote server must be accessible"
msgstr ""

#: templates/image_download.html:13
msgid "Remote image must not exceed maximum allowable file size"
msgstr ""

#: templates/js/api.js:162 templates/js/modals.js:1027
msgid "No Response"
msgstr ""

#: templates/js/api.js:163 templates/js/modals.js:1028
msgid "No response from the InvenTree server"
msgstr ""

#: templates/js/api.js:168
msgid "Error 400: Bad request"
msgstr ""

#: templates/js/api.js:169
msgid "API request returned error code 400"
msgstr ""

#: templates/js/api.js:172 templates/js/modals.js:1037
msgid "Error 401: Not Authenticated"
msgstr ""

#: templates/js/api.js:173 templates/js/modals.js:1038
msgid "Authentication credentials not supplied"
msgstr ""

#: templates/js/api.js:176 templates/js/modals.js:1042
msgid "Error 403: Permission Denied"
msgstr ""

#: templates/js/api.js:177 templates/js/modals.js:1043
msgid "You do not have the required permissions to access this function"
msgstr ""

#: templates/js/api.js:180 templates/js/modals.js:1047
msgid "Error 404: Resource Not Found"
msgstr ""

#: templates/js/api.js:181 templates/js/modals.js:1048
msgid "The requested resource could not be located on the server"
msgstr ""

#: templates/js/api.js:184 templates/js/modals.js:1052
msgid "Error 408: Timeout"
msgstr ""

#: templates/js/api.js:185 templates/js/modals.js:1053
msgid "Connection timeout while requesting data from server"
msgstr ""

#: templates/js/api.js:188
msgid "Unhandled Error Code"
msgstr ""

#: templates/js/api.js:189
msgid "Error code"
msgstr ""

#: templates/js/attachment.js:16
msgid "No attachments found"
msgstr ""

#: templates/js/attachment.js:56
msgid "Upload Date"
msgstr ""

#: templates/js/attachment.js:69
msgid "Edit attachment"
msgstr ""

#: templates/js/attachment.js:76
msgid "Delete attachment"
msgstr ""

#: templates/js/barcode.js:8
msgid "Scan barcode data here using wedge scanner"
msgstr ""

#: templates/js/barcode.js:10
msgid "Enter barcode data"
msgstr ""

#: templates/js/barcode.js:14
msgid "Barcode"
msgstr ""

#: templates/js/barcode.js:32
msgid "Enter optional notes for stock transfer"
msgstr ""

#: templates/js/barcode.js:33
msgid "Enter notes"
msgstr ""

#: templates/js/barcode.js:71
msgid "Server error"
msgstr ""

#: templates/js/barcode.js:92
msgid "Unknown response from server"
msgstr ""

#: templates/js/barcode.js:119 templates/js/modals.js:1017
msgid "Invalid server response"
msgstr ""

#: templates/js/barcode.js:212
msgid "Scan barcode data below"
msgstr ""

#: templates/js/barcode.js:270
msgid "No URL in response"
msgstr ""

#: templates/js/barcode.js:288
msgid "Link Barcode to Stock Item"
msgstr ""

#: templates/js/barcode.js:311
msgid "This will remove the association between this stock item and the barcode"
msgstr ""

#: templates/js/barcode.js:317
msgid "Unlink"
msgstr ""

#: templates/js/barcode.js:376 templates/js/stock.js:210
msgid "Remove stock item"
msgstr ""

#: templates/js/barcode.js:418
msgid "Check Stock Items into Location"
msgstr ""

#: templates/js/barcode.js:422 templates/js/barcode.js:547
msgid "Check In"
msgstr ""

#: templates/js/barcode.js:462 templates/js/barcode.js:586
msgid "Error transferring stock"
msgstr ""

#: templates/js/barcode.js:481
msgid "Stock Item already scanned"
msgstr ""

#: templates/js/barcode.js:485
msgid "Stock Item already in this location"
msgstr ""

#: templates/js/barcode.js:492
msgid "Added stock item"
msgstr ""

#: templates/js/barcode.js:499
msgid "Barcode does not match Stock Item"
msgstr ""

#: templates/js/barcode.js:542
msgid "Check Into Location"
msgstr ""

#: templates/js/barcode.js:605
msgid "Barcode does not match a valid location"
msgstr ""

#: templates/js/bom.js:175 templates/js/build.js:1152
msgid "Open subassembly"
msgstr ""

#: templates/js/bom.js:249
msgid "Purchase Price Range"
msgstr ""

#: templates/js/bom.js:257
msgid "Purchase Price Average"
msgstr ""

#: templates/js/bom.js:265
msgid "Buy Price"
msgstr ""

#: templates/js/bom.js:271
msgid "No pricing available"
msgstr ""

#: templates/js/bom.js:306 templates/js/bom.js:392
msgid "View BOM"
msgstr ""

#: templates/js/bom.js:366
msgid "Validate BOM Item"
msgstr ""

#: templates/js/bom.js:368
msgid "This line has been validated"
msgstr ""

#: templates/js/bom.js:370
msgid "Edit BOM Item"
msgstr ""

#: templates/js/bom.js:372 templates/js/bom.js:519
msgid "Delete BOM Item"
msgstr ""

#: templates/js/bom.js:463 templates/js/build.js:458 templates/js/build.js:1250
msgid "No BOM items found"
msgstr ""

#: templates/js/build.js:42
msgid "Edit Build Order"
msgstr ""

#: templates/js/build.js:68
msgid "Create Build Order"
msgstr ""

#: templates/js/build.js:100
msgid "Auto-allocate stock items to this output"
msgstr ""

#: templates/js/build.js:108
msgid "Unallocate stock from build output"
msgstr ""

#: templates/js/build.js:118
msgid "Complete build output"
msgstr ""

#: templates/js/build.js:127
msgid "Delete build output"
msgstr ""

#: templates/js/build.js:222
msgid "No build order allocations found"
msgstr ""

#: templates/js/build.js:260 templates/js/order.js:451
msgid "Location not specified"
msgstr ""

#: templates/js/build.js:364 templates/stock_table.html:20
msgid "New Stock Item"
msgstr ""

#: templates/js/build.js:679
msgid "Required Part"
msgstr ""

#: templates/js/build.js:700
msgid "Quantity Per"
msgstr ""

#: templates/js/build.js:770 templates/js/build.js:1214
#: templates/stock_table.html:59
msgid "Order stock"
msgstr ""

#: templates/js/build.js:823
msgid "No builds matching query"
msgstr ""

#: templates/js/build.js:840 templates/js/part.js:579 templates/js/part.js:824
#: templates/js/stock.js:874 templates/js/stock.js:1325
msgid "Select"
msgstr ""

#: templates/js/build.js:860
msgid "Build order is overdue"
msgstr ""

#: templates/js/build.js:924 templates/js/stock.js:1547
msgid "No user information"
msgstr ""

#: templates/js/build.js:930
msgid "Resposible"
msgstr ""

#: templates/js/build.js:939
msgid "No information"
msgstr ""

#: templates/js/build.js:989
msgid "No parts allocated for"
msgstr ""

#: templates/js/company.js:36
msgid "Add Manufacturer Part"
msgstr ""

#: templates/js/company.js:48
msgid "Edit Manufacturer Part"
msgstr "メーカー・パーツの編集"

#: templates/js/company.js:57
msgid "Delete Manufacturer Part"
msgstr "メーカー・パーツを削除"

#: templates/js/company.js:114
<<<<<<< HEAD
#, fuzzy
#| msgid "Supplier Parts"
msgid "Add Supplier Part"
msgstr "サプライヤー・パーツ"
=======
msgid "Add Supplier Part"
msgstr ""
>>>>>>> dddd794e

#: templates/js/company.js:124
msgid "Edit Supplier Part"
msgstr ""

#: templates/js/company.js:134
msgid "Delete Supplier Part"
msgstr ""

#: templates/js/company.js:181
msgid "Edit Company"
msgstr ""

#: templates/js/company.js:202
msgid "Add new Company"
msgstr ""

#: templates/js/company.js:279
msgid "Parts Supplied"
msgstr ""

#: templates/js/company.js:288
msgid "Parts Manufactured"
msgstr ""

#: templates/js/company.js:301
msgid "No company information found"
msgstr ""

#: templates/js/company.js:319
msgid "The following manufacturer parts will be deleted"
msgstr ""

#: templates/js/company.js:336
msgid "Delete Manufacturer Parts"
msgstr ""

#: templates/js/company.js:389
msgid "No manufacturer parts found"
msgstr ""

#: templates/js/company.js:408 templates/js/company.js:658
#: templates/js/part.js:156 templates/js/part.js:241
msgid "Template part"
msgstr ""

#: templates/js/company.js:412 templates/js/company.js:662
#: templates/js/part.js:160 templates/js/part.js:245
msgid "Assembled part"
msgstr ""

#: templates/js/company.js:536 templates/js/part.js:330
msgid "No parameters found"
msgstr ""

#: templates/js/company.js:572 templates/js/part.js:371
msgid "Edit parameter"
msgstr ""

#: templates/js/company.js:573 templates/js/part.js:372
msgid "Delete parameter"
msgstr ""

#: templates/js/company.js:592 templates/js/part.js:389
msgid "Edit Parameter"
msgstr ""

#: templates/js/company.js:603 templates/js/part.js:401
msgid "Delete Parameter"
msgstr ""

#: templates/js/company.js:639
msgid "No supplier parts found"
msgstr ""

#: templates/js/filters.js:167 templates/js/filters.js:397
msgid "true"
msgstr ""

#: templates/js/filters.js:171 templates/js/filters.js:398
msgid "false"
msgstr ""

#: templates/js/filters.js:193
msgid "Select filter"
msgstr ""

#: templates/js/filters.js:268
msgid "Add new filter"
msgstr ""

#: templates/js/filters.js:271
msgid "Clear all filters"
msgstr ""

#: templates/js/filters.js:296
msgid "Create filter"
msgstr ""

#: templates/js/forms.js:283 templates/js/forms.js:296
#: templates/js/forms.js:308 templates/js/forms.js:320
msgid "Action Prohibited"
msgstr ""

#: templates/js/forms.js:284
msgid "Create operation not allowed"
msgstr ""

#: templates/js/forms.js:297
msgid "Update operation not allowed"
msgstr ""

#: templates/js/forms.js:309
msgid "Delete operation not allowed"
msgstr ""

#: templates/js/forms.js:321
msgid "View operation not allowed"
msgstr ""

#: templates/js/forms.js:811 templates/modals.html:21 templates/modals.html:47
msgid "Form errors exist"
msgstr ""

#: templates/js/forms.js:1178
msgid "Searching"
msgstr ""

#: templates/js/forms.js:1331
msgid "Clear input"
msgstr ""

#: templates/js/label.js:10 templates/js/report.js:98 templates/js/stock.js:234
msgid "Select Stock Items"
msgstr ""

#: templates/js/label.js:11
msgid "Stock item(s) must be selected before printing labels"
msgstr ""

#: templates/js/label.js:29 templates/js/label.js:79 templates/js/label.js:134
msgid "No Labels Found"
msgstr ""

#: templates/js/label.js:30
msgid "No labels found which match selected stock item(s)"
msgstr ""

#: templates/js/label.js:61
msgid "Select Stock Locations"
msgstr ""

#: templates/js/label.js:62
msgid "Stock location(s) must be selected before printing labels"
msgstr ""

#: templates/js/label.js:80
msgid "No labels found which match selected stock location(s)"
msgstr ""

#: templates/js/label.js:115 templates/js/report.js:205
msgid "Select Parts"
msgstr ""

#: templates/js/label.js:116
msgid "Part(s) must be selected before printing labels"
msgstr ""

#: templates/js/label.js:135
msgid "No labels found which match the selected part(s)"
msgstr ""

#: templates/js/label.js:209
msgid "stock items selected"
msgstr ""

#: templates/js/label.js:217
msgid "Select Label"
msgstr ""

#: templates/js/label.js:232
msgid "Select Label Template"
msgstr ""

#: templates/js/modals.js:59 templates/js/modals.js:103
#: templates/js/modals.js:593
msgid "Cancel"
msgstr ""

#: templates/js/modals.js:60 templates/js/modals.js:102
#: templates/js/modals.js:660 templates/js/modals.js:956
#: templates/modals.html:30 templates/modals.html:55
msgid "Submit"
msgstr ""

#: templates/js/modals.js:101
msgid "Form Title"
msgstr ""

#: templates/js/modals.js:380
msgid "Waiting for server..."
msgstr ""

#: templates/js/modals.js:539
msgid "Show Error Information"
msgstr ""

#: templates/js/modals.js:592
msgid "Accept"
msgstr ""

#: templates/js/modals.js:649
msgid "Loading Data"
msgstr ""

#: templates/js/modals.js:907
msgid "Invalid response from server"
msgstr ""

#: templates/js/modals.js:907
msgid "Form data missing from server response"
msgstr ""

#: templates/js/modals.js:920
msgid "Error posting form data"
msgstr ""

#: templates/js/modals.js:1017
msgid "JSON response missing form data"
msgstr ""

#: templates/js/modals.js:1032
msgid "Error 400: Bad Request"
msgstr ""

#: templates/js/modals.js:1033
msgid "Server returned error code 400"
msgstr ""

#: templates/js/modals.js:1056
msgid "Error requesting form data"
msgstr ""

#: templates/js/model_renderers.js:38
msgid "Company ID"
msgstr ""

#: templates/js/model_renderers.js:78
msgid "Location ID"
msgstr ""

#: templates/js/model_renderers.js:95
msgid "Build ID"
msgstr ""

#: templates/js/model_renderers.js:114
msgid "Part ID"
msgstr ""

#: templates/js/model_renderers.js:163
msgid "Category ID"
msgstr ""

#: templates/js/model_renderers.js:199
<<<<<<< HEAD
#, fuzzy
#| msgid "Manufacturer Part"
msgid "Manufacturer Part ID"
msgstr "メーカー・パーツ"
=======
msgid "Manufacturer Part ID"
msgstr ""
>>>>>>> dddd794e

#: templates/js/model_renderers.js:227
msgid "Supplier Part ID"
msgstr ""

#: templates/js/order.js:32
msgid "Create Sales Order"
msgstr ""

#: templates/js/order.js:202
msgid "No purchase orders found"
msgstr ""

#: templates/js/order.js:226 templates/js/order.js:321
msgid "Order is overdue"
msgstr ""

#: templates/js/order.js:298
msgid "No sales orders found"
msgstr ""

#: templates/js/order.js:335
msgid "Invalid Customer"
msgstr ""

#: templates/js/order.js:412
msgid "No sales order allocations found"
msgstr ""

#: templates/js/part.js:10
msgid "YES"
msgstr ""

#: templates/js/part.js:12
msgid "NO"
msgstr ""

#: templates/js/part.js:26
msgid "Create New Part Category"
msgstr ""

#: templates/js/part.js:34
msgid "New Parent"
msgstr ""

#: templates/js/part.js:97
msgid "Edit Part"
msgstr ""

#: templates/js/part.js:148 templates/js/part.js:233
msgid "Trackable part"
msgstr ""

#: templates/js/part.js:152 templates/js/part.js:237
msgid "Virtual part"
msgstr ""

#: templates/js/part.js:164
msgid "Starred part"
msgstr ""

#: templates/js/part.js:168
msgid "Salable part"
msgstr ""

#: templates/js/part.js:282
msgid "No variants found"
msgstr ""

#: templates/js/part.js:469 templates/js/part.js:708
msgid "No parts found"
msgstr ""

#: templates/js/part.js:647
msgid "No category"
msgstr ""

#: templates/js/part.js:665 templates/js/table_filters.js:332
msgid "Low stock"
msgstr ""

#: templates/js/part.js:849 templates/js/stock.js:1349
msgid "Path"
msgstr ""

#: templates/js/part.js:892
msgid "No test templates matching query"
msgstr ""

#: templates/js/part.js:943 templates/js/stock.js:433
msgid "Edit test result"
msgstr ""

#: templates/js/part.js:944 templates/js/stock.js:434
msgid "Delete test result"
msgstr ""

#: templates/js/part.js:950
msgid "This test is defined for a parent part"
msgstr ""

#: templates/js/part.js:975
#, python-brace-format
msgid "No ${human_name} information found"
msgstr ""

#: templates/js/part.js:1028
#, python-brace-format
msgid "Edit ${human_name}"
msgstr ""

#: templates/js/part.js:1029
#, python-brace-format
msgid "Delete ${human_name}"
msgstr ""

#: templates/js/part.js:1129
msgid "Single Price"
msgstr ""

#: templates/js/part.js:1148
msgid "Single Price Difference"
msgstr ""

#: templates/js/report.js:47
msgid "items selected"
msgstr ""

#: templates/js/report.js:55
msgid "Select Report Template"
msgstr ""

#: templates/js/report.js:70
msgid "Select Test Report Template"
msgstr ""

#: templates/js/report.js:99
msgid "Stock item(s) must be selected before printing reports"
msgstr ""

#: templates/js/report.js:116 templates/js/report.js:169
#: templates/js/report.js:223 templates/js/report.js:277
#: templates/js/report.js:331
msgid "No Reports Found"
msgstr ""

#: templates/js/report.js:117
msgid "No report templates found which match selected stock item(s)"
msgstr ""

#: templates/js/report.js:152
msgid "Select Builds"
msgstr ""

#: templates/js/report.js:153
msgid "Build(s) must be selected before printing reports"
msgstr ""

#: templates/js/report.js:170
msgid "No report templates found which match selected build(s)"
msgstr ""

#: templates/js/report.js:206
msgid "Part(s) must be selected before printing reports"
msgstr ""

#: templates/js/report.js:224
msgid "No report templates found which match selected part(s)"
msgstr ""

#: templates/js/report.js:259
msgid "Select Purchase Orders"
msgstr ""

#: templates/js/report.js:260
msgid "Purchase Order(s) must be selected before printing report"
msgstr ""

#: templates/js/report.js:278 templates/js/report.js:332
msgid "No report templates found which match selected orders"
msgstr ""

#: templates/js/report.js:313
msgid "Select Sales Orders"
msgstr ""

#: templates/js/report.js:314
msgid "Sales Order(s) must be selected before printing report"
msgstr ""

#: templates/js/stock.js:29
msgid "Export Stock"
msgstr ""

#: templates/js/stock.js:32
msgid "Format"
msgstr ""

#: templates/js/stock.js:33
<<<<<<< HEAD
#, fuzzy
#| msgid "Select Category"
msgid "Select file format"
msgstr "カテゴリの選択"
=======
msgid "Select file format"
msgstr ""
>>>>>>> dddd794e

#: templates/js/stock.js:45
msgid "Include Sublocations"
msgstr ""

#: templates/js/stock.js:46
msgid "Include stock items in sublocations"
msgstr ""

#: templates/js/stock.js:88
msgid "Transfer Stock"
msgstr ""

#: templates/js/stock.js:89
msgid "Move"
msgstr ""

#: templates/js/stock.js:95
msgid "Count Stock"
msgstr ""

#: templates/js/stock.js:96
msgid "Count"
msgstr ""

#: templates/js/stock.js:100
msgid "Remove Stock"
msgstr ""

#: templates/js/stock.js:101
msgid "Take"
msgstr ""

#: templates/js/stock.js:105
msgid "Add Stock"
msgstr ""

#: templates/js/stock.js:106 users/models.py:189
msgid "Add"
msgstr ""

#: templates/js/stock.js:110 templates/stock_table.html:63
msgid "Delete Stock"
msgstr ""

#: templates/js/stock.js:199
msgid "Quantity cannot be adjusted for serialized stock"
msgstr ""

#: templates/js/stock.js:199
msgid "Specify stock quantity"
msgstr ""

#: templates/js/stock.js:235
msgid "You must select at least one available stock item"
msgstr ""

#: templates/js/stock.js:251
msgid "Select destination stock location"
msgstr ""

#: templates/js/stock.js:259
msgid "Stock transaction notes"
msgstr ""

#: templates/js/stock.js:396
msgid "PASS"
msgstr ""

#: templates/js/stock.js:398
msgid "FAIL"
msgstr ""

#: templates/js/stock.js:403
msgid "NO RESULT"
msgstr ""

#: templates/js/stock.js:429
msgid "Add test result"
msgstr ""

#: templates/js/stock.js:455
msgid "No test results found"
msgstr ""

#: templates/js/stock.js:503
msgid "Test Date"
msgstr ""

#: templates/js/stock.js:611
msgid "In production"
msgstr ""

#: templates/js/stock.js:615
msgid "Installed in Stock Item"
msgstr ""

#: templates/js/stock.js:623
msgid "Assigned to Sales Order"
msgstr ""

#: templates/js/stock.js:699
msgid "No stock items matching query"
msgstr ""

#: templates/js/stock.js:720
msgid "items"
msgstr ""

#: templates/js/stock.js:812
msgid "batches"
msgstr ""

#: templates/js/stock.js:839
msgid "locations"
msgstr ""

#: templates/js/stock.js:841
msgid "Undefined location"
msgstr ""

#: templates/js/stock.js:942
msgid "Stock item is in production"
msgstr ""

#: templates/js/stock.js:947
msgid "Stock item assigned to sales order"
msgstr ""

#: templates/js/stock.js:950
msgid "Stock item assigned to customer"
msgstr ""

#: templates/js/stock.js:954
msgid "Stock item has expired"
msgstr ""

#: templates/js/stock.js:956
msgid "Stock item will expire soon"
msgstr ""

#: templates/js/stock.js:960
msgid "Stock item has been allocated"
msgstr ""

#: templates/js/stock.js:964
msgid "Stock item has been installed in another item"
msgstr ""

#: templates/js/stock.js:971
msgid "Stock item has been rejected"
msgstr ""

#: templates/js/stock.js:975
msgid "Stock item is lost"
msgstr ""

#: templates/js/stock.js:978
msgid "Stock item is destroyed"
msgstr ""

#: templates/js/stock.js:982 templates/js/table_filters.js:147
msgid "Depleted"
msgstr ""

#: templates/js/stock.js:1011
msgid "Stocktake"
msgstr ""

#: templates/js/stock.js:1065
msgid "Supplier part not specified"
msgstr ""

#: templates/js/stock.js:1212
msgid "Stock Status"
msgstr ""

#: templates/js/stock.js:1227
msgid "Set Stock Status"
msgstr ""

#: templates/js/stock.js:1241
msgid "Select Status Code"
msgstr ""

#: templates/js/stock.js:1242
msgid "Status code must be selected"
msgstr ""

#: templates/js/stock.js:1381
msgid "Invalid date"
msgstr ""

#: templates/js/stock.js:1428
msgid "Location no longer exists"
msgstr ""

#: templates/js/stock.js:1447
msgid "Purchase order no longer exists"
msgstr ""

#: templates/js/stock.js:1466
msgid "Customer no longer exists"
msgstr ""

#: templates/js/stock.js:1484
msgid "Stock item no longer exists"
msgstr ""

#: templates/js/stock.js:1507
msgid "Added"
msgstr ""

#: templates/js/stock.js:1515
msgid "Removed"
msgstr ""

#: templates/js/stock.js:1559
msgid "Edit tracking entry"
msgstr ""

#: templates/js/stock.js:1560
msgid "Delete tracking entry"
msgstr ""

#: templates/js/stock.js:1704
msgid "No installed items"
msgstr ""

#: templates/js/stock.js:1727
msgid "Serial"
msgstr ""

#: templates/js/stock.js:1755
msgid "Uninstall Stock Item"
msgstr ""

#: templates/js/table_filters.js:43
msgid "Trackable Part"
msgstr ""

#: templates/js/table_filters.js:47
msgid "Assembled Part"
msgstr ""

#: templates/js/table_filters.js:51
msgid "Validated"
msgstr ""

#: templates/js/table_filters.js:59
msgid "Allow Variant Stock"
msgstr ""

#: templates/js/table_filters.js:79 templates/js/table_filters.js:142
msgid "Include sublocations"
msgstr ""

#: templates/js/table_filters.js:80
msgid "Include locations"
msgstr ""

#: templates/js/table_filters.js:90 templates/js/table_filters.js:91
#: templates/js/table_filters.js:309
msgid "Include subcategories"
msgstr ""

#: templates/js/table_filters.js:101 templates/js/table_filters.js:190
msgid "Is Serialized"
msgstr ""

#: templates/js/table_filters.js:104 templates/js/table_filters.js:197
msgid "Serial number GTE"
msgstr ""

#: templates/js/table_filters.js:105 templates/js/table_filters.js:198
msgid "Serial number greater than or equal to"
msgstr ""

#: templates/js/table_filters.js:108 templates/js/table_filters.js:201
msgid "Serial number LTE"
msgstr ""

#: templates/js/table_filters.js:109 templates/js/table_filters.js:202
msgid "Serial number less than or equal to"
msgstr ""

#: templates/js/table_filters.js:112 templates/js/table_filters.js:113
#: templates/js/table_filters.js:193 templates/js/table_filters.js:194
msgid "Serial number"
msgstr ""

#: templates/js/table_filters.js:117 templates/js/table_filters.js:211
msgid "Batch code"
msgstr ""

#: templates/js/table_filters.js:127 templates/js/table_filters.js:299
msgid "Active parts"
msgstr ""

#: templates/js/table_filters.js:128
msgid "Show stock for active parts"
msgstr ""

#: templates/js/table_filters.js:133
msgid "Part is an assembly"
msgstr ""

#: templates/js/table_filters.js:137
msgid "Is allocated"
msgstr ""

#: templates/js/table_filters.js:138
msgid "Item has been allocated"
msgstr ""

#: templates/js/table_filters.js:143
msgid "Include stock in sublocations"
msgstr ""

#: templates/js/table_filters.js:148
msgid "Show stock items which are depleted"
msgstr ""

#: templates/js/table_filters.js:155
msgid "Show stock items which have expired"
msgstr ""

#: templates/js/table_filters.js:160
msgid "Show stock which is close to expiring"
msgstr ""

#: templates/js/table_filters.js:166
msgid "Show items which are in stock"
msgstr ""

#: templates/js/table_filters.js:170
msgid "In Production"
msgstr ""

#: templates/js/table_filters.js:171
msgid "Show items which are in production"
msgstr ""

#: templates/js/table_filters.js:175
msgid "Include Variants"
msgstr ""

#: templates/js/table_filters.js:176
msgid "Include stock items for variant parts"
msgstr ""

#: templates/js/table_filters.js:180
msgid "Installed"
msgstr ""

#: templates/js/table_filters.js:181
msgid "Show stock items which are installed in another item"
msgstr ""

#: templates/js/table_filters.js:186
msgid "Show items which have been assigned to a customer"
msgstr ""

#: templates/js/table_filters.js:206 templates/js/table_filters.js:207
msgid "Stock status"
msgstr ""

#: templates/js/table_filters.js:215
msgid "Has purchase price"
msgstr ""

#: templates/js/table_filters.js:216
msgid "Show stock items which have a purchase price set"
msgstr ""

#: templates/js/table_filters.js:245
msgid "Build status"
msgstr ""

#: templates/js/table_filters.js:264 templates/js/table_filters.js:281
msgid "Order status"
msgstr ""

#: templates/js/table_filters.js:269 templates/js/table_filters.js:286
msgid "Outstanding"
msgstr ""

#: templates/js/table_filters.js:310
msgid "Include parts in subcategories"
msgstr ""

#: templates/js/table_filters.js:314
msgid "Has IPN"
msgstr ""

#: templates/js/table_filters.js:315
msgid "Part has internal part number"
msgstr ""

#: templates/js/table_filters.js:320
msgid "Show active parts"
msgstr ""

#: templates/js/table_filters.js:328
msgid "Stock available"
msgstr ""

#: templates/js/table_filters.js:344
msgid "Starred"
msgstr ""

#: templates/js/table_filters.js:356
msgid "Purchasable"
msgstr ""

#: templates/js/tables.js:342
msgid "Loading data"
msgstr ""

#: templates/js/tables.js:345
msgid "rows per page"
msgstr ""

#: templates/js/tables.js:348
msgid "Showing"
msgstr ""

#: templates/js/tables.js:348
msgid "to"
msgstr ""

#: templates/js/tables.js:348
msgid "of"
msgstr ""

#: templates/js/tables.js:348
msgid "rows"
msgstr ""

#: templates/js/tables.js:351 templates/search_form.html:6
#: templates/search_form.html:8
msgid "Search"
msgstr ""

#: templates/js/tables.js:354
msgid "No matching results"
msgstr ""

#: templates/js/tables.js:357
msgid "Hide/Show pagination"
msgstr ""

#: templates/js/tables.js:360
msgid "Refresh"
msgstr ""

#: templates/js/tables.js:363
msgid "Toggle"
msgstr ""

#: templates/js/tables.js:366
msgid "Columns"
msgstr ""

#: templates/js/tables.js:369
msgid "All"
msgstr ""

#: templates/navbar.html:13
msgid "Toggle navigation"
msgstr ""

#: templates/navbar.html:33
msgid "Buy"
msgstr ""

#: templates/navbar.html:43
msgid "Sell"
msgstr ""

#: templates/navbar.html:55
msgid "Scan Barcode"
msgstr ""

#: templates/navbar.html:77 users/models.py:39
msgid "Admin"
msgstr ""

#: templates/navbar.html:79
msgid "Logout"
msgstr ""

#: templates/navbar.html:81 templates/registration/login.html:89
msgid "Login"
msgstr ""

#: templates/navbar.html:104
msgid "About InvenTree"
msgstr ""

#: templates/qr_code.html:11
msgid "QR data not provided"
msgstr ""

#: templates/registration/logged_out.html:50
msgid "You have been logged out"
msgstr ""

#: templates/registration/logged_out.html:51
#: templates/registration/password_reset_complete.html:51
#: templates/registration/password_reset_done.html:58
msgid "Return to login screen"
msgstr ""

#: templates/registration/login.html:64
msgid "Enter username"
msgstr ""

#: templates/registration/login.html:70
msgid "Password"
msgstr ""

#: templates/registration/login.html:83
msgid "Username / password combination is incorrect"
msgstr ""

#: templates/registration/login.html:95
#: templates/registration/password_reset_form.html:51
msgid "Forgotten your password?"
msgstr ""

#: templates/registration/login.html:95
msgid "Click here to reset"
msgstr ""

#: templates/registration/password_reset_complete.html:50
msgid "Password reset complete"
msgstr ""

#: templates/registration/password_reset_confirm.html:52
#: templates/registration/password_reset_confirm.html:56
msgid "Change password"
msgstr ""

#: templates/registration/password_reset_confirm.html:60
msgid "The password reset link was invalid, possibly because it has already been used. Please request a new password reset."
msgstr ""

#: templates/registration/password_reset_done.html:51
msgid "We've emailed you instructions for setting your password, if an account exists with the email you entered. You should receive them shortly."
msgstr ""

#: templates/registration/password_reset_done.html:54
msgid "If you don't receive an email, please make sure you've entered the address you registered with, and check your spam folder."
msgstr ""

#: templates/registration/password_reset_form.html:52
msgid "Enter your email address below."
msgstr ""

#: templates/registration/password_reset_form.html:53
msgid "An email will be sent with password reset instructions."
msgstr ""

#: templates/registration/password_reset_form.html:58
msgid "Send email"
msgstr ""

#: templates/stats.html:9
msgid "Server"
msgstr ""

#: templates/stats.html:13
msgid "Instance Name"
msgstr ""

#: templates/stats.html:18
msgid "Database"
msgstr ""

#: templates/stats.html:26
msgid "Server is running in debug mode"
msgstr ""

#: templates/stats.html:33
msgid "Docker Mode"
msgstr ""

#: templates/stats.html:34
msgid "Server is deployed using docker"
msgstr ""

#: templates/stats.html:40
msgid "Server status"
msgstr ""

#: templates/stats.html:43
msgid "Healthy"
msgstr ""

#: templates/stats.html:45
msgid "Issues detected"
msgstr ""

#: templates/stats.html:52
msgid "Background Worker"
msgstr ""

#: templates/stats.html:55
msgid "Background worker not running"
msgstr ""

#: templates/stats.html:63
msgid "Email Settings"
msgstr ""

#: templates/stats.html:66
msgid "Email settings not configured"
msgstr ""

#: templates/stock_table.html:14
msgid "Export Stock Information"
msgstr ""

#: templates/stock_table.html:27
msgid "Barcode Actions"
msgstr ""

#: templates/stock_table.html:43
msgid "Print test reports"
msgstr ""

#: templates/stock_table.html:55
msgid "Add to selected stock items"
msgstr ""

#: templates/stock_table.html:56
msgid "Remove from selected stock items"
msgstr ""

#: templates/stock_table.html:57
msgid "Stocktake selected stock items"
msgstr ""

#: templates/stock_table.html:58
msgid "Move selected stock items"
msgstr ""

#: templates/stock_table.html:58
msgid "Move stock"
msgstr ""

#: templates/stock_table.html:59
msgid "Order selected items"
msgstr ""

#: templates/stock_table.html:60
msgid "Change status"
msgstr ""

#: templates/stock_table.html:60
msgid "Change stock status"
msgstr ""

#: templates/stock_table.html:63
msgid "Delete selected items"
msgstr ""

#: templates/yesnolabel.html:4
msgid "Yes"
msgstr ""

#: templates/yesnolabel.html:6
msgid "No"
msgstr ""

#: users/admin.py:64
msgid "Users"
msgstr ""

#: users/admin.py:65
msgid "Select which users are assigned to this group"
msgstr ""

#: users/admin.py:187
msgid "The following users are members of multiple groups:"
msgstr ""

#: users/admin.py:210
msgid "Personal info"
msgstr ""

#: users/admin.py:211
msgid "Permissions"
msgstr ""

#: users/admin.py:214
msgid "Important dates"
msgstr ""

#: users/models.py:176
msgid "Permission set"
msgstr ""

#: users/models.py:184
msgid "Group"
msgstr ""

#: users/models.py:187
msgid "View"
msgstr ""

#: users/models.py:187
msgid "Permission to view items"
msgstr ""

#: users/models.py:189
msgid "Permission to add items"
msgstr ""

#: users/models.py:191
msgid "Change"
msgstr ""

#: users/models.py:191
msgid "Permissions to edit items"
msgstr ""

#: users/models.py:193
msgid "Permission to delete items"
msgstr ""

#~ msgid "Create new Part"
#~ msgstr "新規パーツを作成"

#~ msgid "Allocate Parts"
#~ msgstr "パーツを割り当て"<|MERGE_RESOLUTION|>--- conflicted
+++ resolved
@@ -3,11 +3,7 @@
 "Project-Id-Version: inventree\n"
 "Report-Msgid-Bugs-To: \n"
 "POT-Creation-Date: 2021-07-19 07:46+0000\n"
-<<<<<<< HEAD
-"PO-Revision-Date: 2021-07-12 14:31\n"
-=======
 "PO-Revision-Date: 2021-07-19 07:47\n"
->>>>>>> dddd794e
 "Last-Translator: \n"
 "Language-Team: Japanese\n"
 "Language: ja_JP\n"
@@ -2294,7 +2290,6 @@
 #: company/templates/company/detail.html:56 templates/InvenTree/search.html:149
 msgid "Manufacturer Parts"
 msgstr "メーカー・パーツ"
-<<<<<<< HEAD
 
 #: company/templates/company/detail.html:64
 msgid "Create new manufacturer part"
@@ -2304,17 +2299,6 @@
 msgid "New Manufacturer Part"
 msgstr "新しいメーカ―・パーツ"
 
-=======
-
-#: company/templates/company/detail.html:64
-msgid "Create new manufacturer part"
-msgstr "新しいメーカー・パーツを作成"
-
-#: company/templates/company/detail.html:65 part/templates/part/detail.html:312
-msgid "New Manufacturer Part"
-msgstr "新しいメーカ―・パーツ"
-
->>>>>>> dddd794e
 #: company/templates/company/detail.html:97
 msgid "Supplier Stock"
 msgstr ""
@@ -2359,7 +2343,6 @@
 #: order/templates/order/sales_orders.html:20
 msgid "Create new sales order"
 msgstr ""
-<<<<<<< HEAD
 
 #: company/templates/company/detail.html:135
 #: order/templates/order/sales_orders.html:21
@@ -2379,35 +2362,9 @@
 #: company/templates/company/detail.html:364
 #: company/templates/company/manufacturer_part.html:200
 #: part/templates/part/detail.html:825
-#, fuzzy
-#| msgid "Supplier Parts"
 msgid "Delete Supplier Parts?"
-msgstr "サプライヤー・パーツ"
-
-=======
-
-#: company/templates/company/detail.html:135
-#: order/templates/order/sales_orders.html:21
-msgid "New Sales Order"
-msgstr ""
-
-#: company/templates/company/detail.html:151
-#: company/templates/company/navbar.html:55
-#: company/templates/company/navbar.html:58 templates/js/build.js:597
-msgid "Assigned Stock"
-msgstr ""
-
-#: company/templates/company/detail.html:169
-msgid "Company Notes"
-msgstr ""
-
-#: company/templates/company/detail.html:364
-#: company/templates/company/manufacturer_part.html:200
-#: part/templates/part/detail.html:825
-msgid "Delete Supplier Parts?"
-msgstr ""
-
->>>>>>> dddd794e
+msgstr ""
+
 #: company/templates/company/detail.html:365
 #: company/templates/company/manufacturer_part.html:201
 #: part/templates/part/detail.html:826
@@ -3467,15 +3424,8 @@
 msgstr ""
 
 #: order/templates/order/so_navbar.html:15
-<<<<<<< HEAD
-#, fuzzy
-#| msgid "Order Parts"
 msgid "Order Items"
-msgstr "パーツの注文"
-=======
-msgid "Order Items"
-msgstr ""
->>>>>>> dddd794e
+msgstr ""
 
 #: order/templates/order/so_navbar.html:26
 msgid "Sales Order Attachments"
@@ -4464,7 +4414,6 @@
 
 #: part/templates/part/detail.html:188
 msgid "Add Related"
-<<<<<<< HEAD
 msgstr ""
 
 #: part/templates/part/detail.html:228 part/templates/part/navbar.html:35
@@ -4476,19 +4425,6 @@
 msgid "Assemblies"
 msgstr ""
 
-=======
-msgstr ""
-
-#: part/templates/part/detail.html:228 part/templates/part/navbar.html:35
-#: part/templates/part/navbar.html:38
-msgid "Bill of Materials"
-msgstr ""
-
-#: part/templates/part/detail.html:237
-msgid "Assemblies"
-msgstr ""
-
->>>>>>> dddd794e
 #: part/templates/part/detail.html:253
 msgid "Part Builds"
 msgstr ""
@@ -4576,7 +4512,6 @@
 
 #: part/templates/part/navbar.html:51 part/templates/part/navbar.html:54
 msgid "Used In"
-<<<<<<< HEAD
 msgstr ""
 
 #: part/templates/part/navbar.html:61
@@ -4609,40 +4544,6 @@
 msgid "Part can be assembled from other parts"
 msgstr ""
 
-=======
-msgstr ""
-
-#: part/templates/part/navbar.html:61
-msgid "Prices"
-msgstr ""
-
-#: part/templates/part/navbar.html:90
-msgid "Test Templates"
-msgstr ""
-
-#: part/templates/part/part_app_base.html:12
-msgid "Part List"
-msgstr ""
-
-#: part/templates/part/part_base.html:26 templates/js/company.js:416
-#: templates/js/company.js:666 templates/js/part.js:172
-#: templates/js/part.js:249
-msgid "Inactive"
-msgstr ""
-
-#: part/templates/part/part_base.html:36
-msgid "Part is virtual (not a physical part)"
-msgstr ""
-
-#: part/templates/part/part_base.html:39
-msgid "Part is a template part (variants can be made from this part)"
-msgstr ""
-
-#: part/templates/part/part_base.html:42
-msgid "Part can be assembled from other parts"
-msgstr ""
-
->>>>>>> dddd794e
 #: part/templates/part/part_base.html:45
 msgid "Part can be used in assemblies"
 msgstr ""
@@ -6065,8 +5966,7 @@
 
 #: templates/InvenTree/settings/appearance.html:29
 #, python-format
-msgid ""
-"\n"
+msgid "\n"
 "        The CSS sheet \"%(invalid_color_theme)s.css\" for the currently selected color theme was not found.<br>\n"
 "        Please select another color theme :)\n"
 "    "
@@ -6646,15 +6546,8 @@
 msgstr "メーカー・パーツを削除"
 
 #: templates/js/company.js:114
-<<<<<<< HEAD
-#, fuzzy
-#| msgid "Supplier Parts"
 msgid "Add Supplier Part"
-msgstr "サプライヤー・パーツ"
-=======
-msgid "Add Supplier Part"
-msgstr ""
->>>>>>> dddd794e
+msgstr ""
 
 #: templates/js/company.js:124
 msgid "Edit Supplier Part"
@@ -6919,15 +6812,8 @@
 msgstr ""
 
 #: templates/js/model_renderers.js:199
-<<<<<<< HEAD
-#, fuzzy
-#| msgid "Manufacturer Part"
 msgid "Manufacturer Part ID"
-msgstr "メーカー・パーツ"
-=======
-msgid "Manufacturer Part ID"
-msgstr ""
->>>>>>> dddd794e
+msgstr ""
 
 #: templates/js/model_renderers.js:227
 msgid "Supplier Part ID"
@@ -7127,15 +7013,8 @@
 msgstr ""
 
 #: templates/js/stock.js:33
-<<<<<<< HEAD
-#, fuzzy
-#| msgid "Select Category"
 msgid "Select file format"
-msgstr "カテゴリの選択"
-=======
-msgid "Select file format"
-msgstr ""
->>>>>>> dddd794e
+msgstr ""
 
 #: templates/js/stock.js:45
 msgid "Include Sublocations"
@@ -7867,9 +7746,3 @@
 #: users/models.py:193
 msgid "Permission to delete items"
 msgstr ""
-
-#~ msgid "Create new Part"
-#~ msgstr "新規パーツを作成"
-
-#~ msgid "Allocate Parts"
-#~ msgstr "パーツを割り当て"