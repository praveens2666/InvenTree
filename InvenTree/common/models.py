"""
Common database model definitions.
These models are 'generic' and do not fit a particular business logic object.
"""

# -*- coding: utf-8 -*-
from __future__ import unicode_literals

import os
import decimal
import math
import uuid

from django.db import models, transaction
from django.contrib.auth.models import User, Group
from django.db.utils import IntegrityError, OperationalError
from django.conf import settings

from djmoney.settings import CURRENCY_CHOICES
from djmoney.contrib.exchange.models import convert_money
from djmoney.contrib.exchange.exceptions import MissingRate

from django.utils.translation import ugettext_lazy as _
from django.core.validators import MinValueValidator, URLValidator
from django.core.exceptions import ValidationError

import InvenTree.helpers
import InvenTree.fields
import InvenTree.validators

import logging


logger = logging.getLogger('inventree')


class BaseInvenTreeSetting(models.Model):
    """
    An base InvenTreeSetting object is a key:value pair used for storing
    single values (e.g. one-off settings values).
    """

    GLOBAL_SETTINGS = {}

    class Meta:
        abstract = True

    @classmethod
    def allValues(cls, user=None):
        """
        Return a dict of "all" defined global settings.

        This performs a single database lookup,
        and then any settings which are not *in* the database
        are assigned their default values
        """

        results = cls.objects.all()

        if user is not None:
            results = results.filter(user=user)

        # Query the database
        settings = {}

        for setting in results:
            if setting.key:
                settings[setting.key.upper()] = setting.value

        # Specify any "default" values which are not in the database
        for key in cls.GLOBAL_SETTINGS.keys():

            if key.upper() not in settings:

                settings[key.upper()] = cls.get_setting_default(key)

        for key, value in settings.items():
            validator = cls.get_setting_validator(key)

            if cls.validator_is_bool(validator):
                value = InvenTree.helpers.str2bool(value)
            elif cls.validator_is_int(validator):
                try:
                    value = int(value)
                except ValueError:
                    value = cls.get_setting_default(key)

            settings[key] = value

        return settings

    @classmethod
    def get_setting_name(cls, key):
        """
        Return the name of a particular setting.

        If it does not exist, return an empty string.
        """

        key = str(key).strip().upper()

        if key in cls.GLOBAL_SETTINGS:
            setting = cls.GLOBAL_SETTINGS[key]
            return setting.get('name', '')
        else:
            return ''

    @classmethod
    def get_setting_description(cls, key):
        """
        Return the description for a particular setting.

        If it does not exist, return an empty string.
        """

        key = str(key).strip().upper()

        if key in cls.GLOBAL_SETTINGS:
            setting = cls.GLOBAL_SETTINGS[key]
            return setting.get('description', '')
        else:
            return ''

    @classmethod
    def get_setting_units(cls, key):
        """
        Return the units for a particular setting.

        If it does not exist, return an empty string.
        """

        key = str(key).strip().upper()

        if key in cls.GLOBAL_SETTINGS:
            setting = cls.GLOBAL_SETTINGS[key]
            return setting.get('units', '')
        else:
            return ''

    @classmethod
    def get_setting_validator(cls, key):
        """
        Return the validator for a particular setting.

        If it does not exist, return None
        """

        key = str(key).strip().upper()

        if key in cls.GLOBAL_SETTINGS:
            setting = cls.GLOBAL_SETTINGS[key]
            return setting.get('validator', None)
        else:
            return None

    @classmethod
    def get_setting_default(cls, key):
        """
        Return the default value for a particular setting.

        If it does not exist, return an empty string
        """

        key = str(key).strip().upper()

        if key in cls.GLOBAL_SETTINGS:
            setting = cls.GLOBAL_SETTINGS[key]
            return setting.get('default', '')
        else:
            return ''

    @classmethod
    def get_setting_choices(cls, key):
        """
        Return the validator choices available for a particular setting.
        """

        key = str(key).strip().upper()

        if key in cls.GLOBAL_SETTINGS:
            setting = cls.GLOBAL_SETTINGS[key]
            choices = setting.get('choices', None)
        else:
            choices = None

        if callable(choices):
            # Evaluate the function (we expect it will return a list of tuples...)
            return choices()

        return choices

    @classmethod
    def get_filters(cls, key, **kwargs):
        return {'key__iexact': key}

    @classmethod
    def get_setting_object(cls, key, **kwargs):
        """
        Return an InvenTreeSetting object matching the given key.

        - Key is case-insensitive
        - Returns None if no match is made
        """

        key = str(key).strip().upper()

        try:
            setting = cls.objects.filter(**cls.get_filters(key, **kwargs)).first()
        except (ValueError, cls.DoesNotExist):
            setting = None
        except (IntegrityError, OperationalError):
            setting = None

        # Setting does not exist! (Try to create it)
        if not setting:

            setting = cls(key=key, value=cls.get_setting_default(key), **kwargs)

            try:
                # Wrap this statement in "atomic", so it can be rolled back if it fails
                with transaction.atomic():
                    setting.save()
            except (IntegrityError, OperationalError):
                # It might be the case that the database isn't created yet
                pass

        return setting

    @classmethod
    def get_setting_pk(cls, key):
        """
        Return the primary-key value for a given setting.

        If the setting does not exist, return None
        """

        setting = cls.get_setting_object(cls)

        if setting:
            return setting.pk
        else:
            return None

    @classmethod
    def get_setting(cls, key, backup_value=None, **kwargs):
        """
        Get the value of a particular setting.
        If it does not exist, return the backup value (default = None)
        """

        # If no backup value is specified, atttempt to retrieve a "default" value
        if backup_value is None:
            backup_value = cls.get_setting_default(key)

        setting = cls.get_setting_object(key, **kwargs)

        if setting:
            value = setting.value

            # If the particular setting is defined as a boolean, cast the value to a boolean
            if setting.is_bool():
                value = InvenTree.helpers.str2bool(value)

            if setting.is_int():
                try:
                    value = int(value)
                except (ValueError, TypeError):
                    value = backup_value

        else:
            value = backup_value

        return value

    @classmethod
    def set_setting(cls, key, value, change_user, create=True, **kwargs):
        """
        Set the value of a particular setting.
        If it does not exist, option to create it.

        Args:
            key: settings key
            value: New value
            change_user: User object (must be staff member to update a core setting)
            create: If True, create a new setting if the specified key does not exist.
        """

        if change_user is not None and not change_user.is_staff:
            return

        try:
            setting = cls.objects.get(**cls.get_filters(key, **kwargs))
        except cls.DoesNotExist:

            if create:
                setting = cls(key=key, **kwargs)
            else:
                return

        # Enforce standard boolean representation
        if setting.is_bool():
            value = InvenTree.helpers.str2bool(value)

        setting.value = str(value)
        setting.save()

    key = models.CharField(max_length=50, blank=False, unique=False, help_text=_('Settings key (must be unique - case insensitive'))

    value = models.CharField(max_length=200, blank=True, unique=False, help_text=_('Settings value'))

    @property
    def name(self):
        return self.__class__.get_setting_name(self.key)

    @property
    def default_value(self):
        return self.__class__.get_setting_default(self.key)

    @property
    def description(self):
        return self.__class__.get_setting_description(self.key)

    @property
    def units(self):
        return self.__class__.get_setting_units(self.key)

    def clean(self):
        """
        If a validator (or multiple validators) are defined for a particular setting key,
        run them against the 'value' field.
        """

        super().clean()

        validator = self.__class__.get_setting_validator(self.key)

        if self.is_bool():
            self.value = InvenTree.helpers.str2bool(self.value)

        if self.is_int():
            try:
                self.value = int(self.value)
            except (ValueError):
                raise ValidationError(_('Must be an integer value'))

        if validator is not None:
            self.run_validator(validator)

    def run_validator(self, validator):
        """
        Run a validator against the 'value' field for this InvenTreeSetting object.
        """

        if validator is None:
            return

        value = self.value

        # Boolean validator
        if self.is_bool():
            # Value must "look like" a boolean value
            if InvenTree.helpers.is_bool(value):
                # Coerce into either "True" or "False"
                value = InvenTree.helpers.str2bool(value)
            else:
                raise ValidationError({
                    'value': _('Value must be a boolean value')
                })

        # Integer validator
        if self.is_int():

            try:
                # Coerce into an integer value
                value = int(value)
            except (ValueError, TypeError):
                raise ValidationError({
                    'value': _('Value must be an integer value'),
                })

        # If a list of validators is supplied, iterate through each one
        if type(validator) in [list, tuple]:
            for v in validator:
                self.run_validator(v)

        if callable(validator):
            # We can accept function validators with a single argument
            validator(self.value)

    def validate_unique(self, exclude=None, **kwargs):
        """ Ensure that the key:value pair is unique.
        In addition to the base validators, this ensures that the 'key'
        is unique, using a case-insensitive comparison.
        """

        super().validate_unique(exclude)

        try:
            setting = self.__class__.objects.exclude(id=self.id).filter(**self.get_filters(self.key, **kwargs))
            if setting.exists():
                raise ValidationError({'key': _('Key string must be unique')})
        except self.DoesNotExist:
            pass

    def choices(self):
        """
        Return the available choices for this setting (or None if no choices are defined)
        """

        return self.__class__.get_setting_choices(self.key)

    def is_bool(self):
        """
        Check if this setting is required to be a boolean value
        """

        validator = self.__class__.get_setting_validator(self.key)

        return self.__class__.validator_is_bool(validator)

    def as_bool(self):
        """
        Return the value of this setting converted to a boolean value.

        Warning: Only use on values where is_bool evaluates to true!
        """

        return InvenTree.helpers.str2bool(self.value)

    @classmethod
    def validator_is_bool(cls, validator):

        if validator == bool:
            return True

        if type(validator) in [list, tuple]:
            for v in validator:
                if v == bool:
                    return True

        return False

    def is_int(self):
        """
        Check if the setting is required to be an integer value:
        """

        validator = self.__class__.get_setting_validator(self.key)

        return self.__class__.validator_is_int(validator)

    @classmethod
    def validator_is_int(cls, validator):

        if validator == int:
            return True

        if type(validator) in [list, tuple]:
            for v in validator:
                if v == int:
                    return True

        return False

    def as_int(self):
        """
        Return the value of this setting converted to a boolean value.

        If an error occurs, return the default value
        """

        try:
            value = int(self.value)
        except (ValueError, TypeError):
            value = self.default_value()

        return value


def settings_group_options():
    """build up group tuple for settings based on gour choices"""
    return [('', _('No group')), *[(str(a.id), str(a)) for a in Group.objects.all()]]


class InvenTreeSetting(BaseInvenTreeSetting):
    """
    An InvenTreeSetting object is a key:value pair used for storing
    single values (e.g. one-off settings values).

    The class provides a way of retrieving the value for a particular key,
    even if that key does not exist.
    """

    """
    Dict of all global settings values:

    The key of each item is the name of the value as it appears in the database.

    Each global setting has the following parameters:

    - name: Translatable string name of the setting (required)
    - description: Translatable string description of the setting (required)
    - default: Default value (optional)
    - units: Units of the particular setting (optional)
    - validator: Validation function for the setting (optional)

    The keys must be upper-case
    """

    GLOBAL_SETTINGS = {

        'INVENTREE_INSTANCE': {
            'name': _('InvenTree Instance Name'),
            'default': 'InvenTree server',
            'description': _('String descriptor for the server instance'),
        },

        'INVENTREE_INSTANCE_TITLE': {
            'name': _('Use instance name'),
            'description': _('Use the instance name in the title-bar'),
            'validator': bool,
            'default': False,
        },

        'INVENTREE_COMPANY_NAME': {
            'name': _('Company name'),
            'description': _('Internal company name'),
            'default': 'My company name',
        },

        'INVENTREE_BASE_URL': {
            'name': _('Base URL'),
            'description': _('Base URL for server instance'),
            'validator': URLValidator(),
            'default': '',
        },

        'INVENTREE_DEFAULT_CURRENCY': {
            'name': _('Default Currency'),
            'description': _('Default currency'),
            'default': 'USD',
            'choices': CURRENCY_CHOICES,
        },

        'INVENTREE_DOWNLOAD_FROM_URL': {
            'name': _('Download from URL'),
            'description': _('Allow download of remote images and files from external URL'),
            'validator': bool,
            'default': False,
        },

        'BARCODE_ENABLE': {
            'name': _('Barcode Support'),
            'description': _('Enable barcode scanner support'),
            'default': True,
            'validator': bool,
        },

        'PART_IPN_REGEX': {
            'name': _('IPN Regex'),
            'description': _('Regular expression pattern for matching Part IPN')
        },

        'PART_ALLOW_DUPLICATE_IPN': {
            'name': _('Allow Duplicate IPN'),
            'description': _('Allow multiple parts to share the same IPN'),
            'default': True,
            'validator': bool,
        },

        'PART_ALLOW_EDIT_IPN': {
            'name': _('Allow Editing IPN'),
            'description': _('Allow changing the IPN value while editing a part'),
            'default': True,
            'validator': bool,
        },

        'PART_COPY_BOM': {
            'name': _('Copy Part BOM Data'),
            'description': _('Copy BOM data by default when duplicating a part'),
            'default': True,
            'validator': bool,
        },

        'PART_COPY_PARAMETERS': {
            'name': _('Copy Part Parameter Data'),
            'description': _('Copy parameter data by default when duplicating a part'),
            'default': True,
            'validator': bool,
        },

        'PART_COPY_TESTS': {
            'name': _('Copy Part Test Data'),
            'description': _('Copy test data by default when duplicating a part'),
            'default': True,
            'validator': bool
        },

        'PART_CATEGORY_PARAMETERS': {
            'name': _('Copy Category Parameter Templates'),
            'description': _('Copy category parameter templates when creating a part'),
            'default': True,
            'validator': bool
        },

        'PART_TEMPLATE': {
            'name': _('Template'),
            'description': _('Parts are templates by default'),
            'default': False,
            'validator': bool,
        },

        'PART_ASSEMBLY': {
            'name': _('Assembly'),
            'description': _('Parts can be assembled from other components by default'),
            'default': False,
            'validator': bool,
        },

        'PART_COMPONENT': {
            'name': _('Component'),
            'description': _('Parts can be used as sub-components by default'),
            'default': True,
            'validator': bool,
        },

        'PART_PURCHASEABLE': {
            'name': _('Purchaseable'),
            'description': _('Parts are purchaseable by default'),
            'default': True,
            'validator': bool,
        },

        'PART_SALABLE': {
            'name': _('Salable'),
            'description': _('Parts are salable by default'),
            'default': False,
            'validator': bool,
        },

        'PART_TRACKABLE': {
            'name': _('Trackable'),
            'description': _('Parts are trackable by default'),
            'default': False,
            'validator': bool,
        },

        'PART_VIRTUAL': {
            'name': _('Virtual'),
            'description': _('Parts are virtual by default'),
            'default': False,
            'validator': bool,
        },

        'PART_SHOW_IMPORT': {
            'name': _('Show Import in Views'),
            'description': _('Display the import wizard in some part views'),
            'default': False,
            'validator': bool,
        },

        'PART_SHOW_PRICE_IN_FORMS': {
            'name': _('Show Price in Forms'),
            'description': _('Display part price in some forms'),
            'default': True,
            'validator': bool,
        },

        # 2021-10-08
        # This setting exists as an interim solution for https://github.com/inventree/InvenTree/issues/2042
        # The BOM API can be extremely slow when calculating pricing information "on the fly"
        # A future solution will solve this properly,
        # but as an interim step we provide a global to enable / disable BOM pricing
        'PART_SHOW_PRICE_IN_BOM': {
            'name': _('Show Price in BOM'),
            'description': _('Include pricing information in BOM tables'),
            'default': True,
            'validator': bool,
        },

        'PART_SHOW_RELATED': {
            'name': _('Show related parts'),
            'description': _('Display related parts for a part'),
            'default': True,
            'validator': bool,
        },

        'PART_CREATE_INITIAL': {
            'name': _('Create initial stock'),
            'description': _('Create initial stock on part creation'),
            'default': False,
            'validator': bool,
        },

        'PART_INTERNAL_PRICE': {
            'name': _('Internal Prices'),
            'description': _('Enable internal prices for parts'),
            'default': False,
            'validator': bool
        },

        'PART_BOM_USE_INTERNAL_PRICE': {
            'name': _('Internal Price as BOM-Price'),
            'description': _('Use the internal price (if set) in BOM-price calculations'),
            'default': False,
            'validator': bool
        },

        'PART_NAME_FORMAT': {
            'name': _('Part Name Display Format'),
            'description': _('Format to display the part name'),
            'default': "{{ part.IPN if part.IPN }}{{ ' | ' if part.IPN }}{{ part.name }}{{ ' | ' if part.revision }}"
                       "{{ part.revision if part.revision }}",
            'validator': InvenTree.validators.validate_part_name_format
        },

        'REPORT_DEBUG_MODE': {
            'name': _('Debug Mode'),
            'description': _('Generate reports in debug mode (HTML output)'),
            'default': False,
            'validator': bool,
        },

        'REPORT_DEFAULT_PAGE_SIZE': {
            'name': _('Page Size'),
            'description': _('Default page size for PDF reports'),
            'default': 'A4',
            'choices': [
                ('A4', 'A4'),
                ('Legal', 'Legal'),
                ('Letter', 'Letter')
            ],
        },

        'REPORT_ENABLE_TEST_REPORT': {
            'name': _('Test Reports'),
            'description': _('Enable generation of test reports'),
            'default': True,
            'validator': bool,
        },

        'STOCK_ENABLE_EXPIRY': {
            'name': _('Stock Expiry'),
            'description': _('Enable stock expiry functionality'),
            'default': False,
            'validator': bool,
        },

        'STOCK_ALLOW_EXPIRED_SALE': {
            'name': _('Sell Expired Stock'),
            'description': _('Allow sale of expired stock'),
            'default': False,
            'validator': bool,
        },

        'STOCK_STALE_DAYS': {
            'name': _('Stock Stale Time'),
            'description': _('Number of days stock items are considered stale before expiring'),
            'default': 0,
            'units': _('days'),
            'validator': [int],
        },

        'STOCK_ALLOW_EXPIRED_BUILD': {
            'name': _('Build Expired Stock'),
            'description': _('Allow building with expired stock'),
            'default': False,
            'validator': bool,
        },

        'STOCK_OWNERSHIP_CONTROL': {
            'name': _('Stock Ownership Control'),
            'description': _('Enable ownership control over stock locations and items'),
            'default': False,
            'validator': bool,
        },

        'STOCK_GROUP_BY_PART': {
            'name': _('Group by Part'),
            'description': _('Group stock items by part reference in table views'),
            'default': True,
            'validator': bool,
        },

        'BUILDORDER_REFERENCE_PREFIX': {
            'name': _('Build Order Reference Prefix'),
            'description': _('Prefix value for build order reference'),
            'default': 'BO',
        },

        'BUILDORDER_REFERENCE_REGEX': {
            'name': _('Build Order Reference Regex'),
            'description': _('Regular expression pattern for matching build order reference')
        },

        'SALESORDER_REFERENCE_PREFIX': {
            'name': _('Sales Order Reference Prefix'),
            'description': _('Prefix value for sales order reference'),
            'default': 'SO',
        },

        'PURCHASEORDER_REFERENCE_PREFIX': {
            'name': _('Purchase Order Reference Prefix'),
            'description': _('Prefix value for purchase order reference'),
            'default': 'PO',
        },

<<<<<<< HEAD
        # enable/diable ui elements
        'BUILD_FUNCTION_ENABLE': {
            'name': _('Enable build'),
            'description': _('Enable build functionality in InvenTree interface'),
            'default': True,
            'validator': bool,
        },
        'BUY_FUNCTION_ENABLE': {
            'name': _('Enable buy'),
            'description': _('Enable buy functionality in InvenTree interface'),
            'default': True,
            'validator': bool,
        },
        'SELL_FUNCTION_ENABLE': {
            'name': _('Enable sell'),
            'description': _('Enable sell functionality in InvenTree interface'),
            'default': True,
            'validator': bool,
        },
        'STOCK_FUNCTION_ENABLE': {
            'name': _('Enable stock'),
            'description': _('Enable stock functionality in InvenTree interface'),
            'default': True,
            'validator': bool,
        },
        'SO_FUNCTION_ENABLE': {
            'name': _('Enable SO'),
            'description': _('Enable SO functionality in InvenTree interface'),
            'default': True,
            'validator': bool,
        },
        'PO_FUNCTION_ENABLE': {
            'name': _('Enable PO'),
            'description': _('Enable PO functionality in InvenTree interface'),
            'default': True,
            'validator': bool,
        },
=======
>>>>>>> b54a948e
        # login / SSO
        'LOGIN_ENABLE_PWD_FORGOT': {
            'name': _('Enable password forgot'),
            'description': _('Enable password forgot function on the login-pages'),
            'default': True,
            'validator': bool,
        },
        'LOGIN_ENABLE_REG': {
            'name': _('Enable registration'),
            'description': _('Enable self-registration for users on the login-pages'),
            'default': False,
            'validator': bool,
        },
        'LOGIN_ENABLE_SSO': {
            'name': _('Enable SSO'),
            'description': _('Enable SSO on the login-pages'),
            'default': False,
            'validator': bool,
        },
        'LOGIN_MAIL_REQUIRED': {
            'name': _('Email required'),
            'description': _('Require user to supply mail on signup'),
            'default': False,
            'validator': bool,
        },
        'LOGIN_SIGNUP_SSO_AUTO': {
            'name': _('Auto-fill SSO users'),
            'description': _('Automatically fill out user-details from SSO account-data'),
            'default': True,
            'validator': bool,
        },
        'LOGIN_SIGNUP_MAIL_TWICE': {
            'name': _('Mail twice'),
            'description': _('On signup ask users twice for their mail'),
            'default': False,
            'validator': bool,
        },
        'LOGIN_SIGNUP_PWD_TWICE': {
            'name': _('Password twice'),
            'description': _('On signup ask users twice for their password'),
            'default': True,
            'validator': bool,
        },
<<<<<<< HEAD
        **settings.INTEGRATION_PLUGIN_SETTINGS
=======
        'SIGNUP_GROUP': {
            'name': _('Group on signup'),
            'description': _('Group new user are asigned on registration'),
            'default': '',
            'choices': settings_group_options
        },
>>>>>>> b54a948e
    }

    class Meta:
        verbose_name = "InvenTree Setting"
        verbose_name_plural = "InvenTree Settings"

    key = models.CharField(
        max_length=50,
        blank=False,
        unique=True,
        help_text=_('Settings key (must be unique - case insensitive'),
    )


class InvenTreeUserSetting(BaseInvenTreeSetting):
    """
    An InvenTreeSetting object with a usercontext
    """

    GLOBAL_SETTINGS = {
        'HOMEPAGE_PART_STARRED': {
            'name': _('Show starred parts'),
            'description': _('Show starred parts on the homepage'),
            'default': True,
            'validator': bool,
        },
        'HOMEPAGE_PART_LATEST': {
            'name': _('Show latest parts'),
            'description': _('Show latest parts on the homepage'),
            'default': True,
            'validator': bool,
        },
        'PART_RECENT_COUNT': {
            'name': _('Recent Part Count'),
            'description': _('Number of recent parts to display on index page'),
            'default': 10,
            'validator': [int, MinValueValidator(1)]
        },

        'HOMEPAGE_BOM_VALIDATION': {
            'name': _('Show unvalidated BOMs'),
            'description': _('Show BOMs that await validation on the homepage'),
            'default': True,
            'validator': bool,
        },
        'HOMEPAGE_STOCK_RECENT': {
            'name': _('Show recent stock changes'),
            'description': _('Show recently changed stock items on the homepage'),
            'default': True,
            'validator': bool,
        },
        'STOCK_RECENT_COUNT': {
            'name': _('Recent Stock Count'),
            'description': _('Number of recent stock items to display on index page'),
            'default': 10,
            'validator': [int, MinValueValidator(1)]
        },
        'HOMEPAGE_STOCK_LOW': {
            'name': _('Show low stock'),
            'description': _('Show low stock items on the homepage'),
            'default': True,
            'validator': bool,
        },
        'HOMEPAGE_STOCK_DEPLETED': {
            'name': _('Show depleted stock'),
            'description': _('Show depleted stock items on the homepage'),
            'default': True,
            'validator': bool,
        },
        'HOMEPAGE_STOCK_NEEDED': {
            'name': _('Show needed stock'),
            'description': _('Show stock items needed for builds on the homepage'),
            'default': True,
            'validator': bool,
        },
        'HOMEPAGE_STOCK_EXPIRED': {
            'name': _('Show expired stock'),
            'description': _('Show expired stock items on the homepage'),
            'default': True,
            'validator': bool,
        },
        'HOMEPAGE_STOCK_STALE': {
            'name': _('Show stale stock'),
            'description': _('Show stale stock items on the homepage'),
            'default': True,
            'validator': bool,
        },
        'HOMEPAGE_BUILD_PENDING': {
            'name': _('Show pending builds'),
            'description': _('Show pending builds on the homepage'),
            'default': True,
            'validator': bool,
        },
        'HOMEPAGE_BUILD_OVERDUE': {
            'name': _('Show overdue builds'),
            'description': _('Show overdue builds on the homepage'),
            'default': True,
            'validator': bool,
        },
        'HOMEPAGE_PO_OUTSTANDING': {
            'name': _('Show outstanding POs'),
            'description': _('Show outstanding POs on the homepage'),
            'default': True,
            'validator': bool,
        },
        'HOMEPAGE_PO_OVERDUE': {
            'name': _('Show overdue POs'),
            'description': _('Show overdue POs on the homepage'),
            'default': True,
            'validator': bool,
        },
        'HOMEPAGE_SO_OUTSTANDING': {
            'name': _('Show outstanding SOs'),
            'description': _('Show outstanding SOs on the homepage'),
            'default': True,
            'validator': bool,
        },
        'HOMEPAGE_SO_OVERDUE': {
            'name': _('Show overdue SOs'),
            'description': _('Show overdue SOs on the homepage'),
            'default': True,
            'validator': bool,
        },

        "LABEL_INLINE": {
            'name': _('Inline label display'),
            'description': _('Display PDF labels in the browser, instead of downloading as a file'),
            'default': True,
            'validator': bool,
        },

        "REPORT_INLINE": {
            'name': _('Inline report display'),
            'description': _('Display PDF reports in the browser, instead of downloading as a file'),
            'default': False,
            'validator': bool,
        },

        'SEARCH_PREVIEW_RESULTS': {
            'name': _('Search Preview Results'),
            'description': _('Number of results to show in search preview window'),
            'default': 10,
            'validator': [int, MinValueValidator(1)]
        },

        'PART_SHOW_QUANTITY_IN_FORMS': {
            'name': _('Show Quantity in Forms'),
            'description': _('Display available part quantity in some forms'),
            'default': True,
            'validator': bool,
        },

        'FORMS_CLOSE_USING_ESCAPE': {
            'name': _('Escape Key Closes Forms'),
            'description': _('Use the escape key to close modal forms'),
            'default': False,
            'validator': bool,
        }
    }

    class Meta:
        verbose_name = "InvenTree User Setting"
        verbose_name_plural = "InvenTree User Settings"
        constraints = [
            models.UniqueConstraint(fields=['key', 'user'], name='unique key and user')
        ]

    key = models.CharField(
        max_length=50,
        blank=False,
        unique=False,
        help_text=_('Settings key (must be unique - case insensitive'),
    )

    user = models.ForeignKey(
        User,
        on_delete=models.CASCADE,
        blank=True, null=True,
        verbose_name=_('User'),
        help_text=_('User'),
    )

    @classmethod
    def get_setting_object(cls, key, user):
        return super().get_setting_object(key, user=user)

    def validate_unique(self, exclude=None):
        return super().validate_unique(exclude=exclude, user=self.user)

    @classmethod
    def get_filters(cls, key, **kwargs):
        return {
            'key__iexact': key,
            'user__id': kwargs['user'].id
        }


class PriceBreak(models.Model):
    """
    Represents a PriceBreak model
    """

    class Meta:
        abstract = True

    quantity = InvenTree.fields.RoundingDecimalField(
        max_digits=15,
        decimal_places=5,
        default=1,
        validators=[MinValueValidator(1)],
        verbose_name=_('Quantity'),
        help_text=_('Price break quantity'),
    )

    price = InvenTree.fields.InvenTreeModelMoneyField(
        max_digits=19,
        decimal_places=4,
        null=True,
        verbose_name=_('Price'),
        help_text=_('Unit price at specified quantity'),
    )

    def convert_to(self, currency_code):
        """
        Convert the unit-price at this price break to the specified currency code.

        Args:
            currency_code - The currency code to convert to (e.g "USD" or "AUD")
        """

        try:
            converted = convert_money(self.price, currency_code)
        except MissingRate:
            logger.warning(f"No currency conversion rate available for {self.price_currency} -> {currency_code}")
            return self.price.amount

        return converted.amount


def get_price(instance, quantity, moq=True, multiples=True, currency=None, break_name: str = 'price_breaks'):
    """ Calculate the price based on quantity price breaks.

    - Don't forget to add in flat-fee cost (base_cost field)
    - If MOQ (minimum order quantity) is required, bump quantity
    - If order multiples are to be observed, then we need to calculate based on that, too
    """
    from common.settings import currency_code_default

    if hasattr(instance, break_name):
        price_breaks = getattr(instance, break_name).all()
    else:
        price_breaks = []

    # No price break information available?
    if len(price_breaks) == 0:
        return None

    # Check if quantity is fraction and disable multiples
    multiples = (quantity % 1 == 0)

    # Order multiples
    if multiples:
        quantity = int(math.ceil(quantity / instance.multiple) * instance.multiple)

    pb_found = False
    pb_quantity = -1
    pb_cost = 0.0

    if currency is None:
        # Default currency selection
        currency = currency_code_default()

    pb_min = None
    for pb in price_breaks:
        # Store smallest price break
        if not pb_min:
            pb_min = pb

        # Ignore this pricebreak (quantity is too high)
        if pb.quantity > quantity:
            continue

        pb_found = True

        # If this price-break quantity is the largest so far, use it!
        if pb.quantity > pb_quantity:
            pb_quantity = pb.quantity

            # Convert everything to the selected currency
            pb_cost = pb.convert_to(currency)

    # Use smallest price break
    if not pb_found and pb_min:
        # Update price break information
        pb_quantity = pb_min.quantity
        pb_cost = pb_min.convert_to(currency)
        # Trigger cost calculation using smallest price break
        pb_found = True

    # Convert quantity to decimal.Decimal format
    quantity = decimal.Decimal(f'{quantity}')

    if pb_found:
        cost = pb_cost * quantity
        return InvenTree.helpers.normalize(cost + instance.base_cost)
    else:
        return None


class ColorTheme(models.Model):
    """ Color Theme Setting """

    default_color_theme = ('', _('Default'))

    name = models.CharField(max_length=20,
                            default='',
                            blank=True)

    user = models.CharField(max_length=150,
                            unique=True)

    @classmethod
    def get_color_themes_choices(cls):
        """ Get all color themes from static folder """

        # Get files list from css/color-themes/ folder
        files_list = []
        for file in os.listdir(settings.STATIC_COLOR_THEMES_DIR):
            files_list.append(os.path.splitext(file))

        # Get color themes choices (CSS sheets)
        choices = [(file_name.lower(), _(file_name.replace('-', ' ').title()))
                   for file_name, file_ext in files_list
                   if file_ext == '.css' and file_name.lower() != 'default']

        # Add default option as empty option
        choices.insert(0, cls.default_color_theme)

        return choices

    @classmethod
    def is_valid_choice(cls, user_color_theme):
        """ Check if color theme is valid choice """
        try:
            user_color_theme_name = user_color_theme.name
        except AttributeError:
            return False

        for color_theme in cls.get_color_themes_choices():
            if user_color_theme_name == color_theme[0]:
                return True

        return False


class WebhookEndpoint(models.Model):
    """ Defines a Webhook entdpoint

    Attributes:
        endpoint_id: Path to the webhook,
        name: Name of the webhook,
        active: Is this webhook active?,
        user: User associated with webhook,
        token: Token for sending a webhook,
        secret: Shared secret for HMAC verification,
    """

    endpoint_id = models.CharField(
        max_length=255,
        verbose_name=_('Endpoint'),
        help_text=_('Endpoint at which this webhook is received'),
        default=uuid.uuid4,
        editable=False,
    )

    name = models.CharField(
        max_length=255,
        blank=True, null=True,
        verbose_name=_('Name'),
        help_text=_('Name for this webhook')
    )

    active = models.BooleanField(
        default=True,
        verbose_name=_('Active'),
        help_text=_('Is this webhook active')
    )

    user = models.ForeignKey(
        User,
        on_delete=models.SET_NULL,
        blank=True, null=True,
        verbose_name=_('User'),
        help_text=_('User'),
    )

    token = models.CharField(
        max_length=255,
        blank=True, null=True,
        verbose_name=_('Token'),
        help_text=_('Token for access'),
        default=uuid.uuid4,
    )

    secret = models.CharField(
        max_length=255,
        blank=True, null=True,
        verbose_name=_('Secret'),
        help_text=_('Shared secret for HMAC'),
    )


class WebhookMessage(models.Model):
    """ Defines a webhook message

    Attributes:
        message_id: Unique identifier for this message,
        host: Host from which this message was received,
        header: Header of this message,
        body: Body of this message,
        endpoint: Endpoint on which this message was received,
        worked_on: Was the work on this message finished?
    """

    message_id = models.UUIDField(
        verbose_name=_('Message ID'),
        help_text=_('Unique identifier for this message'),
        primary_key=True,
        default=uuid.uuid4,
        editable=False,
    )

    host = models.CharField(
        max_length=255,
        verbose_name=_('Host'),
        help_text=_('Host from which this message was received'),
        editable=False,
    )

    header = models.CharField(
        max_length=255,
        blank=True, null=True,
        verbose_name=_('Header'),
        help_text=_('Header of this message'),
        editable=False,
    )

    body = models.JSONField(
        blank=True, null=True,
        verbose_name=_('Body'),
        help_text=_('Body of this message'),
        editable=False,
    )

    endpoint = models.ForeignKey(
        WebhookEndpoint,
        on_delete=models.SET_NULL,
        blank=True, null=True,
        verbose_name=_('Endpoint'),
        help_text=_('Endpoint on which this message was received'),
    )

    worked_on = models.BooleanField(
        default=False,
        verbose_name=_('Worked on'),
        help_text=_('Was the work on this message finished?'),
    )<|MERGE_RESOLUTION|>--- conflicted
+++ resolved
@@ -805,46 +805,6 @@
             'default': 'PO',
         },
 
-<<<<<<< HEAD
-        # enable/diable ui elements
-        'BUILD_FUNCTION_ENABLE': {
-            'name': _('Enable build'),
-            'description': _('Enable build functionality in InvenTree interface'),
-            'default': True,
-            'validator': bool,
-        },
-        'BUY_FUNCTION_ENABLE': {
-            'name': _('Enable buy'),
-            'description': _('Enable buy functionality in InvenTree interface'),
-            'default': True,
-            'validator': bool,
-        },
-        'SELL_FUNCTION_ENABLE': {
-            'name': _('Enable sell'),
-            'description': _('Enable sell functionality in InvenTree interface'),
-            'default': True,
-            'validator': bool,
-        },
-        'STOCK_FUNCTION_ENABLE': {
-            'name': _('Enable stock'),
-            'description': _('Enable stock functionality in InvenTree interface'),
-            'default': True,
-            'validator': bool,
-        },
-        'SO_FUNCTION_ENABLE': {
-            'name': _('Enable SO'),
-            'description': _('Enable SO functionality in InvenTree interface'),
-            'default': True,
-            'validator': bool,
-        },
-        'PO_FUNCTION_ENABLE': {
-            'name': _('Enable PO'),
-            'description': _('Enable PO functionality in InvenTree interface'),
-            'default': True,
-            'validator': bool,
-        },
-=======
->>>>>>> b54a948e
         # login / SSO
         'LOGIN_ENABLE_PWD_FORGOT': {
             'name': _('Enable password forgot'),
@@ -888,16 +848,14 @@
             'default': True,
             'validator': bool,
         },
-<<<<<<< HEAD
-        **settings.INTEGRATION_PLUGIN_SETTINGS
-=======
         'SIGNUP_GROUP': {
             'name': _('Group on signup'),
             'description': _('Group new user are asigned on registration'),
             'default': '',
             'choices': settings_group_options
         },
->>>>>>> b54a948e
+
+        **settings.INTEGRATION_PLUGIN_SETTINGS,
     }
 
     class Meta:
