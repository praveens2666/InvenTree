from __future__ import unicode_literals

from django.db import models
from django.contrib.contenttypes.models import ContentType
from rest_framework.exceptions import ValidationError

from django.db.models.signals import pre_delete
from django.dispatch import receiver


class Company(models.Model):
    """ Abstract model representing an external company
    """

    class Meta:
        abstract = True

<<<<<<< HEAD
    name = models.CharField(max_length=100, unique=True)

    description = models.CharField(max_length=500)

    website = models.URLField(blank=True)
=======
    name = models.CharField(max_length=100, unique=True,
                            help_text='Company naem')

    description = models.CharField(max_length=500)

    website = models.URLField(blank=True, help_text='Company website URL')
>>>>>>> d00f9f74

    address = models.CharField(max_length=200,
                               blank=True, help_text='Company address')

    phone = models.CharField(max_length=50,
                             blank=True)

    email = models.EmailField(blank=True)

    contact = models.CharField(max_length=100,
                               blank=True)

    notes = models.TextField(blank=True)

    def __str__(self):
        return self.name


class InvenTreeTree(models.Model):
    """ Provides an abstracted self-referencing tree model for data categories.
    - Each Category has one parent Category, which can be blank (for a top-level Category).
    - Each Category can have zero-or-more child Categor(y/ies)
    """

    class Meta:
        abstract = True
        unique_together = ('name', 'parent')

    name = models.CharField(max_length=100, unique=True)

    description = models.CharField(max_length=250)

    # When a category is deleted, graft the children onto its parent
    parent = models.ForeignKey('self',
                               on_delete=models.DO_NOTHING,
                               blank=True,
                               null=True,
                               related_name='children')

    def getUniqueParents(self, unique=None):
        """ Return a flat set of all parent items that exist above this node.
        If any parents are repeated (which would be very bad!), the process is halted
        """

        if unique is None:
            unique = set()
        else:
            unique.add(self.id)

        if self.parent and self.parent.id not in unique:
            self.parent.getUniqueParents(unique)

        return unique

    def getUniqueChildren(self, unique=None):
        """ Return a flat set of all child items that exist under this node.
        If any child items are repeated, the repetitions are omitted.
        """

        if unique is None:
            unique = set()

        if self.id in unique:
            return unique

        unique.add(self.id)

        # Some magic to get around the limitations of abstract models
        contents = ContentType.objects.get_for_model(type(self))
        children = contents.get_all_objects_for_this_type(parent=self.id)

        for child in children:
            child.getUniqueChildren(unique)

        return unique

    @property
    def has_children(self):
        return self.children.count() > 0

    @property
    def children(self):
        contents = ContentType.objects.get_for_model(type(self))
        children = contents.get_all_objects_for_this_type(parent=self.id)

        return children

    def getAcceptableParents(self):
        """ Returns a list of acceptable parent items within this model
        Acceptable parents are ones which are not underneath this item.
        Setting the parent of an item to its own child results in recursion.
        """
        contents = ContentType.objects.get_for_model(type(self))

        available = contents.get_all_objects_for_this_type()

        # List of child IDs
        childs = self.getUniqueChildren()

        acceptable = [None]

        for a in available:
            if a.id not in childs:
                acceptable.append(a)

        return acceptable

    @property
    def parentpath(self):
        """ Return the parent path of this category

        Todo:
            This function is recursive and expensive.
            It should be reworked such that only a single db call is required
        """

        if self.parent:
            return self.parent.parentpath + [self.parent]
        else:
            return []

    @property
    def path(self):
        return self.parentpath + [self]

    @property
    def pathstring(self):
        return '/'.join([item.name for item in self.path])

    def __setattr__(self, attrname, val):
        """ Custom Attribute Setting function

        Parent:
        Setting the parent of an item to its own child results in an infinite loop.
        The parent of an item cannot be set to:
            a) Its own ID
            b) The ID of any child items that exist underneath it

        Name:
        Tree node names are limited to a reduced character set
        """

        if attrname == 'parent_id':
            # If current ID is None, continue
            # - This object is just being created
            if self.id is None:
                pass
            # Parent cannot be set to same ID (this would cause looping)
            elif val == self.id:
                raise ValidationError("Category cannot set itself as parent")
            # Null parent is OK
            elif val is None:
                pass
            # Ensure that the new parent is not already a child
            else:
                kids = self.getUniqueChildren()
                if val in kids:
                    raise ValidationError("Category cannot set a child as parent")

        # Prohibit certain characters from tree node names
        elif attrname == 'name':
            val = val.translate({ord(c): None for c in "!@#$%^&*'\"\\/[]{}<>,|+=~`"})

        super(InvenTreeTree, self).__setattr__(attrname, val)

    def __str__(self):
        """ String representation of a category is the full path to that category

        Todo:
            This is recursive - Make it not so.
        """

        return self.pathstring


@receiver(pre_delete, sender=InvenTreeTree, dispatch_uid='tree_pre_delete_log')
def before_delete_tree_item(sender, instance, using, **kwargs):

    # Update each tree item below this one
    for child in instance.children.all():
        child.parent = instance.parent
        child.save()


def FilterChildren(queryset, parent):
    """ Filter a queryset, limit to only objects that are a child of the given parent
    Filter is passed in the URL string, e.g. '/?parent=123'
    To accommodate for items without a parent, top-level items can be specified as:
    none / false / null / top / 0
    """

    if not parent:
        return queryset
    elif str(parent).lower() in ['none', 'false', 'null', 'top', '0']:
        return queryset.filter(parent=None)
    else:
        try:
            parent_id = int(parent)
            if parent_id == 0:
                return queryset.filter(parent=None)
            else:
                return queryset.filter(parent=parent_id)
        except:
            return queryset<|MERGE_RESOLUTION|>--- conflicted
+++ resolved
@@ -15,20 +15,12 @@
     class Meta:
         abstract = True
 
-<<<<<<< HEAD
-    name = models.CharField(max_length=100, unique=True)
-
-    description = models.CharField(max_length=500)
-
-    website = models.URLField(blank=True)
-=======
     name = models.CharField(max_length=100, unique=True,
                             help_text='Company naem')
 
     description = models.CharField(max_length=500)
 
     website = models.URLField(blank=True, help_text='Company website URL')
->>>>>>> d00f9f74
 
     address = models.CharField(max_length=200,
                                blank=True, help_text='Company address')
