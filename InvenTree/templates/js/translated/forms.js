{% load i18n %}
{% load inventree_extras %}

/* globals
    attachToggle,
    createNewModal,
    inventreeFormDataUpload,
    inventreeGet,
    inventreePut,
    modalEnable,
    modalShowSubmitButton,
    renderBuild,
    renderCompany,
    renderManufacturerPart,
    renderOwner,
    renderPart,
    renderPartCategory,
    renderPartParameterTemplate,
    renderStockItem,
    renderStockLocation,
    renderSupplierPart,
    renderUser,
    showAlertDialog,
    showAlertOrCache,
    showApiError,
*/

/* exported
    setFormGroupVisibility
*/

/**
 *
 * This file contains code for rendering (and managing) HTML forms
 * which are served via the django-drf API.
 *
 * The django DRF library provides an OPTIONS method for each API endpoint,
 * which allows us to introspect the available fields at any given endpoint.
 *
 * The OPTIONS method provides the following information for each available field:
 *
 * - Field name
 * - Field label (translated)
 * - Field help text (translated)
 * - Field type
 * - Read / write status
 * - Field required status
 * - min_value / max_value
 *
 */

/*
 * Return true if the OPTIONS specify that the user
 * can perform a GET method at the endpoint.
 */
function canView(OPTIONS) {
    
    if ('actions' in OPTIONS) {
        return ('GET' in OPTIONS.actions);
    } else {
        return false;
    }
}


/*
 * Return true if the OPTIONS specify that the user
 * can perform a POST method at the endpoint
 */
function canCreate(OPTIONS) {

    if ('actions' in OPTIONS) {
        return ('POST' in OPTIONS.actions);
    } else {
        return false;
    }
}


/*
 * Return true if the OPTIONS specify that the user
 * can perform a PUT or PATCH method at the endpoint
 */
function canChange(OPTIONS) {
    
    if ('actions' in OPTIONS) {
        return ('PUT' in OPTIONS.actions || 'PATCH' in OPTIONS.actions);
    } else {
        return false;
    }
}


/*
 * Return true if the OPTIONS specify that the user
 * can perform a DELETE method at the endpoint
 */
function canDelete(OPTIONS) {

    if ('actions' in OPTIONS) {
        return ('DELETE' in OPTIONS.actions);
    } else {
        return false;
    }
}


/*
 * Get the API endpoint options at the provided URL,
 * using a HTTP options request.
 */
function getApiEndpointOptions(url, callback) {

    // Return the ajax request object
    $.ajax({
        url: url,
        type: 'OPTIONS',
        contentType: 'application/json',
        dataType: 'json',
        accepts: {
            json: 'application/json',
        },
        success: callback,
        error: function() {
            // TODO: Handle error
            console.log(`ERROR in getApiEndpointOptions at '${url}'`);
        }
    });
}


/*
 * Construct a 'creation' (POST) form, to create a new model in the database.
 * 
 * arguments:
 * - fields: The 'actions' object provided by the OPTIONS endpoint
 * 
 * options:
 * - 
 */
function constructCreateForm(fields, options) {

    // Check if default values were provided for any fields
    for (const name in fields) {
    
        var field = fields[name];

        var field_options = options.fields[name] || {};

        // If a 'value' is not provided for the field,
        if (field.value == null) {
            
            if ('value' in field_options) {
                // Client has specified the default value for the field
                field.value = field_options.value;
            } else if (field.default != null) {
                // OPTIONS endpoint provided default value for this field
                field.value = field.default;
            }
        }
    }

    // We should have enough information to create the form!
    constructFormBody(fields, options);
}


/*
 * Construct a 'change' (PATCH) form, to create a new model in the database.
 * 
 * arguments:
 * - fields: The 'actions' object provided by the OPTIONS endpoint
 * 
 * options:
 * - 
 */
function constructChangeForm(fields, options) {

    // Request existing data from the API endpoint
    $.ajax({
        url: options.url,
        type: 'GET',
        contentType: 'application/json',
        dataType: 'json',
        accepts: {
            json: 'application/json',
        },
        success: function(data) {

            // Push existing 'value' to each field
            for (const field in data) {

                if (field in fields) {
                    fields[field].value = data[field];
                }
            }

            // Store the entire data object
            options.instance = data;

            constructFormBody(fields, options);
        },
        error: function() {
            // TODO: Handle error here
            console.log(`ERROR in constructChangeForm at '${options.url}'`);
        }
    });
}


/*
 * Construct a 'delete' form, to remove a model instance from the database.
 * 
 * arguments:
 * - fields: The 'actions' object provided by the OPTIONS request
 * - options: The 'options' object provided by the client
 */
function constructDeleteForm(fields, options) {

    // Force the "confirm" property if not set
    if (!('confirm' in options)) {
        options.confirm = true;
    }

    // Request existing data from the API endpoint
    // This data can be used to render some information on the form
    $.ajax({
        url: options.url,
        type: 'GET',
        contentType: 'application/json',
        dataType: 'json',
        accepts: {
            json: 'application/json',
        },
        success: function(data) {

            // Store the instance data
            options.instance = data;

            constructFormBody(fields, options);
        },
        error: function() {
            // TODO: Handle error here
            console.log(`ERROR in constructDeleteForm at '${options.url}`);
        }
    });
}


/*
 * Request API OPTIONS data from the server,
 * and construct a modal form based on the response.
 * 
 * url: API URL which defines form data
 * options:
 * - method: The HTTP method e.g. 'PUT', 'POST', 'DELETE' (default='PATCH')
 * - title: The form title
 * - submitText: Text for the "submit" button
 * - closeText: Text for the "close" button
 * - fields: list of fields to display, with the following options
 *      - filters: API query filters
 *      - onEdit: callback when field is edited
 *      - secondary: Define a secondary modal form for this field
 *      - label: Specify custom label
 *      - help_text: Specify custom help_text
 *      - placeholder: Specify custom placeholder text
 *      - value: Specify initial value
 *      - hidden: Set to true to hide the field
 *      - icon: font-awesome icon to display before the field
 *      - prefix: Custom HTML prefix to display before the field
 * - data: map of data to fill out field values with
 * - focus: Name of field to focus on when modal is displayed
 * - preventClose: Set to true to prevent form from closing on success
 * - onSuccess: callback function when form action is successful
 * - follow: If a 'url' is provided by the API on success, redirect to it
 * - redirect: A URL to redirect to after form success
 * - reload: Set to true to reload the current page after form success
 * - confirm: Set to true to require a "confirm" button
 * - confirmText: Text for confirm button (default = "Confirm")
 * 
 */
function constructForm(url, options) {

    // An "empty" form will be defined locally
    if (url == null) {
        constructFormBody({}, options);
    }

    options.fields = options.fields || {};

    // Save the URL 
    options.url = url;

    // Default HTTP method
    options.method = options.method || 'PATCH';

    // Default "groups" definition
    options.groups = options.groups || {};
    options.current_group = null;

    // Construct an "empty" data object if not provided
    if (!options.data) {
        options.data = {};
    }

    // Request OPTIONS endpoint from the API
    getApiEndpointOptions(url, function(OPTIONS) {

        /*
         * Determine what "type" of form we want to construct,
         * based on the requested action.
         * 
         * First we must determine if the user has the correct permissions!
         */

        switch (options.method) {
        case 'POST':
            if (canCreate(OPTIONS)) {
                constructCreateForm(OPTIONS.actions.POST, options);
            } else {
                // User does not have permission to POST to the endpoint
                showAlertDialog(
                    '{% trans "Action Prohibited" %}',
                    '{% trans "Create operation not allowed" %}'
                );
                console.log(`'POST action unavailable at ${url}`);
            }
            break;
        case 'PUT':
        case 'PATCH':
            if (canChange(OPTIONS)) {
                constructChangeForm(OPTIONS.actions.PUT, options);
            } else {
                // User does not have permission to PUT/PATCH to the endpoint
                showAlertDialog(
                    '{% trans "Action Prohibited" %}',
                    '{% trans "Update operation not allowed" %}'
                );
                console.log(`${options.method} action unavailable at ${url}`);
            }
            break;
        case 'DELETE':
            if (canDelete(OPTIONS)) {
                constructDeleteForm(OPTIONS.actions.DELETE, options);
            } else {
                // User does not have permission to DELETE to the endpoint
                showAlertDialog(
                    '{% trans "Action Prohibited" %}',
                    '{% trans "Delete operation not allowed" %}'
                );
                console.log(`DELETE action unavailable at ${url}`);
            }
            break;
        case 'GET':
            if (canView(OPTIONS)) {
                // TODO?
            } else {
                // User does not have permission to GET to the endpoint
                showAlertDialog(
                    '{% trans "Action Prohibited" %}',
                    '{% trans "View operation not allowed" %}'
                );
                console.log(`GET action unavailable at ${url}`);
            }
            break;
        default:
            console.log(`constructForm() called with invalid method '${options.method}'`);
            break;
        }
    });
}


/*
 * Construct a modal form based on the provided options
 * 
 * arguments:
 * - fields: The endpoint description returned from the OPTIONS request
 * - options: form options object provided by the client.
 */
function constructFormBody(fields, options) {

    var html = '';

    // Client must provide set of fields to be displayed,
    // otherwise *all* fields will be displayed
    var displayed_fields = options.fields || fields;

    // Handle initial data overrides
    if (options.data) {
        for (const field in options.data) {

            if (field in fields) {
                fields[field].value = options.data[field];
            }
        }
    }

    // Initialize an "empty" field for each specified field
    for (field in displayed_fields) {
        if (!(field in fields)) {
            fields[field] = {};
        }
    }

    // Provide each field object with its own name
    for (field in fields) {
        fields[field].name = field;
        
        // If any "instance_filters" are defined for the endpoint, copy them across (overwrite)
        if (fields[field].instance_filters) {
            fields[field].filters = Object.assign(fields[field].filters || {}, fields[field].instance_filters);
        }

        var field_options = displayed_fields[field];

        // Copy custom options across to the fields object
        if (field_options) {

            // Override existing query filters (if provided!)
            fields[field].filters = Object.assign(fields[field].filters || {}, field_options.filters);

            for (var opt in field_options) {

                var val = field_options[opt];

                if (opt == 'filters') {
                    // ignore filters (see above)
                } else if (opt == 'icon') {
                    // Specify custom icon
                    fields[field].prefix = `<span class='fas ${val}'></span>`;
                } else {
                    fields[field][opt] = field_options[opt];
                }
            }
        }
    }

    // Construct an ordered list of field names
    var field_names = [];

    for (var name in displayed_fields) {

        field_names.push(name);

        // Field not specified in the API, but the client wishes to add it!
        if (!(name in fields)) {
            fields[name] = displayed_fields[name];
        }
    }

    // Push the ordered field names into the options,
    // allowing successive functions to access them.
    options.field_names = field_names;

    // Render selected fields

    for (var idx = 0; idx < field_names.length; idx++) {

        var field_name = field_names[idx];

        var field = fields[field_name];

        switch (field.type) {
        // Skip field types which are simply not supported
        case 'nested object':
            continue;
        default:
            break;
        }
        
        html += constructField(field_name, field, options);
    }

    if (options.current_group) {
        // Close out the current group
        html += `</div></div>`;
    }

    // Create a new modal if one does not exists
    if (!options.modal) {
        options.modal = createNewModal(options);
    }

    var modal = options.modal;

    modalEnable(modal, true);
    
    // Insert generated form content
    $(modal).find('#form-content').html(html);

    if (options.preFormContent) {
        $(modal).find('#pre-form-content').html(options.preFormContent);
    }

    if (options.postFormContent) {
        $(modal).find('#post-form-content').html(options.postFormContent);
    }
    
    // Clear any existing buttons from the modal
    $(modal).find('#modal-footer-buttons').html('');

    // Insert "confirm" button (if required)
    if (options.confirm) {
        insertConfirmButton(options);
    }

    // Display the modal
    $(modal).modal('show');

    updateFieldValues(fields, options);

    // Setup related fields
    initializeRelatedFields(fields, options);

    // Attach edit callbacks (if required)
    addFieldCallbacks(fields, options);

    // Attach clear callbacks (if required)
    addClearCallbacks(fields, options);

    attachToggle(modal);

    $(modal + ' .select2-container').addClass('select-full-width');
    $(modal + ' .select2-container').css('width', '100%');

    modalShowSubmitButton(modal, true);

    $(modal).on('click', '#modal-form-submit', function() {

        // Immediately disable the "submit" button,
        // to prevent the form being submitted multiple times!
        $(options.modal).find('#modal-form-submit').prop('disabled', true);

        // Run custom code before normal form submission
        if (options.beforeSubmit) {
            options.beforeSubmit(fields, options);
        }

        // Run custom code instead of normal form submission
        if (options.onSubmit) {
            options.onSubmit(fields, options);
        } else {
            submitFormData(fields, options);
        }
    });

    initializeGroups(fields, options);

    if (options.afterRender) {
        // Custom callback function after form rendering
        options.afterRender(fields, options);
    }

    // Scroll to the top
    $(options.modal).find('.modal-form-content-wrapper').scrollTop(0);
}


// Add a "confirm" checkbox to the modal
// The "submit" button will be disabled unless "confirm" is checked
function insertConfirmButton(options) {

    var message = options.confirmMessage || '{% trans "Confirm" %}';

    var confirm = `
    <span style='float: left;'>
        ${message}
        <input id='modal-confirm' name='confirm' type='checkbox'>
    </span>`;

    $(options.modal).find('#modal-footer-buttons').append(confirm);

    // Disable the 'submit' button
    $(options.modal).find('#modal-form-submit').prop('disabled', true);

    // Trigger event
    $(options.modal).find('#modal-confirm').change(function() {
        var enabled = this.checked;

        $(options.modal).find('#modal-form-submit').prop('disabled', !enabled);
    });
}


/*
 * Extract all specified form values as a single object
 */
function extractFormData(fields, options) {

    var data = {};

    for (var idx = 0; idx < options.field_names.length; idx++) {
        
        var name = options.field_names[idx];

        var field = fields[name] || null;

        if (!field) continue;

        if (field.type == 'candy') continue;

        data[name] = getFormFieldValue(name, field, options);
    }

    return data;
}


/*
 * Submit form data to the server.
 * 
 */
function submitFormData(fields, options) {

    // Form data to be uploaded to the server
    // Only used if file / image upload is required
    var form_data = new FormData();

    var data = {};

    var has_files = false;

    // Extract values for each field
    for (var idx = 0; idx < options.field_names.length; idx++) {

        var name = options.field_names[idx];

        var field = fields[name] || null;

        // Ignore visual fields
        if (field && field.type == 'candy') continue;

        if (field) {

            var value = getFormFieldValue(name, field, options);

            // Handle file inputs
            if (field.type == 'image upload' || field.type == 'file upload') {

                var field_el = $(options.modal).find(`#id_${name}`)[0];

                var field_files = field_el.files;

                if (field_files.length > 0) {
                    // One file per field, please!
                    var file = field_files[0];

                    form_data.append(name, file);
                    
                    has_files = true;
                }
            } else {

                // Normal field (not a file or image)
                form_data.append(name, value);

                data[name] = value;
            }
        } else {
            console.log(`WARNING: Could not find field matching '${name}'`);
        }
    }

    var upload_func = inventreePut;

    if (has_files) {
        upload_func = inventreeFormDataUpload;
        data = form_data;
    }

    // Submit data
    upload_func(
        options.url,
        data,
        {
            method: options.method,
            success: function(response) {
                handleFormSuccess(response, options);
            },
            error: function(xhr) {
                
                switch (xhr.status) {
                case 400:
                    handleFormErrors(xhr.responseJSON, fields, options);
                    break;
                default:
                    $(options.modal).modal('hide');
                    showApiError(xhr);
                    break;
                }
            }
        }
    );
}


/*
 * Update (set) the field values based on the specified data.
 *
 * Iterate through each of the displayed fields,
 * and set the 'val' attribute of each one.
 *
 */
function updateFieldValues(fields, options) {
  
    for (var idx = 0; idx < options.field_names.length; idx++) {

        var name = options.field_names[idx];

        var field = fields[name] || null;

        if (field == null) {
            continue;
        }

        var value = field.value;

        if (value == null) {
            value = field.default;
        }

        if (value == null) {
            continue;
        }

        updateFieldValue(name, value, field, options);
    }
}


function updateFieldValue(name, value, field, options) {
    var el = $(options.modal).find(`#id_${name}`);

    switch (field.type) {
    case 'boolean':
        el.prop('checked', value);
        break;
    case 'related field':
        // Clear?
        if (value == null && !field.required) {
            el.val(null).trigger('change');
        }
        // TODO - Specify an actual value!
        break;
    case 'file upload':
    case 'image upload':
        break;
    default:
        el.val(value);
        break;
    }
}


/*
 * Extract and field value before sending back to the server
 *
 * arguments:
 * - name: The name of the field
 * - field: The field specification provided from the OPTIONS request
 * - options: The original options object provided by the client
 */
function getFormFieldValue(name, field, options) {

    // Find the HTML element
    var el = $(options.modal).find(`#id_${name}`);

    if (!el) {
        return null;
    }

    var value = null;

    switch (field.type) {
    case 'boolean':
        value = el.is(':checked');
        break;
    case 'date':
    case 'datetime':
        value = el.val();

        // Ensure empty values are sent as nulls
        if (!value || value.length == 0) {
            value = null;
        }
        break;
    default:
        value = el.val();
        break;
    }

    return value;
}


/*
 * Handle successful form posting
 * 
 * arguments:
 * - response: The JSON response object from the server
 * - options: The original options object provided by the client
 */
function handleFormSuccess(response, options) {

    // Close the modal
    if (!options.preventClose) {
        // Note: The modal will be deleted automatically after closing
        $(options.modal).modal('hide');
    }

    // Display any required messages
    // Should we show alerts immediately or cache them?
    var cache = (options.follow && response.url) || options.redirect || options.reload;

    // Display any messages
    if (response && response.success) {
        showAlertOrCache('alert-success', response.success, cache);
    }
    
    if (response && response.info) {
        showAlertOrCache('alert-info', response.info, cache);
    }

    if (response && response.warning) {
        showAlertOrCache('alert-warning', response.warning, cache);
    }

    if (response && response.danger) {
        showAlertOrCache('alert-danger', response.danger, cache);
    }

    if (options.onSuccess) {
        // Callback function
        options.onSuccess(response, options);
    }

    if (options.follow && response.url) {
        // Follow the returned URL
        window.location.href = response.url;
    } else if (options.reload) {
        // Reload the current page
        location.reload();
    } else if (options.redirect) {
        // Redirect to a specified URL
        window.location.href = options.redirect;
    }
}



/*
 * Remove all error text items from the form
 */
function clearFormErrors(options) {

    // Remove the individual error messages
    $(options.modal).find('.form-error-message').remove();

    // Remove the "has error" class
    $(options.modal).find('.has-error').removeClass('has-error');

    // Hide the 'non field errors'
    $(options.modal).find('#non-field-errors').html('');
}


/*
 * Display form error messages as returned from the server.
 * 
 * arguments:
 * - errors: The JSON error response from the server
 * - fields: The form data object
 * - options: Form options provided by the client
 */
function handleFormErrors(errors, fields, options) {

    // Reset the status of the "submit" button
    $(options.modal).find('#modal-form-submit').prop('disabled', false);

    // Remove any existing error messages from the form
    clearFormErrors(options);

    var non_field_errors = $(options.modal).find('#non-field-errors');

    // TODO: Display the JSON error text when hovering over the "info" icon
    non_field_errors.append(
        `<div class='alert alert-block alert-danger'>
            <b>{% trans "Form errors exist" %}</b>
            <span id='form-errors-info' class='float-right fas fa-info-circle icon-red'>
            </span>
        </div>`
    );

    // Non-field errors?
    if ('non_field_errors' in errors) {

        var nfe = errors.non_field_errors;

        for (var idx = 0; idx < nfe.length; idx++) {
            var err = nfe[idx];

            var html = `
            <div class='alert alert-block alert-danger'>
                ${err}
            </div>`;

            non_field_errors.append(html);
        }
    }

    var first_error_field = null;

    for (var field_name in errors) {

        // Add the 'has-error' class
        $(options.modal).find(`#div_id_${field_name}`).addClass('has-error');

        var field_dom = $(options.modal).find(`#errors-${field_name}`); // $(options.modal).find(`#id_${field_name}`);

        var field_errors = errors[field_name];

        if (field_errors && !first_error_field && isFieldVisible(field_name, options)) {
            first_error_field = field_name;
        }

        // Add an entry for each returned error message
        for (var ii = field_errors.length-1; ii >= 0; ii--) {

            var error_text = field_errors[ii];

            var error_html = `
            <span id='error_${ii+1}_id_${field_name}' class='help-block form-error-message'>
                <strong>${error_text}</strong>
            </span>`;

            field_dom.append(error_html);
        }
    }

    if (first_error_field) {
        // Ensure that the field in question is visible
        document.querySelector(`#div_id_${field_name}`).scrollIntoView({
            behavior: 'smooth',
        });
    } else {
        // Scroll to the top of the form
        $(options.modal).find('.modal-form-content-wrapper').scrollTop(0);
    }

    $(options.modal).find('.modal-content').addClass('modal-error');
}


function isFieldVisible(field, options) {

    return $(options.modal).find(`#div_id_${field}`).is(':visible');
}


/*
 * Attach callbacks to specified fields,
 * triggered after the field value is edited.
 * 
 * Callback function is called with arguments (name, field, options)
 */
function addFieldCallbacks(fields, options) {

    for (var idx = 0; idx < options.field_names.length; idx++) {
        
        var name = options.field_names[idx];

        var field = fields[name];

        if (!field || !field.onEdit) continue;

        addFieldCallback(name, field, options);
    }
}


function addFieldCallback(name, field, options) {

    $(options.modal).find(`#id_${name}`).change(function() {

        var value = getFormFieldValue(name, field, options);

        field.onEdit(value, name, field, options);
    });
}


function addClearCallbacks(fields, options) {

    for (var idx = 0; idx < options.field_names.length; idx++) {

        var name = options.field_names[idx];

        var field = fields[name];

        if (!field || field.required) continue;

        addClearCallback(name, field, options);
    }
}


function addClearCallback(name, field, options) {

    $(options.modal).find(`#clear_${name}`).click(function() {
        updateFieldValue(name, null, field, options);
    });
}


// Initialize callbacks and initial states for groups
function initializeGroups(fields, options) {

    var modal = options.modal;

    // Callback for when the group is expanded
    $(modal).find('.form-panel-content').on('show.bs.collapse', function() {

        var panel = $(this).closest('.form-panel');
        var group = panel.attr('group');

        var icon = $(modal).find(`#group-icon-${group}`);

        icon.removeClass('fa-angle-right');
        icon.addClass('fa-angle-up');
    });

    // Callback for when the group is collapsed
    $(modal).find('.form-panel-content').on('hide.bs.collapse', function() {

        var panel = $(this).closest('.form-panel');
        var group = panel.attr('group');

        var icon = $(modal).find(`#group-icon-${group}`);

        icon.removeClass('fa-angle-up');
        icon.addClass('fa-angle-right');
    });

    // Set initial state of each specified group
    for (var group in options.groups) {

        var group_options = options.groups[group];

        if (group_options.collapsed) {
            $(modal).find(`#form-panel-content-${group}`).collapse('hide');
        } else {
            $(modal).find(`#form-panel-content-${group}`).collapse('show');
        }

        if (group_options.hidden) {
            hideFormGroup(group, options);
        }
    }
}

// Hide a form group
function hideFormGroup(group, options) {
    $(options.modal).find(`#form-panel-${group}`).hide();
}

// Show a form group
function showFormGroup(group, options) {
    $(options.modal).find(`#form-panel-${group}`).show();
}

function setFormGroupVisibility(group, vis, options) {
    if (vis) {
        showFormGroup(group, options);
    } else {
        hideFormGroup(group, options);
    }
}


function initializeRelatedFields(fields, options) {

    var field_names = options.field_names;

    for (var idx = 0; idx < field_names.length; idx++) {

        var name = field_names[idx];

        var field = fields[name] || null;

        if (!field || field.hidden) continue;

        switch (field.type) {
        case 'related field':
            initializeRelatedField(field, fields, options);
            break;
        case 'choice':
            initializeChoiceField(field, fields, options);
            break;
        default:
            break;
        }
    }
}


/*
 * Add a button to launch a secondary modal, to create a new modal instance.
 *
 * arguments:
 * - name: The name of the field
 * - field: The field data object
 * - options: The options object provided by the client
 */
function addSecondaryModal(field, fields, options) {

    var name = field.name;

    var secondary = field.secondary;

    var html = `
    <span style='float: right;'>
        <div type='button' class='btn btn-primary btn-secondary' title='${secondary.title || secondary.label}' id='btn-new-${name}'>
            ${secondary.label || secondary.title}
        </div>
    </span>`;

    $(options.modal).find(`label[for="id_${name}"]`).append(html);

    // Callback function when the secondary button is pressed
    $(options.modal).find(`#btn-new-${name}`).click(function() {

        // Determine the API query URL
        var url = secondary.api_url || field.api_url;

        // If the "fields" attribute is a function, call it with data
        if (secondary.fields instanceof Function) {

            // Extract form values at time of button press
            var data = extractFormData(fields, options);

            secondary.fields = secondary.fields(data);
        }

        // If no onSuccess function is defined, provide a default one
        if (!secondary.onSuccess) {
            secondary.onSuccess = function(data) {

                // Force refresh from the API, to get full detail
                inventreeGet(`${url}${data.pk}/`, {}, {
                    success: function(responseData) {

                        setRelatedFieldData(name, responseData, options);
                    }
                });
            };
        }

        // Method should be "POST" for creation
        secondary.method = secondary.method || 'POST';

        constructForm(
            url,
            secondary
        );
    });
}


/*
 * Initializea single related-field
 * 
 * argument:
 * - modal: DOM identifier for the modal window
 * - name: name of the field e.g. 'location'
 * - field: Field definition from the OPTIONS request
 * - options: Original options object provided by the client
 */
function initializeRelatedField(field, fields, options) {

    var name = field.name;

    if (!field.api_url) {
        // TODO: Provide manual api_url option?
        console.log(`Related field '${name}' missing 'api_url' parameter.`);
        return;
    }

    // Find the select element and attach a select2 to it
    var select = $(options.modal).find(`#id_${name}`);

    // Add a button to launch a 'secondary' modal
    if (field.secondary != null) {
        addSecondaryModal(field, fields, options);
    }

    // TODO: Add 'placeholder' support for entry select2 fields

    // limit size for AJAX requests
    var pageSize = options.pageSize || 25;

    select.select2({
        placeholder: '',
        dropdownParent: $(options.modal),
        dropdownAutoWidth: false,
        ajax: {
            url: field.api_url,
            dataType: 'json',
            delay: 250,
            cache: true,
            data: function(params) {

                var offset = 0;

                if (!params.page) {
                    offset = 0;
                } else {
                    offset = (params.page - 1) * pageSize;
                }

                // Custom query filters can be specified against each field
                var query = field.filters || {};

                // Add search and pagination options
                query.search = params.term;
                query.offset = offset;
                query.limit = pageSize;

                return query;
            },
            processResults: function(response) {
                // Convert the returned InvenTree data into select2-friendly format

                var data = [];

                var more = false;

                if ('count' in response && 'results' in response) {
                    // Response is paginated
                    data = response.results;

                    // Any more data available?
                    if (response.next) {
                        more = true;
                    }

                } else {
                    // Non-paginated response
                    data = response;
                }

                // Each 'row' must have the 'id' attribute
                for (var idx = 0; idx < data.length; idx++) {
                    data[idx].id = data[idx].pk;
                }

                // Ref: https://select2.org/data-sources/formats
                var results = {
                    results: data,
                    pagination: {
                        more: more,
                    }
                };

                return results;
            },
        },
        templateResult: function(item) {

            // Extract 'instance' data passed through from an initial value
            // Or, use the raw 'item' data as a backup
            var data = item;
            
            if (item.element && item.element.instance) {
                data = item.element.instance;
            }

            if (!data.pk) {
                return $(searching());
            }

            // Custom formatting for the search results
            if (field.model) {
                // If the 'model' is specified, hand it off to the custom model render
                var html = renderModelData(name, field.model, data, field, options);
                return $(html);
            } else {
                // Return a simple renderering
                console.log(`WARNING: templateResult() missing 'field.model' for '${name}'`);
                return `${name} - ${item.id}`;
            }
        },
        templateSelection: function(item) {

            // Extract 'instance' data passed through from an initial value
            // Or, use the raw 'item' data as a backup
            var data = item;
            
            if (item.element && item.element.instance) {
                data = item.element.instance;
            }

            if (!data.pk) {
                return field.placeholder || '';
            }

            // Custom formatting for selected item
            if (field.model) {
                // If the 'model' is specified, hand it off to the custom model render
                var html = renderModelData(name, field.model, data, field, options);
                return $(html);
            } else {
                // Return a simple renderering
                console.log(`WARNING: templateSelection() missing 'field.model' for '${name}'`);
                return `${name} - ${item.id}`;
            }
        }
    });

    // If a 'value' is already defined, grab the model info from the server
    if (field.value) {
        var pk = field.value;
        var url = `${field.api_url}/${pk}/`.replace('//', '/');

        inventreeGet(url, field.filters || {}, {
            success: function(data) {
                setRelatedFieldData(name, data, options);
            }
        });
    }
}


/*
 * Set the value of a select2 instace for a "related field",
 * e.g. with data returned from a secondary modal
 * 
 * arguments:
 * - name: The name of the field
 * - data: JSON data representing the model instance
 * - options: The modal form specifications
 */
function setRelatedFieldData(name, data, options) {

    var select = $(options.modal).find(`#id_${name}`);

    var option = new Option(name, data.pk, true, true);

    // Assign the JSON data to the 'instance' attribute,
    // so we can access and render it later
    option.instance = data;

    select.append(option).trigger('change');

    select.trigger({
        type: 'select2:select',
        params: {
            data: data
        }
    });
}


function initializeChoiceField(field, fields, options) {

    var name = field.name;

    var select = $(options.modal).find(`#id_${name}`);

    select.select2({
        dropdownAutoWidth: false,
        dropdownParent: $(options.modal),
    });
}


// Render a 'no results' element
function searching() {
    return `<span>{% trans "Searching" %}...</span>`;
}

/*
 * Render a "foreign key" model reference in a select2 instance.
 * Allows custom rendering with access to the entire serialized object.
 * 
 * arguments:
 * - name: The name of the field e.g. 'location'
 * - model: The name of the InvenTree model e.g. 'stockitem'
 * - data: The JSON data representation of the modal instance (GET request)
 * - parameters: The field definition (OPTIONS) request
 * - options: Other options provided at time of modal creation by the client
 */
function renderModelData(name, model, data, parameters, options) {

    if (!data) {
        return parameters.placeholder || '';
    }

    // TODO: Implement this function for various models

    var html = null;

    var renderer = null;

    // Find a custom renderer 
    switch (model) {
    case 'company':
        renderer = renderCompany;
        break;
    case 'stockitem':
        renderer = renderStockItem;
        break;
    case 'stocklocation':
        renderer = renderStockLocation;
        break;
    case 'part':
        renderer = renderPart;
        break;
    case 'partcategory':
        renderer = renderPartCategory;
        break;
    case 'partparametertemplate':
        renderer = renderPartParameterTemplate;
        break;
    case 'manufacturerpart':
        renderer = renderManufacturerPart;
        break;
    case 'supplierpart':
        renderer = renderSupplierPart;
        break;
    case 'build':
        renderer = renderBuild;
        break;
    case 'owner':
        renderer = renderOwner;
        break;
    case 'user':
        renderer = renderUser;
        break;
    default:
        break;
    }
    
    if (renderer != null) {
        html = renderer(name, data, parameters, options);
    }

    if (html != null) {
        return html;
    } else {
        console.log(`ERROR: Rendering not implemented for model '${model}'`);
        // Simple text rendering
        return `${model} - ID ${data.id}`;
    }
}


/*
 * Construct a single form 'field' for rendering in a form.
 * 
 * arguments:
 * - name: The 'name' of the field
 * - parameters: The field parameters supplied by the DRF OPTIONS method
 * 
 * options:
 * - 
 * 
 * The function constructs a fieldset which mostly replicates django "crispy" forms:
 * 
 * - Field name
 * - Field <input> (depends on specified field type)
 * - Field description (help text)
 * - Field errors
 */
function constructField(name, parameters, options) {

    var html = '';

    // Shortcut for simple visual fields
    if (parameters.type == 'candy') {
        return constructCandyInput(name, parameters, options);
    }

    var field_name = `id_${name}`;

    // Hidden inputs are rendered without label / help text / etc
    if (parameters.hidden) {
        return constructHiddenInput(name, parameters, options);
    }

    // Are we ending a group?
    if (options.current_group && parameters.group != options.current_group) {
        html += `</div></div>`;

        // Null out the current "group" so we can start a new one
        options.current_group = null;
    }

    // Are we starting a new group?
    if (parameters.group) {

        var group = parameters.group;

        var group_options = options.groups[group] || {};

        // Are we starting a new group?
        // Add HTML for the start of a separate panel
        if (parameters.group != options.current_group) {

            html += `
            <div class='panel form-panel' id='form-panel-${group}' group='${group}'>
                <div class='panel-heading form-panel-heading' id='form-panel-heading-${group}'>`;
            if (group_options.collapsible) {
                html += `
                <div data-toggle='collapse' data-target='#form-panel-content-${group}'>
                    <a href='#'><span id='group-icon-${group}' class='fas fa-angle-up'></span> 
                `;
            } else {
                html += `<div>`;
            }

            html += `<h4 style='display: inline;'>${group_options.title || group}</h4>`;

            if (group_options.collapsible) {
                html += `</a>`;
            }

            html += `
                </div></div>
                <div class='panel-content form-panel-content' id='form-panel-content-${group}'>
            `;
        }

        // Keep track of the group we are in
        options.current_group = group;
    }

    var form_classes = 'form-group';

    if (parameters.errors) {
        form_classes += ' has-error';
    }
    
    // Optional content to render before the field
    if (parameters.before) {
        html += parameters.before;
    }
    
    html += `<div id='div_${field_name}' class='${form_classes}'>`;

    // Add a label
    if (!options.hideLabels) {
        html += constructLabel(name, parameters);
    }

    html += `<div class='controls'>`;

    // Does this input deserve "extra" decorators?
    var extra = parameters.prefix != null;
    
    // Some fields can have 'clear' inputs associated with them
    if (!parameters.required && !parameters.read_only) {
        switch (parameters.type) {
        case 'string':
        case 'url':
        case 'email':
        case 'integer':
        case 'float':
        case 'decimal':
        case 'related field':
        case 'date':
            extra = true;
            break;
        default:
            break;
        }
    }
    
    if (extra) {
        html += `<div class='input-group'>`;
    
        if (parameters.prefix) {
            html += `<span class='input-group-addon'>${parameters.prefix}</span>`;
        }
    }

    html += constructInput(name, parameters, options);

    if (extra) {

        if (!parameters.required) {
            html += `
            <span class='input-group-addon form-clear' id='clear_${name}' title='{% trans "Clear input" %}'>
                <span class='icon-red fas fa-backspace'></span>
            </span>`;
        }

        html += `</div>`; // input-group
    }

    if (parameters.help_text && !options.hideLabels) {
        html += constructHelpText(name, parameters, options);
    }

    // Div for error messages
    html += `<div id='errors-${name}'></div>`;

<<<<<<< HEAD
    html += `</div>`;   // controls
    html += `</div>`;   // form-group
=======

    html += `</div>`; // controls
    html += `</div>`; // form-group
>>>>>>> 4b1c2677
    
    if (parameters.after) {
        html += parameters.after;
    }

    return html;
}


/*
 * Construct a 'label' div
 *
 * arguments:
 * - name: The name of the field
 * - required: Is this a required field?
 */
function constructLabel(name, parameters) {

    var label_classes = 'control-label';

    if (parameters.required) {
        label_classes += ' requiredField';
    }

    var html = `<label class='${label_classes}' for='id_${name}'>`;
    
    if (parameters.label) {
        html += `${parameters.label}`;
    } else {
        html += `${name}`;
    }
    
    if (parameters.required) {
        html += `<span class='asteriskField'>*</span>`;
    }
    
    html += `</label>`;

    return html;
}


/*
 * Construct a form input based on the field parameters
 * 
 * arguments:
 * - name: The name of the field
 * - parameters: Field parameters returned by the OPTIONS method
 * 
 */
function constructInput(name, parameters, options) {

    var html = '';

    var func = null;

    switch (parameters.type) {
    case 'boolean':
        func = constructCheckboxInput;
        break;
    case 'string':
    case 'url':
    case 'email':
        func = constructTextInput;
        break;
    case 'integer':
    case 'float':
    case 'decimal':
        func = constructNumberInput;
        break;
    case 'choice':
        func = constructChoiceInput;
        break;
    case 'related field':
        func = constructRelatedFieldInput;
        break;
    case 'image upload':
    case 'file upload':
        func = constructFileUploadInput;
        break;
    case 'date':
        func = constructDateInput;
        break;
    case 'candy':
        func = constructCandyInput;
        break;
    default:
        // Unsupported field type!
        break;
    }
        
    if (func != null) {
        html = func(name, parameters, options);
    } else {
        console.log(`WARNING: Unhandled form field type: '${parameters.type}'`);
    }

    return html;
}


// Construct a set of default input options which apply to all input types
function constructInputOptions(name, classes, type, parameters) {

    var opts = [];

    opts.push(`id='id_${name}'`);

    opts.push(`class='${classes}'`);

    opts.push(`name='${name}'`);

    opts.push(`type='${type}'`);

    // Read only?
    if (parameters.read_only) {
        opts.push(`readonly=''`);
    }

    if (parameters.value != null) {
        // Existing value?
        opts.push(`value='${parameters.value}'`);
    } else if (parameters.default != null) {
        // Otherwise, a defualt value?
        opts.push(`value='${parameters.default}'`);
    }

    // Maximum input length
    if (parameters.max_length != null) {
        opts.push(`maxlength='${parameters.max_length}'`);
    }

    // Minimum input length
    if (parameters.min_length != null) {
        opts.push(`minlength='${parameters.min_length}'`);
    }

    // Maximum value
    if (parameters.max_value != null) {
        opts.push(`max='${parameters.max_value}'`);
    }

    // Minimum value
    if (parameters.min_value != null) {
        opts.push(`min='${parameters.min_value}'`);
    }

    // Field is required?
    if (parameters.required) {
        opts.push(`required=''`);
    }

    // Custom mouseover title?
    if (parameters.title != null) {
        opts.push(`title='${parameters.title}'`);
    }

    // Placeholder?
    if (parameters.placeholder != null) {
        opts.push(`placeholder='${parameters.placeholder}'`);
    }

    if (parameters.type == 'boolean') {
        opts.push(`style='display: inline-block; width: 20px; margin-right: 20px;'`);
    }

    if (parameters.multiline) {
        return `<textarea ${opts.join(' ')}></textarea>`;
    } else {
        return `<input ${opts.join(' ')}>`;
    }
}


// Construct a "hidden" input
function constructHiddenInput(name, parameters) {

    return constructInputOptions(
        name,
        'hiddeninput',
        'hidden',
        parameters
    );
}


// Construct a "checkbox" input
function constructCheckboxInput(name, parameters) {

    return constructInputOptions(
        name,
        'checkboxinput',
        'checkbox',
        parameters
    );
}


// Construct a "text" input
function constructTextInput(name, parameters) {

    var classes = '';
    var type = '';

    switch (parameters.type) {
    default:
        classes = 'textinput textInput form-control';
        type = 'text';
        break;
    case 'url':
        classes = 'urlinput form-control';
        type = 'url';
        break;
    case 'email':
        classes = 'emailinput form-control';
        type = 'email';
        break;
    }

    return constructInputOptions(
        name,
        classes,
        type,
        parameters
    );
}


// Construct a "number" field
function constructNumberInput(name, parameters) {

    return constructInputOptions(
        name,
        'numberinput form-control',
        'number',
        parameters
    );
}


// Construct a "choice" input
function constructChoiceInput(name, parameters) {

    var html = `<select id='id_${name}' class='select form-control' name='${name}'>`;

    var choices = parameters.choices || [];

    for (var idx = 0; idx < choices.length; idx++) {

        var choice = choices[idx];

        var selected = '';

        if (parameters.value && parameters.value == choice.value) {
            selected = ` selected=''`;
        }

        html += `<option value='${choice.value}'${selected}>`;
        html += `${choice.display_name}`;
        html += `</option>`;
    }

    html += `</select>`;

    return html;
}


/*
 * Construct a "related field" input.
 * This will create a "select" input which will then, (after form is loaded),
 * be converted into a select2 input.
 * This will then be served custom data from the API (as required)...
 */
function constructRelatedFieldInput(name) {

    var html = `<select id='id_${name}' class='select form-control' name='${name}'></select>`;

    // Don't load any options - they will be filled via an AJAX request

    return html;
}


/*
 * Construct a field for file upload
 */
function constructFileUploadInput(name, parameters) {

    var cls = 'clearablefileinput';

    if (parameters.required) {
        cls = 'fileinput';
    }

    return constructInputOptions(
        name,
        cls,
        'file',
        parameters
    );
}


/*
 * Construct a field for a date input
 */
function constructDateInput(name, parameters) {

    return constructInputOptions(
        name,
        'dateinput form-control',
        'date',
        parameters
    );
}


/*
 * Construct a "candy" field input
 * No actual field data!
 */
function constructCandyInput(name, parameters) {

    return parameters.html;

}


/*
 * Construct a 'help text' div based on the field parameters
 * 
 * arguments:
 * - name: The name of the field
 * - parameters: Field parameters returned by the OPTIONS method
 *  
 */
function constructHelpText(name, parameters) {
    
    var style = '';

    if (parameters.type == 'boolean') {
        style = `style='display: inline-block; margin-left: 25px' `;
    }

    var html = `<div id='hint_id_${name}' ${style}class='help-block'><i>${parameters.help_text}</i></div>`;

    return html;
}<|MERGE_RESOLUTION|>--- conflicted
+++ resolved
@@ -1605,14 +1605,9 @@
     // Div for error messages
     html += `<div id='errors-${name}'></div>`;
 
-<<<<<<< HEAD
-    html += `</div>`;   // controls
-    html += `</div>`;   // form-group
-=======
 
     html += `</div>`; // controls
     html += `</div>`; // form-group
->>>>>>> 4b1c2677
     
     if (parameters.after) {
         html += parameters.after;
